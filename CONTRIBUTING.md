# Contributing to MetacatUI

:tada: First off, thanks for contributing! :tada:

- [Types of contributions](#types-of-contributions)
- [Pull Requests](#pull-requests)
- [Development Workflow](#development-workflow)
- [Release process](#release-process)
- [Testing](#testing)
- [Code style](#code-style)
- [Contributor license agreement](#contributor-license-agreement)

## Types of contributions

We welcome all types of contributions, including bug fixes, feature enhancements,
bug reports, documentation, graphics, and many others.  You might consider contributing by:

- Report a bug or request a new feature in our [issue tracker](https://github.com/NCEAS/metacatui/issues)
- Fix a bug and contribute the code with a Pull Request
- Write or edit some documentation
- Sharing helpful tips or FAQ-type answers to users or future contributors
- Create screenshots or tutorials of features of MetacatUI
- Answer questions on our mailing list or [Slack team](https://slack.dataone.org/)
- ...

MetacatUI is an open source project, and we welcome full
participation in the project.  Contributions are reviewed and suggestions are
made to increase the value of MetacatUI to the community.  We strive to
incorporate code, documentation, and other useful contributions quickly and
efficiently while maintaining a high-quality repository software product.

## Pull Requests
We use the pull-request model for contributions. See [GitHub's help on pull-requests](https://help.github.com/articles/about-pull-requests/).

In short:

- add an [issue](https://github.com/NCEAS/metacatui/issues) describing your planned changes, or add a comment to an existing issue;
- on GitHub, fork the [MetacatUI repository](https://github.com/NCEAS/metacatui)
- on your computer, clone your forked copy of the MetacatUI repository
- checkout a development branch and commit your changes
- push your branch to your forked repository, and submit a pull-request
- our team will be notified of your Pull Request and will review your changes
- our team may request changes before we will approve the Pull Request, or we will make them for you
- once the code is reviewed, our team will merge in your changes and you're done!

## Development Workflow

Development is managed through the git repository at https://github.com/NCEAS/metacatui.  The repository is organized into several branches, each with a specific purpose.  

**main**. The `main` branch represents a stable branch that is constantly maintained in a state ready for release. Any unreleased code changes on the main branch represent changes that have been tested and staged for the next release. When a set of features are mature and tested and ready for release, they are merged onto the `main` branch to await the next release.  The tip of the main branch always represents the set of features that have been staged for the next release. The version number in all configuration files and the README on the main branch follows [semantic versioning](https://semver.org/) and should always be set to either:

- the current release version, if the HEAD of `main` still matches the HEAD of `releases`. For example, `2.8.5`.
- the planned next release number with a `beta` designator or release candidate `rc` designator appended as appropriate.  For example, `2.8.6-beta1` or `2.9.0-rc1`.

**releases**. Releases are merged from the `main` branch to the `releases` branch, and the resulting commit is tagged with the release tag (e.g., `2.4.0`). The tip of the `releases` branch always reflects the most recent release of the software.

**develop**. Development takes place on a single branch for integrated development and testing of the set of features
targeting a particular release. Commits should only be pushed to this branch once they are ready to be deployed to
production immediately after being pushed.

**feature**. to isolate development
on a specific set of capabilities, especially if it may be disruptive to other developers
working on the main `develop` branch, feature branches should be created.

Feature branches are named with a prefix of `feature`
and should include a short descriptive label reflecting their purpose.  For example,
`feature-new-search` may be a branch name for a feature related to a new search tool.

You may also want to include the release version that you are targeting, such `feature-2.11.2-new-search`.

You may also want to include the issue number that describes the feature, such as `feature-#1456-new-search`.

<<<<<<< HEAD
All feature branches should be frequently merged with changes from `develop` to
ensure that the feature branch stays up to date with other features that have
=======
All development branches should be frequently merged with changes from `main` to
ensure that the development branch stays up to date with other features that have
>>>>>>> d08a1299
been tested and are awaiting release.  Thus, each `feature-*` branch represents an opportunity
for integration testing of the set of features intended to work together for a
particular release.

<<<<<<< HEAD
**dev-X.X**. Development branches named after their minor version number can be used when a patch release
needs to be created that is behind the main **develop** branch.

### Development flow overview
![](https://github.com/NCEAS/metacat/raw/dev-2.14/docs/dev/images/nceas-dev-flow.png)

## Release process

1. Our release process starts with integration testing in a `develop` branch. Once all
changes that are desired in a release are merged into the `develop` branch, we run
the full set of tests on a clean checkout of the `develop` branch.
2. After testing, the `develop` branch is merged to master.
3. Then the master branch can be merged to the `releases` branch, and tagged with
=======
### Development flow overview
![](https://github.com/NCEAS/metacat/raw/main/docs/dev/images/nceas-dev-flow-full.png)

### Development flow for a single release
![](https://github.com/NCEAS/metacat/raw/main/docs/dev/images/nceas-single-release-flow.png)

## Release process

1. Our release process starts with integration testing in a `dev-*` branch. Once all
changes that are desired in a release are merged into the `dev-` branch, we run
the full set of tests on a clean checkout of the `dev-` branch.
2. After testing, the `dev-` branch is merged to main.
3. Then the main branch can be merged to the `releases` branch, and tagged with
>>>>>>> d08a1299
the new version number (e.g. `2.11.2`). At
this point, the tip of the `releases` branch will reflect the new release and
the main branch is ready for work on the next release.
4. Releases can be downloaded from the [Github releases page for the MetacatUI repository](https://github.com/NCEAS/metacatui/releases).

## Testing

**Unit and integration tests**. MetacatUI has a full suite of unit tests and
integration tests in the `tests` subdirectory.
Any new code developed should include a robust set of unit tests for each public
method, as well as integration tests from new feature sets.  Tests should fully
exercise the feature to ensure that it responds correctly to both good data inputs
as well as various classes of corrupt or bad data.  All tests should pass before
<<<<<<< HEAD
the `develop` branch is merged to master, and all tests should pass before the `master`
=======
a `dev-` branch is merged to main, and all tests should pass before the `main`
>>>>>>> d08a1299
branch is merged to `releases` and tagged for a release.

## Code style

Code should be written to professional standards to enable clean, well-documented,
readable, and maintainable software.  While there has been significant variablility
in the coding styles applied historically, new contributions should strive for
clean code formatting.  Some of the guidelines we follow include:

<<<<<<< HEAD
**Documentation**.
All JavaScript code should be fully documented with [JSDoc](https://jsdoc.app/) comments.

For Models and Views:
- Gives a brief overview of what the class / file does and give a few short example of how you might use the class / file.
- Create a screenshot of the View and use the `@screenshot` tag to include it in the built docs.
- Use the `@classcategory` tag to organize the class file in the built docs navigational menu

For Model and View methods:
- Say what each class method does and how to use it (use `@param` and `@returns`)
- Use `@example` tags to give examples of parameters and return values
- Use `@fires` to indicate Backbone Events that are fired by a method

For Model and View attributes:
- Describe the purpose of the attribute, its `@default` value, and one or more `@example`s

For everything:
- Use the `@since` tag to indicate the version the class/method/attribute was added
- Use `@deprecated` for deprecated APIs and features
- Use `@link` to link to other JSDoc pages when mentioning other classes, attributes, and methods (e.g. `{@link Model#method}`)

Before merging a **feature** branch to the **develop** branch, [build the MetacatUI documentation](docs/README.md)
website and make sure that your documentation is displaying correctly and is thorough.
=======
**JSDoc**.
All JavaScript code should be fully documented with JSDoc comments.  Special
attention should be paid to documentation of Model attributes and functions, and View functions.  
>>>>>>> d08a1299

Things to check:

- There are no JSDoc build errors or warnings
- The class shows up in the right category in the class navigation menu
- All class methods and attributes are documented and displaying correctly
- Screenshots of views are displaying correctly

## Contributor license agreement

In order to clarify the intellectual property license
granted with Contributions from any person or entity, you agree to
a Contributor License Agreement ("CLA") with the Regents of the University of
California (hereafter, the "Regents").

1. Definitions.
   "You" (or "Your") shall mean the copyright owner or legal entity
   authorized by the copyright owner that is making this Agreement
   with the Regents. For legal entities, the entity making a
   Contribution and all other entities that control, are controlled
   by, or are under common control with that entity are considered to
   be a single Contributor. For the purposes of this definition,
   "control" means (i) the power, direct or indirect, to cause the
   direction or management of such entity, whether by contract or
   otherwise, or (ii) ownership of fifty percent (50%) or more of the
   outstanding shares, or (iii) beneficial ownership of such entity.
   "Contribution" shall mean any original work of authorship,
   including any modifications or additions to an existing work, that
   is intentionally submitted by You to the Regents for inclusion
   in, or documentation of, any of the products owned or managed by
   the Regents (the "Work"). For the purposes of this definition,
   "submitted" means any form of electronic, verbal, or written
   communication sent to the Regents or its representatives,
   including but not limited to communication on electronic mailing
   lists, source code control systems, and issue tracking systems that
   are managed by, or on behalf of, the Regents for the purpose of
   discussing and improving the Work, but excluding communication that
   is conspicuously marked or otherwise designated in writing by You
   as "Not a Contribution."
2. Grant of Copyright License. Subject to the terms and conditions of
   this Agreement, You hereby grant to the Regents and to
   recipients of software distributed by the Regents a perpetual,
   worldwide, non-exclusive, no-charge, royalty-free, irrevocable
   copyright license to reproduce, prepare derivative works of,
   publicly display, publicly perform, sublicense, and distribute Your
   Contributions and such derivative works.
3. Grant of Patent License. Subject to the terms and conditions of
   this Agreement, You hereby grant to the Regents and to
   recipients of software distributed by the Regents a perpetual,
   worldwide, non-exclusive, no-charge, royalty-free, irrevocable
   (except as stated in this section) patent license to make, have
   made, use, offer to sell, sell, import, and otherwise transfer the
   Work, where such license applies only to those patent claims
   licensable by You that are necessarily infringed by Your
   Contribution(s) alone or by combination of Your Contribution(s)
   with the Work to which such Contribution(s) was submitted. If any
   entity institutes patent litigation against You or any other entity
   (including a cross-claim or counterclaim in a lawsuit) alleging
   that your Contribution, or the Work to which you have contributed,
   constitutes direct or contributory patent infringement, then any
   patent licenses granted to that entity under this Agreement for
   that Contribution or Work shall terminate as of the date such
   litigation is filed.
4. You represent that you are legally entitled to grant the above
   license. If your employer(s) has rights to intellectual property
   that you create that includes your Contributions, you represent
   that you have received permission to make Contributions on behalf
   of that employer, that your employer has waived such rights for
   your Contributions to the Regents, or that your employer has
   executed a separate Corporate CLA with the Regents.
5. You represent that each of Your Contributions is Your original
   creation (see section 7 for submissions on behalf of others).  You
   represent that Your Contribution submissions include complete
   details of any third-party license or other restriction (including,
   but not limited to, related patents and trademarks) of which you
   are personally aware and which are associated with any part of Your
   Contributions.<|MERGE_RESOLUTION|>--- conflicted
+++ resolved
@@ -70,18 +70,12 @@
 
 You may also want to include the issue number that describes the feature, such as `feature-#1456-new-search`.
 
-<<<<<<< HEAD
-All feature branches should be frequently merged with changes from `develop` to
-ensure that the feature branch stays up to date with other features that have
-=======
 All development branches should be frequently merged with changes from `main` to
 ensure that the development branch stays up to date with other features that have
->>>>>>> d08a1299
 been tested and are awaiting release.  Thus, each `feature-*` branch represents an opportunity
 for integration testing of the set of features intended to work together for a
 particular release.
 
-<<<<<<< HEAD
 **dev-X.X**. Development branches named after their minor version number can be used when a patch release
 needs to be created that is behind the main **develop** branch.
 
@@ -93,23 +87,8 @@
 1. Our release process starts with integration testing in a `develop` branch. Once all
 changes that are desired in a release are merged into the `develop` branch, we run
 the full set of tests on a clean checkout of the `develop` branch.
-2. After testing, the `develop` branch is merged to master.
-3. Then the master branch can be merged to the `releases` branch, and tagged with
-=======
-### Development flow overview
-![](https://github.com/NCEAS/metacat/raw/main/docs/dev/images/nceas-dev-flow-full.png)
-
-### Development flow for a single release
-![](https://github.com/NCEAS/metacat/raw/main/docs/dev/images/nceas-single-release-flow.png)
-
-## Release process
-
-1. Our release process starts with integration testing in a `dev-*` branch. Once all
-changes that are desired in a release are merged into the `dev-` branch, we run
-the full set of tests on a clean checkout of the `dev-` branch.
-2. After testing, the `dev-` branch is merged to main.
+2. After testing, the `develop` branch is merged to main.
 3. Then the main branch can be merged to the `releases` branch, and tagged with
->>>>>>> d08a1299
 the new version number (e.g. `2.11.2`). At
 this point, the tip of the `releases` branch will reflect the new release and
 the main branch is ready for work on the next release.
@@ -123,11 +102,7 @@
 method, as well as integration tests from new feature sets.  Tests should fully
 exercise the feature to ensure that it responds correctly to both good data inputs
 as well as various classes of corrupt or bad data.  All tests should pass before
-<<<<<<< HEAD
-the `develop` branch is merged to master, and all tests should pass before the `master`
-=======
-a `dev-` branch is merged to main, and all tests should pass before the `main`
->>>>>>> d08a1299
+the `develop` branch is merged to main, and all tests should pass before the `main`
 branch is merged to `releases` and tagged for a release.
 
 ## Code style
@@ -137,7 +112,6 @@
 in the coding styles applied historically, new contributions should strive for
 clean code formatting.  Some of the guidelines we follow include:
 
-<<<<<<< HEAD
 **Documentation**.
 All JavaScript code should be fully documented with [JSDoc](https://jsdoc.app/) comments.
 
@@ -161,11 +135,6 @@
 
 Before merging a **feature** branch to the **develop** branch, [build the MetacatUI documentation](docs/README.md)
 website and make sure that your documentation is displaying correctly and is thorough.
-=======
-**JSDoc**.
-All JavaScript code should be fully documented with JSDoc comments.  Special
-attention should be paid to documentation of Model attributes and functions, and View functions.  
->>>>>>> d08a1299
 
 Things to check:
 
