/**
 *   MetacatUI v2.0.0RC1
 *   https://github.com/NCEAS/metacatui
 *   MetacatUI is a client-side web interface for querying Metacat servers and other servers that implement the DataONE REST API.
 **/

// Step 1: Find the data-theme specified in the script include
var MetacatUI = MetacatUI || {};
MetacatUI.theme = document.getElementById("loader").getAttribute("data-theme");
MetacatUI.metacatContext = document.getElementById("loader").getAttribute("data-metacat-context");
MetacatUI.mapKey = document.getElementById("loader").getAttribute("data-map-key");
if ( (MetacatUI.mapKey == "YOUR-GOOGLE-MAPS-API-KEY") || (!MetacatUI.mapKey) ) {
    MetacatUI.mapKey = null;
}
MetacatUI.useD3 = true; 

//This version of Metacat UI - used for cache busting
<<<<<<< HEAD
MetacatUI.metacatUIVersion = "2.1.0";
=======
MetacatUI.metacatUIVersion = "2.0.0RC2";
>>>>>>> 69bfe449

MetacatUI.loadTheme = function(theme) {
    var script = document.createElement("script");
    script.setAttribute("type", "text/javascript");
    script.setAttribute("src", "js/themes/" + theme + "/config.js?v=" + MetacatUI.metacatUIVersion);
    document.getElementsByTagName("body")[0].appendChild(script);

    script.onload = function(){
	    //If this theme has a custom function to start the app, then use it
	    if(typeof MetacatUI.customInitApp == "function") {
            MetacatUI.customInitApp();
        }
	    //Start the app
	    else MetacatUI.initApp();
    }
}
MetacatUI.initApp = function () {			
    var script = document.createElement("script");
    script.setAttribute("data-main", "js/app.js?v=" + MetacatUI.metacatUIVersion);
    script.src = "components/require.js";
    document.getElementsByTagName("body")[0].appendChild(script);
}


// Fix compatibility issues with mainly IE 8 and earlier. Do this before the rest of the app loads since even common
// functions are missing, such as console.log
MetacatUI.preventCompatibilityIssues = function(){	
	// Detecting IE
	function isIE () {
		  var myNav = navigator.userAgent.toLowerCase();
		  return (myNav.indexOf('msie') != -1) ? parseInt(myNav.split('msie')[1]) : false;
	}	
	//If IE 8 or earlier, don't use D3
	if (isIE() && (isIE() < 9)) MetacatUI.useD3 = false;
    
	
	/* Add trim() function for IE*/
	if(typeof String.prototype.trim !== 'function') {
		  String.prototype.trim = function() {
		    return this.replace(/^\s+|\s+$/g, ''); 
		  }
	}
	
	/* Polyfill for startsWith() - IE 8 and earlier */
	if (!String.prototype.startsWith) {
		  String.prototype.startsWith = function(searchString, position) {
		    position = position || 0;
		    return this.indexOf(searchString, position) === position;
		  };
	}
	
	/* Polyfill for endsWith() - IE 8 and earlier */
	if (!String.prototype.endsWith) {
		  String.prototype.endsWith = function(searchString, position) {
		      var subjectString = this.toString();
		      if (typeof position !== 'number' || !isFinite(position) || Math.floor(position) !== position || position > subjectString.length) {
		        position = subjectString.length;
		      }
		      position -= searchString.length;
		      var lastIndex = subjectString.indexOf(searchString, position);
		      return lastIndex !== -1 && lastIndex === position;
		  };
	}
	
	/* POlyfill for Array.isArray() - IE 8 and earlier */
	if (!Array.isArray) {
		  Array.isArray = function(arg) {
		    return Object.prototype.toString.call(arg) === '[object Array]';
		  };
	}
	
	/**
	 * Protect window.console method calls, e.g. console is not defined on IE
	 * unless dev tools are open, and IE doesn't define console.debug
	 */
	(function() {
	  if (!window.console) {
	    window.console = {};
	  }
	  // union of Chrome, FF, IE, and Safari console methods
	  var m = [
	    "log", "info", "warn", "error", "debug", "trace", "dir", "group",
	    "groupCollapsed", "groupEnd", "time", "timeEnd", "profile", "profileEnd",
	    "dirxml", "assert", "count", "markTimeline", "timeStamp", "clear"
	  ];
	  // define undefined methods as noops to prevent errors
	  for (var i = 0; i < m.length; i++) {
	    if (!window.console[m[i]]) {
	      window.console[m[i]] = function() {};
	    }    
	  } 
	})();
	
	//Add a polyfill for the .map() function for arrays for IE 8. Taken from https://developer.mozilla.org/en-US/docs/Web/JavaScript/Reference/Global_Objects/Array/map
	// Production steps of ECMA-262, Edition 5, 15.4.4.19
	// Reference: http://es5.github.io/#x15.4.4.19
	if (!Array.prototype.map) {

	  Array.prototype.map = function(callback, thisArg) {

	    var T, A, k;

	    if (this == null) {
	      throw new TypeError(" this is null or not defined");
	    }

	    // 1. Let O be the result of calling ToObject passing the |this| 
	    //    value as the argument.
	    var O = Object(this);

	    // 2. Let lenValue be the result of calling the Get internal 
	    //    method of O with the argument "length".
	    // 3. Let len be ToUint32(lenValue).
	    var len = O.length >>> 0;

	    // 4. If IsCallable(callback) is false, throw a TypeError exception.
	    // See: http://es5.github.com/#x9.11
	    if (typeof callback !== "function") {
	      throw new TypeError(callback + " is not a function");
	    }

	    // 5. If thisArg was supplied, let T be thisArg; else let T be undefined.
	    if (arguments.length > 1) {
	      T = thisArg;
	    }

	    // 6. Let A be a new array created as if by the expression new Array(len) 
	    //    where Array is the standard built-in constructor with that name and 
	    //    len is the value of len.
	    A = new Array(len);

	    // 7. Let k be 0
	    k = 0;

	    // 8. Repeat, while k < len
	    while (k < len) {

	      var kValue, mappedValue;

	      // a. Let Pk be ToString(k).
	      //   This is implicit for LHS operands of the in operator
	      // b. Let kPresent be the result of calling the HasProperty internal 
	      //    method of O with argument Pk.
	      //   This step can be combined with c
	      // c. If kPresent is true, then
	      if (k in O) {

	        // i. Let kValue be the result of calling the Get internal 
	        //    method of O with argument Pk.
	        kValue = O[k];

	        // ii. Let mappedValue be the result of calling the Call internal 
	        //     method of callback with T as the this value and argument 
	        //     list containing kValue, k, and O.
	        mappedValue = callback.call(T, kValue, k, O);

	        // iii. Call the DefineOwnProperty internal method of A with arguments
	        // Pk, Property Descriptor 
	        // { Value: mappedValue, 
	        //   Writable: true, 
	        //   Enumerable: true, 
	        //   Configurable: true },
	        // and false.

	        // In browsers that support Object.defineProperty, use the following:
	        // Object.defineProperty(A, k, { 
	        //   value: mappedValue, 
	        //   writable: true, 
	        //   enumerable: true, 
	        //   configurable: true 
	        // });

	        // For best browser support, use the following:
	        A[k] = mappedValue;
	      }
	      // d. Increase k by 1.
	      k++;
	    }

	    // 9. return A
	    return A;
	  };
	}
	
	// Polyfill for Array function foreach() - from https://developer.mozilla.org/en-US/docs/Web/JavaScript/Reference/Global_Objects/Array/forEach#Polyfill
	// Production steps of ECMA-262, Edition 5, 15.4.4.18
	// Reference: http://es5.github.io/#x15.4.4.18
	if (!Array.prototype.forEach) {

	  Array.prototype.forEach = function(callback, thisArg) {

	    var T, k;

	    if (this == null) {
	      throw new TypeError(' this is null or not defined');
	    }

	    // 1. Let O be the result of calling ToObject passing the |this| value as the argument.
	    var O = Object(this);

	    // 2. Let lenValue be the result of calling the Get internal method of O with the argument "length".
	    // 3. Let len be ToUint32(lenValue).
	    var len = O.length >>> 0;

	    // 4. If IsCallable(callback) is false, throw a TypeError exception.
	    // See: http://es5.github.com/#x9.11
	    if (typeof callback !== "function") {
	      throw new TypeError(callback + ' is not a function');
	    }

	    // 5. If thisArg was supplied, let T be thisArg; else let T be undefined.
	    if (arguments.length > 1) {
	      T = thisArg;
	    }

	    // 6. Let k be 0
	    k = 0;

	    // 7. Repeat, while k < len
	    while (k < len) {

	      var kValue;

	      // a. Let Pk be ToString(k).
	      //   This is implicit for LHS operands of the in operator
	      // b. Let kPresent be the result of calling the HasProperty internal method of O with argument Pk.
	      //   This step can be combined with c
	      // c. If kPresent is true, then
	      if (k in O) {

	        // i. Let kValue be the result of calling the Get internal method of O with argument Pk.
	        kValue = O[k];

	        // ii. Call the Call internal method of callback with T as the this value and
	        // argument list containing kValue, k, and O.
	        callback.call(T, kValue, k, O);
	      }
	      // d. Increase k by 1.
	      k++;
	    }
	    // 8. return undefined
	  };
	}
	
	// Polyfill for Object.keys()
	// From https://developer.mozilla.org/en-US/docs/Web/JavaScript/Reference/Global_Objects/Object/keys
	if (!Object.keys) {
	  Object.keys = (function() {
	    'use strict';
	    var hasOwnProperty = Object.prototype.hasOwnProperty,
	        hasDontEnumBug = !({ toString: null }).propertyIsEnumerable('toString'),
	        dontEnums = [
	          'toString',
	          'toLocaleString',
	          'valueOf',
	          'hasOwnProperty',
	          'isPrototypeOf',
	          'propertyIsEnumerable',
	          'constructor'
	        ],
	        dontEnumsLength = dontEnums.length;

	    return function(obj) {
	      if (typeof obj !== 'object' && (typeof obj !== 'function' || obj === null)) {
	        throw new TypeError('Object.keys called on non-object');
	      }

	      var result = [], prop, i;

	      for (prop in obj) {
	        if (hasOwnProperty.call(obj, prop)) {
	          result.push(prop);
	        }
	      }

	      if (hasDontEnumBug) {
	        for (i = 0; i < dontEnumsLength; i++) {
	          if (hasOwnProperty.call(obj, dontEnums[i])) {
	            result.push(dontEnums[i]);
	          }
	        }
	      }
	      return result;
	    };
	  }());
	}
    
    // Polyfill for Array.indexOf
    // Taken from https://developer.mozilla.org/en-US/docs/Web/JavaScript/Reference/Global_Objects/Array/indexOf#Polyfill
    // Production steps of ECMA-262, Edition 5, 15.4.4.14
    // Reference: http://es5.github.io/#x15.4.4.14
    if (!Array.prototype.indexOf) {
      Array.prototype.indexOf = function(searchElement, fromIndex) {

        var k;

        // 1. Let o be the result of calling ToObject passing
        //    the this value as the argument.
        if (this == null) {
          throw new TypeError('"this" is null or not defined');
        }

        var o = Object(this);

        // 2. Let lenValue be the result of calling the Get
        //    internal method of o with the argument "length".
        // 3. Let len be ToUint32(lenValue).
        var len = o.length >>> 0;

        // 4. If len is 0, return -1.
        if (len === 0) {
          return -1;
        }

        // 5. If argument fromIndex was passed let n be
        //    ToInteger(fromIndex); else let n be 0.
        var n = fromIndex | 0;

        // 6. If n >= len, return -1.
        if (n >= len) {
          return -1;
        }

        // 7. If n >= 0, then Let k be n.
        // 8. Else, n<0, Let k be len - abs(n).
        //    If k is less than 0, then let k be 0.
        k = Math.max(n >= 0 ? n : len - Math.abs(n), 0);

        // 9. Repeat, while k < len
        while (k < len) {
          // a. Let Pk be ToString(k).
          //   This is implicit for LHS operands of the in operator
          // b. Let kPresent be the result of calling the
          //    HasProperty internal method of o with argument Pk.
          //   This step can be combined with c
          // c. If kPresent is true, then
          //    i.  Let elementK be the result of calling the Get
          //        internal method of o with the argument ToString(k).
          //   ii.  Let same be the result of applying the
          //        Strict Equality Comparison Algorithm to
          //        searchElement and elementK.
          //  iii.  If same is true, return k.
          if (k in o && o[k] === searchElement) {
            return k;
          }
          k++;
        }
        return -1;
      };
    }
}

MetacatUI.preventCompatibilityIssues();
MetacatUI.loadTheme(MetacatUI.theme);
<|MERGE_RESOLUTION|>--- conflicted
+++ resolved
@@ -15,11 +15,7 @@
 MetacatUI.useD3 = true; 
 
 //This version of Metacat UI - used for cache busting
-<<<<<<< HEAD
-MetacatUI.metacatUIVersion = "2.1.0";
-=======
 MetacatUI.metacatUIVersion = "2.0.0RC2";
->>>>>>> 69bfe449
 
 MetacatUI.loadTheme = function(theme) {
     var script = document.createElement("script");
