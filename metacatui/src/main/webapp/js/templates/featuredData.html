--- conflicted
+++ resolved
@@ -2,13 +2,7 @@
   <div class="row-fluid pagination-centered">
     <h2>The KNB repository helps you preserve and share your data.</h2>
   </div>
-<<<<<<< HEAD
-  <div id="featured_data" class="row-fluid">
-    <div id="featured_image" class="span6">
-      <img class="featured" src="./img/slide_01.jpg">
-=======
-  <div class="row-fluid pagination-centered">
-  
+  <div class="row-fluid pagination-centered">  
     <div class="tab-content span6">
     	<div id="featured_01" class="tab-pane active">
 	      <img class="featured" src="./img/featured_01.jpg">
@@ -19,7 +13,6 @@
 	    <div id="featured_03" class="tab-pane">
 	      <img class="featured" src="./img/featured_03.jpg">
 	    </div>
->>>>>>> 7660cc81
     </div>
     
     <div class="span6">
@@ -39,9 +32,7 @@
 		NCEAS 10241: Zilov: The 60-year data set of plankton dynamics in Lake Baikal, National Center for Ecological Analysis and Synthesis, and Izmest'eva L. 2006.
 		Lake Baikal Plankton 
     	docid=nceas.290.8
-    	
-    	
-    	 -->
+      -->
       <ul id="featured_list" class="nav nav-list">
         <!--li class="nav-header pagination-centered">Featured data in the KNB</li-->
         <li class="active">
