/*global define */
<<<<<<< HEAD
define(['jquery', 'underscore', 'backbone', 'bootstrap', 'jqueryform', 'views/SignInView', 'text!templates/alert.html', 'text!templates/registryFields.html', 'text!templates/ldapAccountTools.html', 'text!templates/loading.html', 'text!templates/loginHeader.html'], 				
	function($, _, Backbone, BootStrap, jQueryForm, SignInView, AlertTemplate, RegistryFields, LdapAccountToolsTemplate, LoadingTemplate, LoginHeaderTemplate) {
=======
define(['jquery', 'underscore', 'backbone', 'bootstrap', 'jqueryform', 'views/SignInView', 'text!templates/alert.html', 'text!templates/registryFields.html', 
        'text!templates/ldapAccountTools.html', 'text!templates/loading.html', 'text!templates/loginHeader.html', 'text!templates/insertProgress.html'], 				
	function($, _, Backbone, BootStrap, jQueryForm, SignInView, AlertTemplate, RegistryFields, LdapAccountToolsTemplate, LoadingTemplate, LoginHeaderTemplate, ProgressTemplate) {
>>>>>>> 73caade3
	'use strict';
	
	// Build the main header view of the application
	var RegistryView = Backbone.View.extend({

		el: '#Content',
		loginEl: '#RegistryLogin',
		
		template: _.template(RegistryFields),		
		alertTemplate: _.template(AlertTemplate),		
		loadingTemplate: _.template(LoadingTemplate),
		ldapAccountToolsTemplate: _.template(LdapAccountToolsTemplate),
		loginHeaderTemplate: _.template(LoginHeaderTemplate),
		progressTemplate: _.template(ProgressTemplate),
				
		registryUrl: null,
		
		stage:  null,
		
		pid:  null,

		registryQueryString:  "cfg=metacatui",
		
		events: {
			"click #entryFormSubmit"        : "submitEntryForm",
			"click #entryReturnSubmit"      : "submitReturnForm",
			"click #dataCorrect"  		    : "submitConfirmYesForm",
			"click #dataWrongButton"   	    : "submitConfirmNoForm",
			"click #loginButton"   	        : "submitLoginForm",
			"click #registerAnotherPackage" : "registerAnotherPackage",
			"click #createAccount"          : "createAccount",
			"click #lookupAccount" 			: "lookupAccount",
			"click #resetPassword"          : "resetPassword",
			"click #changePassword"           : "changePassword",
			"keypress input[name='password']" : "submitOnEnter",
			"keypress input[name='uid']"      : "submitOnEnter"
		},

		initialize: function () {
			
		},
				
		render: function () {
			
			// request a smaller header
			appModel.set('headerType', 'default');
			
			// show the loading icon
			this.showLoading();

			//Are we using auth tokens?
			var tokenUrl = appModel.get("tokenUrl");
			if((typeof tokenUrl != "undefined") && tokenUrl.length){
				
				//If our app user's status hasn't been checked yet, then wait...
				if(!appUserModel.get("checked")){
					this.listenToOnce(appUserModel, "change:checked", function(){
						appView.currentView.loadRegistry.call(appView.currentView);
					});
					return this;
				}
				//If the user is not logged in, show the login form
				else if (!appUserModel.get("loggedIn")){
					this.showSignInForm();
					return this;
				}
				//If the user is logged in and we're using tokens, verify the token first
				else if(appUserModel.get("loggedIn")){
					appUserModel.checkToken(function(){	//If the token is valid, load the registry.
												appView.currentView.loadRegistry.call(appView.currentView);
											},
											function(){ //If the token if not valid, load the sign in form	
												appView.currentView.showSignInForm.call(appView.currentView);
											});
					return this;
				}
			}
			//If we're not using tokens, load the registry and let the CGI script verify if the user is logged in
			else
				this.loadRegistry();
			
			return this;
		},
		
		/*
		 * Load the registry template from the register-dataset.cgi script in Metacat.
		 */
		loadRegistry: function(){
			var tokenUrl = appModel.get("tokenUrl");
			if(((typeof tokenUrl != "undefined") && tokenUrl.length) && !appUserModel.get("loggedIn")){
				this.showSignInForm();
				return false;
			}

			//Get the registry view
			var viewRef = this;

			// look up the url from the main application model
			this.registryUrl = appModel.get('registryServiceUrl');
						
			var stageParams = '';
			if (this.stage) {
				stageParams = "&stage=" + this.stage + "&pid=" + this.pid;
			}
			
			// load all the registry content so all the js can run in what gets loaded
			var requestSettings = {
					type: "POST",
					xhrFields: {
						withCredentials: true
					},
					url: this.registryUrl,
					data: this.registryQueryString + stageParams,
					success: function(data, textStatus, jqXHR) {
							
						viewRef.$el.html(data);
						
						//If this is the login page, prepend some header HTML
						if(data.indexOf('id="RegistryLogin"') != -1) viewRef.$el.prepend(viewRef.loginHeaderTemplate);
						
						//Check login one more time
						viewRef.verifyLoginStatus();
						
						//Add additional form elements
						viewRef.augementForm();
						
						viewRef.fixModalLinks();
						viewRef.modifyLoginForm();
						viewRef.$el.hide();
						viewRef.$el.fadeIn('slow', function(){
							viewRef.trigger("postRender");
							viewRef.setUpAutocompletes();
<<<<<<< HEAD
						});						
=======
						});			
						
						//Start showing progress updates
						viewRef.listenForProgressUpdate();
>>>>>>> 73caade3
					}
				}
	
			$.ajax(_.extend(requestSettings, appUserModel.createAjaxSettings()));
		},
		
		verifyLoginStatus: function() { 
			// CGI can be logged in, but JSESSIONID has expired
			var registryEntryForm = $("#RegistryEntryForm");
			
			// if we have the registry form but it doesn't look like we are logged in, force a logout
			if (registryEntryForm.length && !appUserModel.get('username')) {
				uiRouter.navigate("signout", {trigger: true});
			}
		},
		
		fixModalLinks: function() {
			var baseUrl = appModel.get("baseUrl");
			$("#myModal").each(function(index, element) {
				var href = baseUrl + $(element).attr('data-remote');
				$(element).attr('data-remote', href);
			});
			// disable the pointer to old api
			$("a[href*='metacat?action=read&qformat=']").removeAttr("href");
		},
		
		augementForm: function() {
			// want to add fields to the form automatically
			var registryEntryForm = $("#RegistryEntryForm");
			var loginForm = $(this.loginEl);
			
			// if we have the registry form we can add to it
			if (registryEntryForm.length) {
				// pull from the model configuration
				var formFields = registryModel.get("formFields");
				_.each(formFields, function(value, key, list) {
					// check if it exists yet
					if (registryEntryForm.find("input[name='" + key + "'][value='" + value +"']").length > 0) {
						return;
					}
					// set in the form
					registryEntryForm.find("#" + key).attr("value", value);

					// add to the form
					addKeyword();
				});
				
				// replace keywords with this widget
				// use configuration from model for the selection
				var formOptions = registryModel.get("formOptions");
				registryEntryForm.find("#keyword").replaceWith(this.template({formOptions: formOptions}));
				
			}
			else if(loginForm.length){
				//Enter help items for login inputs
				var orgLabel = this.$("form div.text-left:contains('Organization')");
				if(!orgLabel) return;
				
				//Choose unaffiliated as the default, to help the user
				if($("select[name='organization']").children("option[value='unaffiliated']").length)
					$("select[name='organization']").val("unaffiliated");
				
				var helpIcon = $(document.createElement("i"))
									.addClass("tooltip-this icon icon-question-sign")
									.attr("data-title", "If you signed up for an account here, or you're unsure what to choose, choose 'unaffiliated'")
									.attr("data-placement", "top")
									.attr("data-trigger", "hover click");
				orgLabel.append(helpIcon);
				helpIcon.tooltip();
			}
		},
		
		/*
		 * Set up autocompletes for the Registry - for now, only the grant number has an autocomplete
		 */
		setUpAutocompletes: function() {
			if(!appModel.get("grantsUrl")) return;
			
			// Look up Grant numbers and titles from NSF
			var input = this.$("#funding");
			if(!input || !input.length) return;
			
			//Create a help message next to the text input
			var defaultMsg = "Enter an award number or search for an award by keyword.";
			var helpMsg = $(document.createElement("div")).addClass("input-help-msg subtle").text(defaultMsg);
			input.after(helpMsg);
					
			//Setup the autocomplete widget
			$(input).hoverAutocomplete({
				source: appLookupModel.getGrantAutocomplete,
				select: function(e, ui) {
					e.preventDefault();
					
					// set the text field
					$(e.target).val(ui.item.value);
					helpMsg.text("You selected: " + ui.item.label).addClass("success").attr("data-award-id", ui.item.value);
				},
				position: {
					my: "left top",
					at: "left bottom",
					of: "#funding",
					collision: "fit"
				},
				appendTo: input.parent(),
				minLength: 3
			});
			input.parents(".accordion-body").addClass("ui-autocomplete-container");

			//When the user is done entering a grant number, get the grant title from the API
			$(input).focusout(function(){
				//If the help message already displays the grant title, return
				if((helpMsg.attr("data-award-id") == input.val()) && (input.val().length > 0)) return;
				//If no grant number was added, set the help message back to its defaults
				else if (!input.val()){
					helpMsg.removeClass("success").attr("data-award-id", "").text(defaultMsg);
					return;
				}
				
				//Get the grant title and id
				appLookupModel.getGrant(
						input.val(), 
						function(award){
							helpMsg.text("You selected: " + award.title).attr("data-award-id", award.id).addClass("success");
						},
						function(){
							helpMsg.removeClass("success").attr("data-award-id", "").text("Warning: No NSF award with that number could be found.");
						});				
			});
			
		},
		
		modifyLoginForm: function() {
			// customize the login form to provide external links as needed
			var ldapAccountTools = $("#ldapAccountTools");
			
			// if we have the login form we can modify it
			if (ldapAccountTools.length) {
				var ldapwebServiceUrl = appModel.get('ldapwebServiceUrl') + this.registryQueryString;

				var templateContent = this.ldapAccountToolsTemplate({ldapwebServiceUrl: ldapwebServiceUrl});
				if (templateContent.length) {
					ldapAccountTools.replaceWith(templateContent);				
				}
			}
		},
		
		submitEntryForm: function() {
			
			var contentArea = this.$el;
			var view = this;
						
			//We need to use the jQuery plugin jQuery.form so we can submit files in older browsers
			var requestSettings = {
			    url: this.registryUrl,
			    cache: false,
			    contentType: false,
			    processData: false,
			    type: 'POST',
				xhrFields: {
					withCredentials: true
				},
			    success: function(data, textStatus, jqXHR) {

			    	contentArea.html(data);
					
			    	//Scroll to the top of the page
			    	view.scrollToTop();
				}
			}
			
			$('#entryForm').ajaxSubmit(_.extend(requestSettings, appUserModel.createAjaxSettings()));
			
			// prepend the loading icon because we need to keep our form element in the DOM for the jQuery.form plugin to work
			this.scrollToTop();
			$('#RegistryEntryForm').addClass("hidden");
			this.$el.prepend(this.loadingTemplate());						
		},
		
		submitReturnForm: function() {
			this.submitForm('editForm');
		},
		
		submitConfirmYesForm: function() {
			this.submitForm('confirmForm');
		},
		
		submitConfirmNoForm: function() {
			// set the form param to indicate such - VERY specific string!
			$('#dataWrong').val("No, go back to editing");
			this.submitForm('confirmForm');
		},
		
		submitForm: function(formId) {
			
			// get the form data before replacing everything with the loading icon
			var formData = $("#" + formId).serialize();
			
			// show the loading icon
			//var msg = (formId == "confirmForm")? "Uploading your data set ... this may take a few minutes." : "";		
			//this.showLoading(msg);
			
    		registryModel.set("status", "processing");

			//Get some references to the view
			var viewRef = this;
			var contentArea = this.$el;
			
			// ajax call to submit the given form and then render the results in the content area
			var requestSettings = {
					type: "POST",
					xhrFields: {
						withCredentials: true
					},
					url: this.registryUrl,
					data: formData,
					success: function(data, textStatus, jqXHR) {
<<<<<<< HEAD
						contentArea.html(data);
						viewRef.augementForm();
						viewRef.setUpAutocompletes();
=======
						//When the entry is successfully submitted, show a progress page
				    	if((formId == "confirmForm") && (data.indexOf("Success") > -1)){	
				    		//Get the id of the new metdata
				    		var id = data.substring(data.indexOf("#view/")+6);
				    		id = id.substring(0, id.indexOf('"'));
				    		registryModel.set("id", id);
				    		//registryModel.set("status", "processing");
				    		
				    		//Check the index for the new entry
				    		registryModel.checkIndex();				    		
				    	}
				    	//Show the response from the registry script if there doesn't appear to be a success message
				    	else{
				    		contentArea.html(data);
							viewRef.augementForm();
							viewRef.setUpAutocompletes();
				    	}
				    	
				    	//Scroll to the top of the page
				    	viewRef.scrollToTop();
>>>>>>> 73caade3
					}
			};
			
			$.ajax(_.extend(requestSettings, appUserModel.createAjaxSettings()));
			
		},
		
		// ported the login.js to this view
		submitLoginForm: function (e) {
			
			var formObj = ($("#loginForm").length > 0) ? $("#loginForm")[0] : null;
			if(!formObj) return false;
			
			//Remove the alert message
			this.$(this.loginEl).children(".alert-container").detach();
			this.$(".has-error").removeClass("has-error");
			
			// trim username & passwd:
			var username = this.trimString(formObj.elements["uid"].value);
			var organization = this.trimString(formObj.elements["organization"].value);
			var password = this.trimString(formObj.elements["password"].value);

			if (username == "") {
				this.showAlert(formObj.elements["uid"], "Please enter a username.");			
				return false;
			}
			if (organization == "") {
				this.showAlert(formObj.elements["organization"], "You must select an organization.");
				return false;
			}
			if (password == "") {
				this.showAlert(formObj.elements["password"], "You must type a password.");
				return false;
			}	

			formObj.username.value = "uid=" + formObj.elements["uid"].value + ",o="
					+ formObj.elements["organization"].value
					+ ",dc=ecoinformatics,dc=org";
			
			// get the form data before replacing everything with the loading icon!
			var formData = $("#loginForm").serialize();
			
			// show the loading icon
			this.showLoading();

			// reference to this view for callback functions
			var viewRef = this;

			// create an area for temporarily stashing returned form
			viewRef.$el.append("<div id='tempMetacatContainer' />");
						
			// ajax call to submit the given form and then render the results in the content area
			// use post to prevent passwords in the URL
			var requestSettings = {
				type: "POST",
				xhrFields: {
					withCredentials: true
				},
				url: this.registryUrl,
				data: formData,
				success: function(data, textStatus, xhr) {
					
					// stash the form content
					viewRef.$('#tempMetacatContainer').html(data);
							
					// the Metacat login form is now in the main content for us to work with
					var metacatUrl = viewRef.$("form").attr("action");
					
					// success from Perl?
					if (metacatUrl) {
						// submit the Metacat API login form
						var loginFormData = viewRef.$("form").serialize();
						var submitSettings = {
							type: "POST",
							xhrFields: {
								withCredentials: true
							},
							url: metacatUrl,
							data: loginFormData,
							success: function(data1, textStatus1, xhr1) {
								// browser has the JSESSIONID cookie now
								//var allHeaders = xhr1.getAllResponseHeaders();
								
								// set the username in the appModel, that's all we have
								appUserModel.set("username", username);
															
								viewRef.listenToOnce(appUserModel, "change:loggedIn", function(){
									if(!appUserModel.get("loggedIn")){
										viewRef.listenTo(viewRef, "postRender", function(){
											viewRef.$(viewRef.loginEl).children(".alert-container").detach();
											viewRef.$(viewRef.loginEl).prepend(viewRef.alertTemplate({ 
												msg: "Login failed. Please try again. ",
												classes: "alert-error"
											}));											
										});
									}
									
									//Rerender the page
									uiRouter.navigate("share", {trigger: true});
									viewRef.render();
								});
								
								// trigger the check for logged in user
								appUserModel.checkStatus();
								
								// then load the registry url again, now that we are logged in
								//uiRouter.navigate("share", {trigger: true});
								//viewRef.render();
							}
						}
						
						$.ajax(_.extend(submitSettings, appUserModel.createAjaxSettings()));
						
					} else {
						// just show what was returned (error message)
						viewRef.$el.html(data);
					}
					
					// clean up the temp area
					viewRef.$('#tempMetacatContainer').remove();
					
				}
			}
			
			$.ajax(_.extend(requestSettings, appUserModel.createAjaxSettings()));
			
			return true;
		},
		
		// this logout hits both the perl registry and the Metacat API
		logout: function () {
			
			// clear the search criteria in case we are filtering by username
			appSearchModel.clear();
			
			// look up the url from the main application model
			this.registryUrl = appModel.get('registryServiceUrl');
			
			// show the loading icon
			this.showLoading();
			
			// reference to this view for callback functions
			var viewRef = this;
			
			// create an area for temporarily stashing returned form
			viewRef.$el.append("<div id='tempMetacatContainer' />");
			
			// ajax call to logout, only want the form object
			var requestSettings = {
				type: "GET",
				xhrFields: {
					withCredentials: true
				},
				url: this.registryUrl + "?" + this.registryQueryString + "&stage=logout",
				data: null, // params are in the URL
				success: function(data, textStatus, xhr) {
					
					viewRef.$('#tempMetacatContainer').html(data);
					
					// the Metacat logout form is now in the main content for us to work with
					var metacatUrl = appModel.get("metacatUrl") || viewRef.$("form").attr("action");
					
					// Success?
					if (metacatUrl) {
						// submit the Metacat API login form
						var logoutFormData = viewRef.$("form").serialize();
						var loginSettings = {
							type: "POST",
							xhrFields: {
								withCredentials: true
							},
							url: metacatUrl,
							data: logoutFormData,
							success: function(data1, textStatus1, xhr1) {
								// don't really do anything with this - browser has the JSESSIONID cookie now
								
								// Reset the user model username
								appUserModel.set("username", null);
								
								// trigger the check for logged in user
								appUserModel.checkStatus();
							}
						}

						$.ajax(_.extend(loginSettings, appUserModel.createAjaxSettings()));

					} else {
						// just show what was returned (error message)
						viewRef.$el.html(data);
					}
					
					// clean up the temp area
					viewRef.$('#tempMetacatContainer').remove();
					
					// do we want to load the registry, or just let other controller decide the next view?
					viewRef.render();

				}
			}
			
			$.ajax(_.extend(requestSettings, appUserModel.createAjaxSettings()));

			return true;
		},
		
		registerAnotherPackage: function() {
			// just render the view from the beginning 
			this.render();
		},
		
		createAccount: function() {
			// just route to the signup view
			uiRouter.navigate("signup", {trigger: true});
			
			// prevent click-through
			return false;
		},
		
		resetPassword: function() {
			// just route to the password reset view
			uiRouter.navigate("account/resetpass", {trigger: true});
			
			// prevent click-through
			return false;
		},
		
		changePassword: function() {
			// just route to the password change view
			uiRouter.navigate("account/changepass", {trigger: true});
			
			// prevent click-through
			return false;
		},
		
		lookupAccount: function() {
			// just route to the lookupname view
			uiRouter.navigate("account/lookupname", {trigger: true});
			
			// prevent click-through
			return false;
		},

		trimString: function (stringToTrim) {
			return stringToTrim.replace(/^\s*/, '').replace(/\s*$/, '');
		},
		
		/*
		 * Displays the progress of this registry entry to the user when the model's status is updated
		 */
		listenForProgressUpdate: function(){
			var view = this;
			
			//Periodically check if the submission is indexed yet
			this.listenTo(registryModel, "change:status", function(){
				view.showProgress();
			});
		},
		
		showProgress: function(){
			//Show the progress 
			this.$el.html(this.progressTemplate({
				status: registryModel.get("status"),
				id:     registryModel.get("id")
			}));
			
			//If the status is processing, animate the progress bar
			if(registryModel.get("status") == "processing"){
				var fullWidth = this.$(".progress").width();
				this.$(".progress-bar").animate({
					width: fullWidth + "px"
				}, 1800000);
			}
		},
		
		/*
		 * Show the SignIn View (or auth tokens)
		 */
		showSignInForm: function(){
			if(!appModel.get("tokenUrl")) return;
			
			var signInBtns = new SignInView().render().el;

			this.$el.html("<h1 class='center'>Sign in to submit data</h1>");
			$(signInBtns).addClass("large center");
			this.$el.append(signInBtns);
			
			$(signInBtns).find(".login").addClass("btn btn-primary").trigger("click");
		},
		
		showLoading: function(msg) {
			//Keep the form HTML element in place or the upload won't work on IE 8
			this.scrollToTop();
			
			if(typeof msg == "undefined"){
				var msg = "";
			}
			
			this.$el.html(this.loadingTemplate({
				msg: msg
			}));
		},
		
		showAlert: function(input, message){
			var msg = message || "Please enter all required fields.";
			
			this.$(this.loginEl).prepend(this.alertTemplate({ 
				msg: msg,
				classes: "alert-error"
			}));
			
			//Style the input as an error.
			$(input).parent().parent(".row-fluid").addClass("has-error"); //For Metacat 2.4.X and before
			
			//Focus on the input
			$(input).focus();			
		},
		
		scrollToTop: function() {
			$("html, body").animate({ scrollTop: 0 }, "slow");
			return false;
		},
		
		submitOnEnter: function(e) {
			if (e.keyCode != 13) return;
			this.submitLoginForm();
		},
		
		onClose: function(){
			this.stopListening();
			registryModel.reset();
		}
				
	});
	return RegistryView;		
});<|MERGE_RESOLUTION|>--- conflicted
+++ resolved
@@ -1,12 +1,7 @@
 /*global define */
-<<<<<<< HEAD
-define(['jquery', 'underscore', 'backbone', 'bootstrap', 'jqueryform', 'views/SignInView', 'text!templates/alert.html', 'text!templates/registryFields.html', 'text!templates/ldapAccountTools.html', 'text!templates/loading.html', 'text!templates/loginHeader.html'], 				
-	function($, _, Backbone, BootStrap, jQueryForm, SignInView, AlertTemplate, RegistryFields, LdapAccountToolsTemplate, LoadingTemplate, LoginHeaderTemplate) {
-=======
 define(['jquery', 'underscore', 'backbone', 'bootstrap', 'jqueryform', 'views/SignInView', 'text!templates/alert.html', 'text!templates/registryFields.html', 
         'text!templates/ldapAccountTools.html', 'text!templates/loading.html', 'text!templates/loginHeader.html', 'text!templates/insertProgress.html'], 				
 	function($, _, Backbone, BootStrap, jQueryForm, SignInView, AlertTemplate, RegistryFields, LdapAccountToolsTemplate, LoadingTemplate, LoginHeaderTemplate, ProgressTemplate) {
->>>>>>> 73caade3
 	'use strict';
 	
 	// Build the main header view of the application
@@ -139,14 +134,10 @@
 						viewRef.$el.fadeIn('slow', function(){
 							viewRef.trigger("postRender");
 							viewRef.setUpAutocompletes();
-<<<<<<< HEAD
-						});						
-=======
 						});			
 						
 						//Start showing progress updates
 						viewRef.listenForProgressUpdate();
->>>>>>> 73caade3
 					}
 				}
 	
@@ -278,6 +269,65 @@
 			
 		},
 		
+		/*
+		 * Set up autocompletes for the Registry - for now, only the grant number has an autocomplete
+		 */
+		setUpAutocompletes: function() {
+			if(!appModel.get("grantsUrl")) return;
+			
+			// Look up Grant numbers and titles from NSF
+			var input = this.$("#funding");
+			if(!input || !input.length) return;
+			
+			//Create a help message next to the text input
+			var defaultMsg = "Enter an award number or search for an award by keyword.";
+			var helpMsg = $(document.createElement("div")).addClass("input-help-msg subtle").text(defaultMsg);
+			input.after(helpMsg);
+					
+			//Setup the autocomplete widget
+			$(input).hoverAutocomplete({
+				source: appLookupModel.getGrantAutocomplete,
+				select: function(e, ui) {
+					e.preventDefault();
+					
+					// set the text field
+					$(e.target).val(ui.item.value);
+					helpMsg.text("You selected: " + ui.item.label).addClass("success").attr("data-award-id", ui.item.value);
+				},
+				position: {
+					my: "left top",
+					at: "left bottom",
+					of: "#funding",
+					collision: "fit"
+				},
+				appendTo: input.parent(),
+				minLength: 3
+			});
+			input.parents(".accordion-body").addClass("ui-autocomplete-container");
+
+			//When the user is done entering a grant number, get the grant title from the API
+			$(input).focusout(function(){
+				//If the help message already displays the grant title, return
+				if((helpMsg.attr("data-award-id") == input.val()) && (input.val().length > 0)) return;
+				//If no grant number was added, set the help message back to its defaults
+				else if (!input.val()){
+					helpMsg.removeClass("success").attr("data-award-id", "").text(defaultMsg);
+					return;
+				}
+				
+				//Get the grant title and id
+				appLookupModel.getGrant(
+						input.val(), 
+						function(award){
+							helpMsg.text("You selected: " + award.title).attr("data-award-id", award.id).addClass("success");
+						},
+						function(){
+							helpMsg.removeClass("success").attr("data-award-id", "").text("Warning: No NSF award with that number could be found.");
+						});				
+			});
+			
+		},
+		
 		modifyLoginForm: function() {
 			// customize the login form to provide external links as needed
 			var ldapAccountTools = $("#ldapAccountTools");
@@ -363,11 +413,7 @@
 					url: this.registryUrl,
 					data: formData,
 					success: function(data, textStatus, jqXHR) {
-<<<<<<< HEAD
-						contentArea.html(data);
-						viewRef.augementForm();
-						viewRef.setUpAutocompletes();
-=======
+
 						//When the entry is successfully submitted, show a progress page
 				    	if((formId == "confirmForm") && (data.indexOf("Success") > -1)){	
 				    		//Get the id of the new metdata
@@ -388,7 +434,6 @@
 				    	
 				    	//Scroll to the top of the page
 				    	viewRef.scrollToTop();
->>>>>>> 73caade3
 					}
 			};
 			
