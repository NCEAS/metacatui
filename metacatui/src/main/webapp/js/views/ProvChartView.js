define(['jquery', 'underscore', 'backbone', "views/CitationView", "views/ProvEntitySelectView", "views/ProvStatementView"], 				
	function($, _, Backbone, CitationView, ProvEntitySelectView, ProvStatement) {
	'use strict';

	
	var ProvChartView = Backbone.View.extend({
		initialize: function(options){
			if((typeof options === "undefined") || !options) var options = {};
			
			this.parentView    = options.parentView    || null;
			this.sources 	   = options.sources       || null;
			this.derivations   = options.derivations   || null;
			this.context 	   = options.context       || null;     // The package member
			this.contextEl     = options.contextEl     || $("body"); // The parent view DOM element for the package member
			this.dataPackage   = options.dataPackage   || null;
			this.nodeHeight    = options.nodeHeight    || 67; 	  //Pixel height of the node including padding and margins
			this.pointerHeight = options.pointerHeight || 15;     //Pixel height of the pointer/arrow image
			this.offsetTop     = options.offsetTop     || this.nodeHeight; //The top margin of the chart, in pixels
			this.title 		   = options.title         || "";
			this.editModeOn    = options.editModeOn    || false;
			this.editorType    = options.editorType    || null;

			this.subviews = new Array()
			this.selectProvEntityView = null;
			this.type = null;
			// Does this chart need to be re-rendered after prov relationships have been updated?
			this.rerender = false;
			//For Sources charts
			if((!this.derivations && this.sources) || (this.editModeOn && this.editorType == "sources")) {
				this.type 		    = "sources";
				this.provEntities   = this.sources;
				
				//Find the number of sources and programs
				var sources = [], programs = [];
				_.each(this.sources, function(model){
					if(model.getType() == "program")
						programs.push(model);
					else
						sources.push(model);
				});
				
				this.sources = sources;
				this.programs = programs;
				
				this.numSources      = this.sources.length;
				this.numPrograms     = this.programs.length;
				this.numProvEntities = this.numSources;
				this.numDerivations = 0;
			}
			
			//For Derivations charts
			if((!this.sources && this.derivations) || (this.editModeOn && this.editorType == "derivations")) {
				this.type 	   	     = "derivations";
				this.provEntities = this.derivations;
				
				//Find the number of derivations and programs
				var derivations = [], programs = [];
				_.each(this.derivations, function(model){
					if(model.getType() == "program")
						programs.push(model);
					else
						derivations.push(model);
				});
				
				this.derivations  = derivations;
				this.programs     = programs;
				
				this.numDerivations  = this.derivations.length;
				this.numPrograms     = this.programs.length;
				this.numProvEntities = this.numDerivations;
				this.numSources      = 0;
			}
			
			//Add the chart type to the class list
			this.className = this.className + " " + this.type	;
			
			//Create a title
			if((this.context.getType() == "program") && (this.type == "derivations")){
				this.title = this.numProvEntities + " outputs";				
			}
			else if((this.context.getType() == "program") && (this.type == "sources")){
				this.title = this.numProvEntities + " inputs";				
			}
			else
				this.title = this.numProvEntities + " " + this.type;
			
			//The default height of the chart when all nodes are visible/expanded
			this.height = (this.numProvEntities * this.nodeHeight);
			
		},
		
		tagName: "aside",
		
		className: "prov-chart",
		
		events: {
			"click .expand-control"   : "expandNodes",
			"click .collapse-control" : "collapseNodes",
			"click .preview"          : "previewData",
			"click .editor"		      : "selectProvEntities",
			"click #selectDone"       : "getSelectedProvEntities",
		},
		
		subviews: new Array(),
		
		render: function(){
			//Nothing to do if there are no entities and it isn't an editor
<<<<<<< HEAD
			if(!this.numProvEntities && !this.editModeOn) return false;
=======
			if(!this.numProvEntities && !this.numPrograms && !this.editor) return false;
>>>>>>> 69bfe449
			
			var view = this;
			
			//Are there any programs? If no programs are present in this package member and edit mode is on,
			// then we need to draw an edit icon in the program position, unless this member is a program (programs
		    // aren't connected directly to programs).
			if(this.programs.length || (this.editModeOn && (this.context.getType() != "program"))) {
				this.$el.append($(document.createElement("div")).addClass(this.type + "-programs programs"));
			}
			
			var position = 0,
				programPosition = 0;
			_.each(this.provEntities, function(entity, i){
				
				//Create the HTML node and line connecter
				if(entity.getType() == "Package")
					view.$el.append(view.createNode(entity, position, _.find(entity.get("members"), function(member){ return member.get("formatType") == "METADATA"; })));	
				else{
					//Find the id of the metadata that documents this object
					var metadataID = entity.get("isDocumentedBy"),
						metadata = null;
					
					if(Array.isArray(metadataID))
						metadataID = metadataID[0];
					
					if(metadataID){
						//The metadata doc for this object may be in the same package as the context of this prov chart
						metadata = view.dataPackage.find(function(member){ return member.get("id") == metadataID });
					}
					
					if(!metadata){
					//Or it may be in any of the other packages related to that package
						var potentialMatch;
						_.each(view.dataPackage.get("relatedModels"), function(model){
							potentialMatch = _.find(model.get("members"), function(member){ return member.get("id") == metadataID });
							if(potentialMatch)
								metadata = potentialMatch;
						});
					}

					//Programs will be positioned at a different point in the graph
					if(entity.getType() == "program"){
						//Find the program position
						view.$(".programs").append(view.createNode(entity, programPosition, metadata));
					}
					else {
						view.$el.append(view.createNode(entity, position, metadata));						
						// Sources and Derivation charts have a pointer for each node
						view.$el.append(view.createConnecter(position));
					}
				}
				
<<<<<<< HEAD
=======
				//Derivation charts have a pointer for each node
				if(view.type == "derivations" && (this.numDerivations > 0 || this.editor))
					view.$el.append(view.createConnecter(position));
				
				//Source charts have a connector for each node and one pointer
				if(view.type == "sources" && (this.numSources > 0 || this.editor))
					view.$el.append(view.createConnecter(position));
				
>>>>>>> 69bfe449
				//Bump the position for non-programs only
				if(entity.getType() == "program")
					programPosition++;
				else
					position++;
				
			}, this);	
			
			// If edit mode is on, then draw an editor node. 
			//if(this.context.type != "Package" && this.editModeOn){
			if(this.editModeOn) {
				var nodeType;
				// If a program prov icon has already been
				// displayed, then don't display a program edit icon, as currently only one program is
				// supported per ProvCharView. Also, don't display a program icon if the package members
				// we are annotating is a program (cuurently don't support programs as inputs/outputs of programs).
				if((this.context.getType() != "program") && this.numPrograms == 0) {
					this.$(".programs").append(this.createEditorNode("program", this.context.get("id"), programPosition));
					programPosition++;
					this.numPrograms++;
				}
				
				// Draw a data node editor
				this.$el.append(this.createEditorNode("data", this.context.get("id"), position));
				position++;
				
				if(this.editorType == "sources") this.numSources++;
				if(this.editorType == "derivations") this.numDerivations++;
			}
			
			//Move the last-viewed prov node to the top of the chart so it is always displayed first
			if(this.$(".node.previous").length > 0)
				this.switchNodes(this.$(".node.previous").first(), this.$(".node").first());
	
			//Add classes
			this.$el.addClass(this.className);
			if(this.numPrograms > 0) this.$el.addClass("has-programs");
			if(this.numDerivations == 1 && !this.numPrograms) this.$el.addClass("one-derivation");
			
			var contextClasses = this.type == "sources" ? "hasProvLeft" : "hasProvRight";
			if(this.numPrograms > 0) contextClasses += " hasPrograms";
			$(this.contextEl).addClass(contextClasses);
			
			//If it's a derivation chart, add a connector line
			if(this.type == "derivations" && !this.numPrograms) this.$el.append(this.createPointer());
			//If it's a sources chart, add a pointer arrow
			if((this.type == "sources") && !this.numPrograms) this.$el.append(this.createPointer());
			
			//Charts with programs need an extra connecter
<<<<<<< HEAD
			if(this.numPrograms) 
=======
			if(this.programs.length && (this.numSources || this.numDerivations)) 
>>>>>>> 69bfe449
				this.$(".programs").append(this.createConnecter());
			
			if(this.$(".collapsed").length){
				var expandIcon   = $(document.createElement("i")).addClass("icon icon-expand-alt"),
				    collapseIcon = $(document.createElement("i")).addClass("icon icon-collapse-alt");

				this.$el.addClass("expand-collapse")
				        .append($(document.createElement("a"))
				        		          .addClass("expand-control")
				        		          .text("view more ")
				        		          .append(expandIcon))
				        .append($(document.createElement("a"))
				        		          .addClass("collapse-control")
				        		          .text("view less ")
				        		          .append(collapseIcon));
				this.collapseNodes(false);
			}
			else
				this.$el.css("height", this.height - this.offsetTop);
			
			//Lastly, add the title
			this.$el.prepend($(document.createElement("h3")).addClass("title").text(this.title));
			
			if(this.editModeOn)
				this.$(".program.editor").click(function(e){
					view.selectProvEntities(e);
				});
			
			// Render the non-editor prov nodes so that the each have a unique style.
			var nodeMin = 1;
			var nodeMax = 23; // Max number of 'uniqueNoden' css classes defined (in metacatui-common.css)
			var i = view.getRandomInt(nodeMin, nodeMin+5);
			_.each(view.$('.node:not(.editor)'), function(thisNode){
				//Don't use the unique class on images since they will look a lot different anyway by their image
				if(!$(thisNode).first().hasClass("image")){
					var className = "uniqueNode" + i;
					//Add the unique class and up the iterator
					if($(thisNode).prop("tagName") != "polygon")
						$(thisNode).addClass(className);
					else
						$(thisNode).attr("class", $(thisNode).attr("class") + " " + className);
						
					// Increment the node counter, but not past the max value, which is the number of
					// unique css classes that are defined.
					(i == nodeMax) ? i = nodeMin : i++;
				}
			});
			
			return this;
		},
		

		createNode: function(provEntity, position, metadata){
			//What kind of icon will visually represent this object type?
			var icon = "",
				type = null;
			
			if(provEntity.type == "DataONEObject"){
				type = provEntity.getType();
				
				if(type == "data")
					icon = "icon-table";
				else if(type == "metadata")
					icon = "icon-file-text";
				else if (type == "image")
					icon = "icon-picture";
				else if (type == "pdf")
					icon = "icon-file pdf";
			}
			else if(provEntity.type == "DataPackage"){
				icon = "icon-folder-open",
				type = "package";
			}
			
			if(!type){
				type = "data";
				icon = "icon-table";
			}
			
			//Get the name of this object
			var name = provEntity.get("fileName") || provEntity.get("id") || type;
			var id   = provEntity.get("id");
			
			//Get the top CSS style of this node based on its position in the chart and determine if it vertically overflows past its context element
			if(provEntity.getType() == "program"){
				var distanceFromMiddle = (position * this.nodeHeight) - (this.nodeHeight/2),
					operator           = distanceFromMiddle > 0 ? "+" : "-",
				    top                = "calc(50% " + operator + " " + Math.abs(distanceFromMiddle).toString() + "px)",
					isCollapsed        = "expanded";
			}
			else{
				var top = (position * this.nodeHeight) - (this.nodeHeight/2),
					isCollapsed = ((top + this.nodeHeight + this.offsetTop) > $(this.contextEl).outerHeight()) ? "collapsed" : "expanded";					
			}

			if(provEntity.getType() != "program"){
				//Create a DOM element to represent the node	
				var nodeEl = $(document.createElement("div")).css("top", top);;
				// Add a delete icon to the node if editing is on
				if(this.editModeOn) {
					var deleteIcon = $(document.createElement("i")).attr("class", "data icon-remove-sign hide");
					$(nodeEl).append(deleteIcon);
					
					$(nodeEl).hover(
						// mouseenter action
						// This could either be a nice, simple data node (a div) or a program node (an svg polygon).
						function(e) {
							// The cursor entered in the 'polygon' element, navigate to the group element that
							// holds the delete icon, so that we can turn it on.
							// Setup a data node for delete
							$(e.target).find("i.icon-remove-sign").removeClass("hide");
							$(e.target).find("i.icon-remove-sign").addClass("show");
							$(e.target).find("i.icon-remove-sign").on("click", function(evt){
								// Stop propagation of of the click event so that parent elements don't receive it.
								// This will prevent the node popover from displaying for this node when the delete icon is clicked.
								evt.stopPropagation();
								view.removeProv(evt.target.parentNode.getAttribute("data-id"), evt.target.parentNode.getAttribute("class"));
							});
						},
						// mouseleave action
						function(e) {
							$(e.target).find("i.icon-remove-sign").removeClass("show");
							$(e.target).find("i.icon-remove-sign").addClass("hide");
						}
					);	
				}
			} else {
				type="program";
				//Create an SVG drawing for the program arrow shape
				var svg = document.createElementNS("http://www.w3.org/2000/svg", "svg"),
					nodeEl = $(document.createElementNS("http://www.w3.org/2000/svg", "polygon"))
					    		 .attr("points", "2,20 2,48 17,48 17,67 67,33.5 17,2 17,20");

				//Set a viewBox, height, width, and top position
				svg.setAttribute("viewBox", "0 0 " + this.nodeHeight + " " + this.nodeHeight);
				svg.setAttribute("class", "popover-this");
				$(svg).attr("width", this.nodeHeight + "px").attr("height", this.nodeHeight + "px").css("top", top);
				
				//Create the code icon
				var iconEl = $(document.createElementNS("http://www.w3.org/2000/svg", "text"))
							.text("\u{F121}")
							.attr("class", "icon icon-foo program-icon pointer");
				
				//Create a group element to contain the icon
				var g = $(document.createElementNS("http://www.w3.org/2000/svg", "g"))
						.attr("transform", "translate(18,43)")
						.attr("class", "popover-this program-icon pointer");
				
				//Glue it all together
				$(g).append(iconEl);			
				$(svg).append(nodeEl, g);

				// Add a delete icon to the node if editing is on
				if(this.editModeOn) {
				    var gdel = $(document.createElementNS("http://www.w3.org/2000/svg", "g"))
							.attr("transform", "translate(35,25)")
							.attr("class", "program icon-remove-sign pointer hide");
					var deleteIcon = $(document.createElementNS("http://www.w3.org/2000/svg", "text"))
							.text("\u{F057}")
							.attr("fill", "#FF0000") // put this in the css file 
							.attr("class", "icon icon-foo pointer");
					$(gdel).append(deleteIcon);
					$(svg).append(gdel);
										
					$(svg).hover(
						// mouseenter action
						// This could either be a nice, simple data node (a div) or a program node (an svg polygon).
						function(e) {
							// The cursor entered in the 'polygon' element, navigate to the group element that
							// holds the delete icon, so that we can turn it on.
							var gNode = $(e.target).find("g[class*='icon-remove-sign']");
							
							if(gNode.length){
								var classStr = $(gNode).attr("class");
								$(gNode).attr("class", classStr.replace("hide", "show"));
								$(gNode).on("click", function(evt){
									// Stop propagation of of the click event so that parent elements don't receive it.
									// This will prevent the node popover from displaying for this node when the delete icon is clicked.
									evt.stopPropagation();	
									var dataId = $(evt.target).parent().parent().find("polygon").attr("data-id");
									var nodeClass = $(evt.target).parent().parent().find("polygon").attr("class");
									view.removeProv(dataId, nodeClass);
								});
							}
						},
						// mouseleave action
						function(e) {
							var gNode = $(e.target).find("g[class*='icon-remove-sign']");
							
							if(gNode.length){
								var classStr = $(gNode).attr("class");
								$(gNode).attr("class", classStr.replace("show", "hide"));
							}
						}
					);
				}
			}

			//Add classes via .attr() so it works for SVG, too
			var currentClasses = $(nodeEl).attr("class") || "";
			$(nodeEl).attr("class", currentClasses + " " + type + " node pointer popover-this " + isCollapsed)
					 .attr("tabindex", 0)
					 //Reference the id of the data object
					 .attr("data-id", provEntity.get("id"));
			
			//Display images in the prov chart node
			if(type == "image"){
				$(nodeEl).css("background-image", "url('" + provEntity.get("url") + "')");
			} 
			//Create an icon inside the node for other format types
			else {
				var iconEl = $(document.createElement("i"))
							 .addClass(icon + " icon");
				//Put the icon in the node
				$(nodeEl).append(iconEl);		
			}
		
			//The placement and title of the popover depends on what type of chart this is
			if(this.type == "derivations"){
				var placement = "left";
				var title = "Derived " + type;
			}
			else{
				var placement = "right";		
				var title = "Source " + type;
			}
						
			if(metadata) var citationModel = metadata;
			else var citationModel = provEntity;
			
			var relatedModels = this.dataPackage.get("relatedModels");
			
			//The citation
			var createLink = true;
			if((provEntity.get("id") == MetacatUI.appModel.get("pid")) || (citationModel.get("id") == MetacatUI.appModel.get("pid")))
				createLink = false;
			
			var citationHeader = $(document.createElement("h6")).addClass("subtle").text("Citation");
			var citationEl = new CitationView({
				model: citationModel,
				createLink: createLink
			}).render().el;
			
			//The title
			var titleEl = $(document.createElement("span")).append($(document.createElement("i")).addClass(icon + " icon-on-left"), title);
			
			//The name
			if(name)
				var nameEl = $(document.createElement("h5")).addClass("name").text(name);

			//The View link
			var arrowIcon = $(document.createElement("i")).addClass("icon-double-angle-right icon-on-right");
			if(_.contains(this.dataPackage.get("memberIds"), provEntity.get("id")))
				var linkEl = $(document.createElement("a")).attr("href", "#view/" + provEntity.get("id")).addClass("btn preview").attr("data-id", provEntity.get("id")).text("View").append(arrowIcon);
			else
				var linkEl = $(document.createElement("a")).attr("href", "#view/" + provEntity.get("id")).addClass("btn").text("View").append(arrowIcon);
			
			//The provenance statements
			var provStatementView = new ProvStatement({
				model            : provEntity, 
				relatedModels    : relatedModels,
				currentlyViewing : this.context,
				parentView       : this
				});
			var provStatementEl = provStatementView.render().el;
			this.subviews.push(provStatementView);
			
			//Glue all the parts together
			var headerContainer = $(document.createElement("div")).addClass("well header").append(citationHeader, citationEl, linkEl);
			var popoverContent = $(document.createElement("div")).append(headerContainer, provStatementEl).attr("data-id", provEntity.get("id"));
			
			//Add the name of the data object to the popover
			if(name)
				$(headerContainer).prepend(nameEl);
			
			//Display images in the prov chart node popover 
			if(type == "image"){
				var img = $(document.createElement("img")).attr("src", provEntity.get("url")).addClass("thumbnail");
				$(citationEl).after(img);
			}

			//Mark the node that was last viewed, if any
			if(MetacatUI.appModel.get("previousPid") == provEntity.get("id")){
				$(nodeEl).addClass("previous");
				$(citationEl).before($(document.createElement("h7")).text("Last viewed"));
			}
			
			//Get the id->class name map for unique node colors
			var classMap = this.parentView.classMap || null;
			
			//Add a popover to the node that will show the citation for this dataset and a provenance statement
			var view = this,
				popoverTriggerEl = (provEntity.getType() == "program") ? $(nodeEl).add(g) : nodeEl;
			
			$(nodeEl).popover({
				html: true,
				placement: placement,
				trigger: "click",
				container: this.el,
				title: titleEl,
				content: function(){ 
					//Find the unique class name associated with this ID
					if(classMap){
						var allProvLinks = $(popoverContent).find(".provenance-statement .node-link[data-id]");
						_.each(allProvLinks, function(provlink, i, allProvLinks){
							var id      = $(provlink).attr("data-id"),
								mapItem = _.findWhere(classMap, {id: id});
						
							if(typeof mapItem !== "undefined"){
								var className = mapItem.className,
									matchingProvLinks = $(allProvLinks).filter("[data-id='" + id + "']");
								if(matchingProvLinks.length > 0)
									$(matchingProvLinks).addClass(className);	
							}
						});					
					}
					
					return 	popoverContent;
				}
			}).on("show.bs.popover", function(){
				//Close the last open node popover
				$(".popover-this.active").popover("hide");
								
				//Toggle the active class
				if($(this).parent("svg").length) 
						$(this).attr("class", $(this).attr("class") + " active");
				else
					$(this).toggleClass("active");
				
			}).on("hide.bs.popover", function(){				
				//Toggle the active class
				if($(this).parent("svg").length) 
					$(this).attr("class", $(this).attr("class").replace(" active", " "));
				else
					$(this).toggleClass("active");
			});
			
			/*
			 * Set a separate event listener on the program icon since it is overlapped with the program arrow
			 */
			if(provEntity.getType() == "program"){
				$(g).on("click", function(){
					var programNode = $(this).prev("polygon"),
						isOpen = $(programNode).attr("class").indexOf("active") > -1;
					
						if(isOpen)
							$(programNode).popover("hide");
						else
							$(programNode).popover("show");
				});
			}
			
			// If the prov statement views in the popover content have an expand collapse list view, then we want to delegate events 
			//  again when the popover is done displaying. This is because the ExpandCollapseList view hides/shows DOM elements, and each time
			// the DOM elements are hidden, their events are detached.
			if(provStatementView.subviews.length > 0){
				//Get the ExpandCollapseList views
				var expandCollapseLists = _.where(provStatementView.subviews, {name: "ExpandCollapseList"});
				if(expandCollapseLists.length > 0){
					//When the popover is *done* displaying
					$(nodeEl).on("shown.bs.popover", function(){
						//Delegate the events of each of the ExpandCollapseList views
				  	    _.each(expandCollapseLists, function(subview){
							subview.delegateEvents(subview.events);
						});
		 			});
				}
			}
			
			//If this node is rendered as an SVG, return that. Otherwise return the node element created.
			return (typeof svg != "undefined")? svg : nodeEl;
		},
		
		createEditorNode: function(type, id, position){
			
			//Get the top CSS style of this node based on its position in the chart and determine if it vertically overflows past its context element
			if(type == "program"){
				var distanceFromMiddle = (position * this.nodeHeight) - (this.nodeHeight/2),
					operator           = distanceFromMiddle > 0 ? "+" : "-",
					top                = "calc(50% " + operator + " " + Math.abs(distanceFromMiddle).toString() + "px)",
					isCollapsed        = "expanded";
			} else{
				var top = (position * this.nodeHeight) - (this.nodeHeight/2),
					isCollapsed = ((top + this.nodeHeight + this.offsetTop) > $(this.contextEl).outerHeight()) ? "collapsed" : "expanded";					
			}
			
			var nodeEl = null;
			var svg = null;
			// Only two types of editor nodes, "data" and "program"
			if(type != "program"){
				//Create a DOM element to represent the node	
				nodeEl = document.createElement("div");
				$(nodeEl).css("top", top);
				//Add classes via .attr() so it works for SVG, too
				var currentClasses = $(nodeEl).attr("class") || "";
				$(nodeEl).attr("class", currentClasses + " " + type + " node pointer editor " + isCollapsed);
				$(nodeEl).attr("tabindex", 0);
				//Reference the id of the data object
				$(nodeEl).attr("data-id", id);
						 
				//Create the plus icon
				var iconEl = document.createElement("i");
				$(iconEl).addClass(" icon icon-plus");
				
				//Put the icon in the node
				$(nodeEl).append(iconEl);
				$(nodeEl).append("Add");
			} else {
				//Create an SVG drawing for the program arrow shape
				svg = document.createElementNS("http://www.w3.org/2000/svg", "svg");
				nodeEl = document.createElementNS("http://www.w3.org/2000/svg", "polygon");
				$(nodeEl).attr("points", "2,20 2,48 17,48 17,67 67,33.5 17,2 17,20");

				//Set a viewBox, height, width, and top position
				svg.setAttribute("viewBox", "0 0 " + this.nodeHeight + " " + this.nodeHeight);
				//svg.setAttribute("class", "editor");
				$(svg).attr("width", this.nodeHeight + "px").attr("height", this.nodeHeight + "px").css("top", top);
				
				//Create the plus icon
				var iconEl = $(document.createElementNS("http://www.w3.org/2000/svg", "text"))
							.text("\u{f067}")
							//.attr("class", "icon icon-foo program-icon pointer");
							.attr("class", "icon icon-foo pointer");

				
				//Create a group element to contain the icon
				var g = document.createElementNS("http://www.w3.org/2000/svg", "g");
				$(g).attr("transform", "translate(25,30)")
				//$(g).attr("class", "program-icon pointer ");
				$(g).attr("class", " program editor pointer ");
				
				//Add classes via .attr() so it works for SVG, too
				var currentClasses = $(nodeEl).attr("class") || "";
				$(nodeEl).attr("class", currentClasses + " " + type + " node editor pointer " + isCollapsed);
				$(nodeEl).attr("tabindex", 0);
				$(nodeEl).attr("data-id", id);
				
				//Create a group element to contain the text "Add"
				var addEl = $(document.createElementNS("http://www.w3.org/2000/svg", "text"))
										.text("Add");
				var gAdd = document.createElementNS("http://www.w3.org/2000/svg", "g");
				$(gAdd).attr("transform", "translate(18,45)")
				$(gAdd).attr("class", " program editor pointer ");
				$(gAdd).append(addEl);
				
				//Glue it all together
				$(g).append(iconEl);
				$(svg).append(nodeEl, g, gAdd);	
			}
			
			if(svg != null) {
				return (svg);
			} else {
				return(nodeEl);
			}
			
			//return (svg != null)? svg : nodeEl;
		},
		
		createConnecter: function(position){
			if(typeof position == "undefined"){
				var top = "50%",
					isCollapsed = "";
			}
			else{
				var top = this.nodeHeight * position,
				    isCollapsed = ((top + (this.nodeHeight/2) + this.offsetTop) > $(this.contextEl).outerHeight()) ? "collapsed" : "expanded";			
			}			
			
			return $(document.createElement("div")).addClass("connecter " + isCollapsed).css("top", top);
		},
		
		createPointer: function(position){			
			var pointer =  $(document.createElement("img")).attr("src", "./img/arrow.gif").addClass("prov-pointer");
			
			if(typeof position !== "undefined"){
				var top = ((this.nodeHeight * position) - (this.pointerHeight/2)),
					isCollapsed = ((top + (this.nodeHeight/2) + this.offsetTop) > $(this.contextEl).outerHeight()) ? "collapsed" : "expanded";
				
				$(pointer).css("top", top + "px").addClass(isCollapsed);
			}
			
			return pointer;
		},
		
		/*
		 * Displays the nodes that are collapsed/hidden - not all provenance charts will have collapsed nodes
		 */
		expandNodes: function(){
			//Change the context element (accompanying metadata section) and the chart itself to the full expanded height
			$(this.contextEl).height(this.height + this.offsetTop);
			this.$el.height(this.height - this.offsetTop);
			
			//Hide the expand control and show the hidden nodes
			this.$(".expand-control").fadeOut();
			this.$(".collapse-control").fadeIn();
			this.$(".collapsed").fadeIn();
		},
		
		collapseNodes: function(scroll){			
			//Fit the context element to its contents
			$(this.contextEl).height("auto");
			
			//For source charts
			if(this.sources){
				//Use the last expanded/visible connecter element to determine the chart height
				var lastConnecter = _.last(this.$(".connecter.expanded"));				
				if(typeof lastConnecter !== "undefined") 
					this.$el.height(parseInt(lastConnecter.style.top));
				else
					this.$el.height(this.height);
				
				//Find the pointer and move to the half-way point of the chart height
				this.$(".prov-pointer").css("top", "50%");
			}
			//For derivations charts
			else if(this.derivations){
				//Get the position of the last visible pointer in the chart and use that to determine the chart height
				var lastPointer = _.last(this.$(".prov-pointer.expanded"));				
				if(typeof lastPointer !== "undefined")
					this.$el.height(parseInt(lastPointer.style.top) + this.pointerHeight/2);
				else
					this.$el.height(this.height);
					
				this.$(".connecter").css("top", "50%");	
			}
			
			//Hide the expand control and show the hidden nodes
			this.$(".expand-control").fadeIn();
			this.$(".collapse-control").css("display", "none");
			
			//Fade out the collapsed elements and scroll the page back up to the chart since when
			//the elements collapse the user may be left several hundred pixels downpage
			var chartEl = this.$el,
				i = 0,
				numAnimations = this.$(".collapsed").length;
			this.$(".collapsed").fadeOut(/*function(){
				i++;
				if(scroll && numAnimations == i)
					MetacatUI.appView.scrollTo(chartEl);
			}*/);			
		},
		
		switchNodes: function(nodeA, nodeB){
			if(nodeA == nodeB) return;
			
			var oldPosition =  $(nodeA).css("top");
			var isCollapsed =  $(nodeA).hasClass("collapsed");
			
			$(nodeA).css("top", (this.nodeHeight/2) * -1).removeClass("collapsed");
			$(nodeB).first().css("top", oldPosition);
			if(isCollapsed) $(nodeB).first().addClass("collapsed");
		},
		
		previewData: function(e){
			//Don't go anywhere yet...
			e.preventDefault();
			
			if(this.parentView){
				if(this.parentView.previewData(e))
					return;
			}
			
			//Get the target of the click
			var button = $(e.target);
			if(!$(button).hasClass("preview")) 
				button = $(button).parents("a.preview");
			if(button.length < 1) 
				button = $(button).parents("[href]");
			
			window.location = $(button).attr("href");  //navigate to the link href
		},
		
		// Display a modal dialog that will be used to select a list of package
		// members that will be associated with the current member (that belongs to the
		// current metadata detail section), by a provenance relationship.
		selectProvEntities: function(e) {
			// TODO: determine if this select was called from a program edit icon or a
			// data edit icon.
			var title = null;
			var label = "Choose files in this dataset: ";
			var selectEntityType = "data";
			var isProgram = false;
			var thisClass = null;
			var myClasses = Array.from(e.currentTarget.classList.values());
			if(myClasses.includes("program")) {
				isProgram = true; 
				selectEntityType = "program";
			}
			
			// Set the selection box labels according to the edit icon that was clicked,
			// and the ProvChart that it was clicked in.
			if(this.editorType == "sources") {
				if(isProgram) {
					title = "Add the program that generated " + this.context.get("fileName");
				} else {
					title = "Add source data to " + this.context.get("fileName");
				}
			} else if(this.editorType == "derivations") {
				if(isProgram) {
					title = "Add the program that read " + this.context.get("fileName");
				} else {
					title = "Add derived data to " + this.context.get("fileName");
				}	
			} else {
				title = "Add data to " + this.context.get("fileName");
				label = "Choose from: ";
			}
			
			// Check if a ProvEntitySelectView was left open previously for this
			// prov chart and close it if yes.
			_.each(this.subviews, function(thisView, i) {
				// Check if this is a ProvChartView
				if(thisView.className.indexOf("prov-entity-select") !== -1) {
					thisView.onClose();
				}
			});
			
			// Remove the prov entity selection modal dialog view from the list
			// of subviews, as this has been deleted after use.
			this.subviews = _.filter(this.subviews, function(item) {
 				return item.className !== "prov-entity-select";
			});
				
			this.selectProvEntityView = new ProvEntitySelectView({
				parentView    : this.parentView,
				title 		  : title,
				selectLabel   : label,
				selectEntityType : selectEntityType , // Can be either "data" or "program"
				dataPackage   : this.dataPackage,
				context       : this.context,
				// Number of ows in the select list
				displayRows   : Math.min(10, this.dataPackage.length)
			});
			this.$el.append(this.selectProvEntityView.render().el);
			this.subviews.push(this.selectProvEntityView);

			// Display the modal and wait for completion.
			this.$('#selectModal').modal('show');
		},
		
		// Read selected values from a ProvEntitySelectView which is a modal dialog
		// that displays a selection list of package members to add to a prov chart.
		getSelectedProvEntities: function(e) {
			var selectedValues = null;
			var values = [];
			var myClasses = null;
			var isProgram = false;
			var view = this;

			// Read values from the selection list modal dialog
			selectedValues  = this.selectProvEntityView.readSelected();
			// Return if no values were selected.
			if(selectedValues == null || selectedValues.length == 0) {
			    $('#selectModal').modal('hide');
				this.selectProvEntityView.onClose();	
				this.selectProvEntityView = null;
				return false;
			}	
			
			// Hide the selection modal dialog
			$('#selectModal').modal('hide');

			// Get the entity type ("program" or "data") from the selection view. This
			// is the entity type of the prov icon that was clicked in order to add
			// this type to the prov of the current package member. The entityType
			// is either "program" or "data".
			var entityType = this.selectProvEntityView.selectEntityType;
			
			// Remove the selection modal
			_.each(this.subviews, function(thisView, i) {
				// Check if this is a ProvChartView
				if(thisView.className.indexOf("prov-entity-select") !== -1) {
					thisView.onClose();
				}
			});
			
			this.subviews = _.filter(this.subviews, function(item) {
				return item.className !== "prov-entity-select";
			});
			// Remove the selection modal
			//this.selectProvEntityView.onClose();
			//Backbone.View.prototype.remove.call(this.selectedProvEntityView);
			this.selectProvEntityView = null;
			
			// Return if no values were selected.
			if(selectedValues.length == 0) return false;
			// If a single value was returned, then put it into an array so 
			// so the loop can be used.
			if(typeof selectedValues == "string") {
				values[0] = selectedValues;
			} else {
				values = selectedValues;
			}
            
            // Add the selected values to this prov graph.
			this.addProv(values, entityType);	
        },
        
        // Add provenance relationships for the package members that were selected
        // by the selection modal. ProvChartView 'provSources' and 'provDerivations' are
        // updated so that the items will appear in the affected prov charts (may be more that one),
        // and provenance relationships for the selected items are added to the RDF graph stored
        // in the DataPackage collection.
        // Note that the provenance relationships that are added depend on the position of the 
        // add icon that was click in the prov graph and whether it is on the left (sources) or
        // right (derivations) side, and if any icons are already in the prov chart that need 
        // to be connected to the new item.
        addProv: function(values, entityType) {
            var view = this;
			var memberPid = this.context.get("id");
			// Loop through selected values, adding the proper relationships between the selected
			// value and the current package member.
			for (var i = 0; i < values.length; i++) { 
    			var pidToAdd = values[i];
                // Is this pid for a package member? It could be a link to another package
                // If it is a package member, mark it as selected, so it is not selected again.
                var addMember = null;
                if (_.contains(this.dataPackage.pluck("id"), pidToAdd)) {
                    addMember = this.dataPackage.get(pidToAdd);
                    addMember.selectedInEditor = true;
                };
				if(this.editorType == "sources") {
					// This is a sources chart
					if(entityType == "program") {
						// Programmer's note: source fields for prov charts: prov_generatedByExecution, prov_generatedByProgram, 
                        // prov_used, prov_wasDerivedFrom, prov_wasInformedBy
						this.addProvRel(this.dataPackage, memberPid, "prov_generatedByProgram", pidToAdd);
						this.setMemberAttr(this.dataPackage, pidToAdd, "type", "program")
						// If data nodes already exist in this prov chart, then add them to the program.
						_.each(view.sources, function(model){
							if(model.getType() == "data") {
								var dataPid = model.get("id");
								view.addProvRel(view.dataPackage, dataPid, "prov_usedByProgram", pidToAdd);
                                // Update the package member for the data item so that it's metadataview 
                                // detail section will show the program as using the data item.
                                if(addMember != null) {
                                    model.set("provDerivations", _.union(model.get("provDerivations"), [addMember]));
                                    addMember.set("provSources", _.union(addMember.get("provSources"), [model]));
                                }
							}
						});
                            
                        // Update the program's package member so that it's metadataview detail section will show
                        // the current member (provchart) as generated data there.
                        if(addMember != null) {
                            addMember.set("provDerivations", _.union(addMember.get("provDerivations"), [this.context]));
                        }
					} else {
						// Prov for a data node is being added
						this.addProvRel(this.dataPackage, memberPid, "prov_wasDerivedFrom", pidToAdd);
						this.setMemberAttr(this.dataPackage, pidToAdd, "type", "data");
						this.addProvRel(this.dataPackage, pidToAdd, "prov_hasDerivations", memberPid);
						// If a program already exists in this prov chart, then connect this data node to
						// the program as input.
						_.each(view.programs, function(thisProgram) {
							var programPid = thisProgram.get("id");
							view.addProvRel(view.dataPackage, pidToAdd, "prov_usedByProgram", programPid);
                            // Update the program's package member so that it's metadataview detail section will show
                            // the current member (provchart) as a used data item there.
                            thisProgram.set("provSources", _.union(thisProgram.get("provSources"), [addMember]));
						});
					}
				} else {
					// This is a derivations chart
					// derivation fields: prov_usedByExecution, prov_usedByProgram, prov_hasDerivations,
					// prov_generated
					if(entityType == "program") {
			    	//var selectedMember = _.find(this.packageModel.get("members"), function(member){ return member.get("id") == pidToAdd});
						this.addProvRel(this.dataPackage, memberPid, "prov_usedByProgram", pidToAdd);
						this.setMemberAttr(this.dataPackage, pidToAdd, "type", "program")
						// If data nodes already exist in this prov chart, then add them to the program.
						_.each(view.derivations, function(model){
							if(model.getType() == "data") {
								var dataPid = model.get("id");
								view.addProvRel(view.dataPackage, dataPid, "prov_generatedByProgram", pidToAdd);
                                // Update the package member for the data item so that it's metadataview 
                                // detail section will show the program as generating the data item.
                                if(addMember != null) {
                                    model.set("provSources", _.union(model.get("provSources"), [addMember]));
                                    addMember.set("provDerivations", _.union(addMember.get("provDerivations"), [model]));
                                }
							}
						});
                        // Update the program's package member so that it's metadataview detail section will show
                        // the current member (provchart) as generated data there.
                        if(addMember != null) {
                            addMember.set("provSources", _.union(addMember.get("provSources"), [this.context]));
                        }
					} else {
						// Prov for a data node is being added
						this.addProvRel(this.dataPackage, pidToAdd, "prov_wasDerivedFrom", memberPid);
						this.setMemberAttr(this.dataPackage, pidToAdd, "type", "data")
						this.addProvRel(this.dataPackage, memberPid, "prov_hasDerivations", pidToAdd);
						// If a program already exists in this prov chart, then connect this data node to
						// the program as output.
						_.each(view.programs, function(thisProgram) {
							var programPid = thisProgram.get("id");
							view.addProvRel(view.dataPackage, pidToAdd, "prov_generatedByProgram", programPid);
                            // Update the program's package member so that it's metadataview detail section will show
                            // the current member (provchart) as a used data item there.
                            thisProgram.set("provDerivations", _.union(thisProgram.get("provDerivations"), [addMember]))
						});
					}
				}
			}
			
			this.dataPackage.trigger("redrawProvCharts");
		},
			
		onClose: function() {			
			//var provEntitiesToAdd = getProvEntities();
			// Erase the current ProvChartView
			this.remove();
			this.unbind();
		},
		
		getRandomInt: function(min, max) {
  			min = Math.ceil(min);
  			max = Math.floor(max);
  			return Math.floor(Math.random() * (max - min)) + min; //The maximum is exclusive and the minimum is inclusive
		}, 
		
		// A delete icon has been clicked for a prov node, so remove the prov relationships that this node represents.
		// The pid and the type ("program" or "data") are needed in order to remove the appropriate prov relationships.
		removeProv: function(pidToRemove, classNames) {
            console.log("removing prov for: " + classNames)
            var view = this;
			var memberPid = this.context.get("id");
            
            var removeMember = null;
            if (_.contains(this.dataPackage.pluck("id"), pidToRemove)) {
                removeMember = this.dataPackage.get(pidToRemove);
                removeMember.selectedInEditor = false;
            };

			var entityType = null;
			// Is this a program node or a data node?
            if(typeof classNames == "string") {
                entityType = (_.contains(classNames.split(" "), "program")) ? "program" : "data";
            } else {
                entityType = (_.contains(classNames, "program")) ? "program" : "data";
            }
			// Is this a source prov chart or derivations
			if(this.editorType == "sources") {
				// This is a sources chart
				if(entityType == "program") {
					// source fields: prov_generatedByExecution, prov_generatedByProgram, prov_used, 
					// prov_wasDerivedFrom, prov_wasInformedBy
					this.removeProvRel(this.dataPackage, memberPid, "prov_generatedByProgram", pidToRemove);
                    _.each(view.sources, function(model){
                        if(model.getType() == "data") {
                            var dataPid = model.get("id");
                            view.removeProvRel(view.dataPackage, dataPid, "prov_usedByProgram", pidToRemove);
                            // Update the package member for the data item so that it's prov chart
                            // will show the program as using the data item. If pidToRemove
                            // is not a package member (it was a link to another package), then don't need to do this.
                            if(removeMember != null) {
                                model.set("provDerivations", _.reject(model.get("provDerivations"), 
                                    function(item) {return item.get("id") == pidToRemove}));
                                removeMember.set("provSources", _.reject(removeMember.get("provSources"),
                                    function(item) {return item.get("id") == dataPid}));
                            }
                        }
                    });
                    // Update the program's package member so that it's metadataview detail section will not show
                    // the current member (that has this provchart) as generated data there.
                    if(removeMember != null) {
                        removeMember.set("provDerivations", _.reject(removeMember.get("provDerivations"), 
                            function(item) {return item.get("id") == memberPid}));
                    }
				} else {
                    // entityType must be data
					this.removeProvRel(this.dataPackage, memberPid, "prov_wasDerivedFrom", pidToRemove);
					//this.setMemberAttr(this.packageModel, thisPid, "type", "data");
					this.removeProvRel(this.dataPackage, pidToRemove, "prov_hasDerivations", memberPid);
					// If there is a program present in this chart, then remove the prov relationship between
					// the node to be removed and the current package member and the relationship between the 
                    // node to be removed and the program.
					// (Currently only one program per prov chart).
					_.each(view.programs, function(thisProgram) {
						var progPid = thisProgram.get("id");
						view.removeProvRel(view.dataPackage, pidToRemove, "prov_usedByProgram", progPid);
                        // Remove pidToRemove from the source chart of the program.
                        thisProgram.set("provSources", _.reject(thisProgram.get("provSources"),
                            function(item) {return item.get("id") == pidToRemove}));
					});
				}
			} else {
				// This is a derivations chart
				// derivation fields: prov_usedByExecution, prov_usedByProgram, prov_hasDerivations,
				// prov_generated
				if(entityType == "program") {
					//var selectedMember = _.find(this.packageModel.get("members"), function(member){ return member.get("id") == thisPid});
					this.removeProvRel(this.dataPackage, memberPid, "prov_usedByProgram", pidToRemove);
					//this.removeProvRel(this.dataPackage, pid, "prov_used", memberPid);
                    _.each(view.derivations, function(model){
                        if(model.getType() == "data") {
                            var dataPid = model.get("id");
                            view.removeProvRel(view.dataPackage, dataPid, "prov_generatedByProgram", pidToRemove);
                            // Update the package member for the data item so that it's metadataview 
                            // detail section will not show the program as generating the data item.
                            if(removeMember != null) {
                                model.set("provSources", _.reject(model.get("provSources"), 
                                    function(item) {return item.get("id") == pidToRemove}));
                                removeMember.set("provDerivations", _.reject(removeMember.get("provDerivations"),
                                    function(item) {return item.get("id") == dataPid}));
                            }
                        }
                    });
                    // Remove the package member as a source of the program that is being removed.
                    if(removeMember != null) {
                        removeMember.set("provSources", _.reject(removeMember.get("provSources"),
                            function(item) {return item.get("id") == memberPid}));
                    }
				} else {
                    // Removing data node from prov
					this.removeProvRel(this.dataPackage, pidToRemove, "prov_wasDerivedFrom", memberPid);
					this.removeProvRel(this.dataPackage, memberPid, "prov_hasDerivations", pidToRemove);
					var view = this;
					_.each(view.programs, function(thisProgram) {
						var progPid = thisProgram.get("id");
						view.removeProvRel(view.dataPackage, pidToRemove, "prov_generatedByProgram", progPid);
                        thisProgram.set("provDerivations", _.reject(thisProgram.get("provDerivations"),
                            function(item) {return item.get("id") == pidToRemove}));
					});
				}
			}
			this.dataPackage.trigger("redrawProvCharts");
		},
        
        // Add provenance relationships to a package member. Most of the provenance relationships store arrays of package
        // members and not pids (prov_used, prov_generatedByProgram, etc), however, some of them store just strings (prov_instanceOfClass)
        // Set the predicate attribute of the 'subject' package member to the 'object' package member, thereby establishing a 
        // provenance relationship between the two.
        addProvRel: function(dataPackage, subjectId, predicate, object) {
          var subjectMember = _.find(dataPackage.toArray(), function(member) { return member.get("id") == subjectId});
          var objectMember = _.find(dataPackage.toArray(), function(member) { return member.get("id") == object});
          
          // Record this provenance edit. This will be used during serialization of provenance relationships.
          dataPackage.recordProvEdit('add', subjectId, predicate, object);
          // Is the predicate a source or destination field
          var isSource = subjectMember.isSourceField(predicate);
          var isDerivation = subjectMember.isDerivationField(predicate);
          // If not a source or derivation prov field, then assume this is a single value, i.e. not an array of sources or derivations,
          // such as the field 'prov_instanceOfClass'
          if (!isSource && !isDerivation) {
            subjectMember.set(predicate, object);
          } else if (isSource) {
            // Also populate the 'sources' accumulated attribute
            subjectMember.set("provSources", _.union(subjectMember.get("provSources"), [objectMember]));
            subjectMember.set(predicate, _.union(subjectMember.get(predicate), [objectMember]));
          } else {
            // Its a derivation field
            // Also populate the 'derivations' accumulator field
            subjectMember.set("provDerivations", _.union(subjectMember.get("provDerivations"), [objectMember]));
            subjectMember.set(predicate, _.union(subjectMember.get(predicate), [objectMember]));
          }
        },
        // Remove a provenance relationship from a package member
        removeProvRel: function(dataPackage, subjectId, predicate, object) {
          var subjectMember = _.find(dataPackage.toArray(), function(member){ return member.get("id") == subjectId});
          var objectMember = _.find(dataPackage.toArray(), function(member){ return member.get("id") == object});
          
          dataPackage.recordProvEdit('delete', subjectId, predicate, object)
          // Is the predicate a source or destination field
          var isSource = subjectMember.isSourceField(predicate)
          var isDerivation = subjectMember.isDerivationField(predicate)
          // If not a source or derivation prov field, then assume this is a single value, i.e. not an array of sources or derivations,
          // such as the field 'prov_instanceOfClass'
          if (!isSource && !isDerivation) {
            subjectMember.set(predicate, null);
          } else if (isSource) {
            // Also populate the 'sources' accumulated attribute
            subjectMember.set("provSources", _.reject(subjectMember.get("provSources"), objectMember));
            subjectMember.set(predicate, _.reject(subjectMember.get(predicate), objectMember));
          } else {
            // Its a derivation field
            // Also populate the 'derivations' accumulator field
            subjectMember.set("provDerivations", _.reject(subjectMember.get("provDerivations"), objectMember));
            subjectMember.set(predicate, _.reject(subjectMember.get(predicate), objectMember));
          }
      }, 
			
		// Locate a package member give a pid, and set the supplied attribute with the value;
		setMemberAttr: function(dataPackage, pid, attr, value) {
			var thisMember = dataPackage.find(function(member){ return member.get("id") == pid});
			thisMember.set(attr, value);
		}
	});
	
	return ProvChartView;
});<|MERGE_RESOLUTION|>--- conflicted
+++ resolved
@@ -105,11 +105,7 @@
 		
 		render: function(){
 			//Nothing to do if there are no entities and it isn't an editor
-<<<<<<< HEAD
-			if(!this.numProvEntities && !this.editModeOn) return false;
-=======
 			if(!this.numProvEntities && !this.numPrograms && !this.editor) return false;
->>>>>>> 69bfe449
 			
 			var view = this;
 			
@@ -162,8 +158,6 @@
 					}
 				}
 				
-<<<<<<< HEAD
-=======
 				//Derivation charts have a pointer for each node
 				if(view.type == "derivations" && (this.numDerivations > 0 || this.editor))
 					view.$el.append(view.createConnecter(position));
@@ -172,7 +166,6 @@
 				if(view.type == "sources" && (this.numSources > 0 || this.editor))
 					view.$el.append(view.createConnecter(position));
 				
->>>>>>> 69bfe449
 				//Bump the position for non-programs only
 				if(entity.getType() == "program")
 					programPosition++;
@@ -222,11 +215,7 @@
 			if((this.type == "sources") && !this.numPrograms) this.$el.append(this.createPointer());
 			
 			//Charts with programs need an extra connecter
-<<<<<<< HEAD
-			if(this.numPrograms) 
-=======
 			if(this.programs.length && (this.numSources || this.numDerivations)) 
->>>>>>> 69bfe449
 				this.$(".programs").append(this.createConnecter());
 			
 			if(this.$(".collapsed").length){
