--- conflicted
+++ resolved
@@ -747,11 +747,7 @@
 							var content = "<p>" + dataSource.description + "</p>";
 							
 							if(replicaMNs.length){
-<<<<<<< HEAD
-								content += '<h5>Exact copies hosted by ' + replicaMNs.length + ' member nodes: </h5><ul class="unstyled">';
-=======
 								content += '<h5>Exact copies hosted by ' + replicaMNs.length + ' repositories: </h5><ul class="unstyled">';
->>>>>>> ffa1b8e4
 							
 								_.each(replicaMNs, function(node){
 									content += '<li><a href="https://search.dataone.org/#profile/' + 
