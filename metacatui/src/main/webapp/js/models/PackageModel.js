/*global define */
define(['jquery', 'underscore', 'backbone', 'models/SolrResult', 'models/LogsSearch'], 				
	function($, _, Backbone, SolrResult, LogsSearch) {

	// Package Model 
	// ------------------
	var PackageModel = Backbone.Model.extend({
		// This model contains information about a package/resource map
		defaults: function(){
			return {
				id: null, //The id of the resource map/package itself
				url: null, //the URL to retrieve this package
				memberId: null, //An id of a member of the data package
				indexDoc: null, //A SolrResult object representation of the resource map 
				size: 0, //The number of items aggregated in this package
				formattedSize: "",
				formatId: null,
				obsoletedBy: null,
				obsoletes: null,
				read_count_i: null,
				isPublic: true,
				members: [],
				memberIds: [],
				sources: [],
				derivations: [],
				provenanceFlag: null,
				sourcePackages: [],
				derivationPackages: [],
				sourceDocs: [],
				derivationDocs: [],
				relatedModels: [], //A condensed list of all SolrResult models related to this package in some way
				parentPackageMetadata: null
			}
		},
		
		complete: false,
		
		pending: false,
		
		type: "Package",
		
		initialize: function(options){
			this.on("complete", this.getLogInfo);
			this.setURL();
		},
		
		setURL: function(){	
			if(appModel.get("packageServiceUrl"))
				this.set("url", appModel.get("packageServiceUrl") + encodeURIComponent(this.get("id")));
		},
		
		/* Retrieve the id of the resource map/package that this id belongs to */
		getMembersByMemberID: function(id){
			this.pending = true;
			
			if((typeof id === "undefined") || !id) var id = this.memberId;
			
			var model = this;
			
			//Get the id of the resource map for this member
			var provFlList = appSearchModel.getProvFlList() + "prov_instanceOfClass,";
<<<<<<< HEAD

			var query = 'fl=resourceMap,fileName,read:read_count_i,obsoletedBy,size,formatType,formatId,id,datasource,title,origin,pubDate,dateUploaded,isPublic,isService,serviceTitle,serviceEndpoint,serviceOutput,serviceDescription,' + provFlList +
=======
			var query = 'fl=resourceMap,fileName,read:read_count_i,obsoletedBy,size,formatType,formatId,id,datasource,title,origin,pubDate,dateUploaded,isPublic,' + provFlList +
>>>>>>> 73caade3
						'&rows=1' +
						'&q=id:%22' + encodeURIComponent(id) + '%22' +
						'&wt=json';
						

			var requestSettings = {
				url: appModel.get("queryServiceUrl") + query,
				success: function(data, textStatus, xhr) {
					//There should be only one response since we searched by id
					if(typeof data.response.docs !== "undefined"){
						var doc = data.response.docs[0];
					
						//Is this document a resource map itself?
						if(doc.formatId == "http://www.openarchives.org/ore/terms"){
							model.set("id", doc.id); //this is the package model ID
							model.set("members", new Array()); //Reset the member list
							model.getMembers();
						}
						//If there is no resource map, then this is the only document to in this package
						else if((typeof doc.resourceMap === "undefined") || !doc.resourceMap){
							model.set('id', null);
							model.set('memberIds', new Array(doc.id));
							model.set('members', [new SolrResult(doc)]);
							model.trigger("change:members");
							model.flagComplete();
						}
						else{
							model.set('id', doc.resourceMap[0]);
							model.getMembers();
						}
					}
				}
			}
			
			$.ajax(_.extend(requestSettings, appUserModel.createAjaxSettings()));
		},
		
		/* Get all the members of a resource map/package based on the id attribute of this model. 
		 * Create a SolrResult model for each member and save it in the members[] attribute of this model. */
		getMembers: function(options){			
			this.pending = true;
			
			var model   = this,
				members = [],
				pids    = []; //Keep track of each object pid
			
			//*** Find all the files that are a part of this resource map and the resource map itself
			var provFlList = appSearchModel.getProvFlList();
<<<<<<< HEAD
			
			var query = 'fl=resourceMap,fileName,read_count_i,obsoletes,obsoletedBy,size,formatType,formatId,id,datasource,rightsHolder,dateUploaded,title,origin,prov_instanceOfClass,isDocumentedBy,isPublic,isService,serviceTitle,serviceEndpoint,serviceOutput,serviceDescription,' + provFlList +
=======
			var query = 'fl=resourceMap,fileName,read_count_i,obsoletes,obsoletedBy,size,formatType,formatId,id,datasource,rightsHolder,dateUploaded,title,origin,prov_instanceOfClass,isDocumentedBy,isPublic,' + provFlList +
>>>>>>> 73caade3
						'&rows=1000' +
						'&q=%28resourceMap:%22' + encodeURIComponent(this.id) + '%22%20OR%20id:%22' + encodeURIComponent(this.id) + '%22%29' +
						'&wt=json';
			
			var requestSettings = {
				url: appModel.get("queryServiceUrl") + query,
				success: function(data, textStatus, xhr) {
				
					//Separate the resource maps from the data/metadata objects
					_.each(data.response.docs, function(doc){
						if(doc.id == model.get("id")){											
							model.indexDoc = doc;
							model.set(doc);
							if(model.get("resourceMap") && (options && options.getParentMetadata))
								model.getParentMetadata();
						}
						else{
							pids.push(doc.id);
							
							if(doc.formatType == "RESOURCE"){
								var newPckg = new PackageModel(doc);
								newPckg.set("parentPackage", model);
								members.push(newPckg);
							}
							else
								members.push(new SolrResult(doc));
						}
					});
					
					model.set('memberIds', _.uniq(pids));
					model.set('members', members);
					
					if(model.getNestedPackages().length > 0)
						model.createNestedPackages();
					else
						model.flagComplete();
				}
			}
			
			$.ajax(_.extend(requestSettings, appUserModel.createAjaxSettings()));
			
			return this;
		},
		
		getParentMetadata: function(){
			var rMapIds = this.get("resourceMap");
			
			var rMapQuery = "";
			if(Array.isArray(rMapIds) && (rMapIds.length > 1)){
				_.each(rMapIds, function(id, i, ids){
					if(rMapQuery.length == 0) rMapQuery += "resourceMap:(";
					else if(i+1 == ids.length) rMapQuery += ")";
					else rMapQuery += " OR ";
					
					rMapQuery += "%22" + encodeURIComponent(id) + "%22";
				});
			}
			else{
				rMapIds = Array.isArray(rMapIds)? rMapIds[0] : rMapIds;
				rMapQuery += "resourceMap:(" + "%22" + encodeURIComponent(rMapIds) + "%22" + ")";
			}
			var query = "fl=title,id" +
						"&wt=json" +
						"&q=formatType:METADATA+" + rMapQuery;
			
			var model = this;
			var requestSettings = {
				url: appModel.get("queryServiceUrl") + query,
				success: function(data, textStatus, xhr) {
					var parents = [];
					_.each(data.response.docs, function(doc){
						parents.push(new SolrResult(doc));
					})
					model.set("parentPackageMetadata", parents);
					model.trigger("change:parentPackageMetadata");
				}
			}
			
			$.ajax(_.extend(requestSettings, appUserModel.createAjaxSettings()));
		},
		
		//Create the URL string that is used to download this package
		getURL: function(){
			var url = null;
			
			//If we haven't set a packageServiceURL upon app initialization and we are querying a CN, then the packageServiceURL is dependent on the MN this package is from
			if(!appModel.get("packageServiceUrl") && (appModel.get("d1Service").toLowerCase().indexOf("cn/") > -1) && nodeModel.get("members").length){
				var source = this.get("datasource"),
					node   = _.find(nodeModel.get("members"), {identifier: source});
				
				//If this node has MNRead v2 services...
				if(node && node.readv2)
					url = node.baseURL + "/v2/packages/application%2Fbagit-097/" + encodeURIComponent(this.get("id"));			
			}
			else if(appModel.get("packageServiceUrl"))
				url = appModel.get("packageServiceUrl") + encodeURIComponent(this.get("id"));
			
			this.set("url", url);
			return url;
		},
		
		createNestedPackages: function(){
			var parentPackage = this,
				nestedPackages = this.getNestedPackages(),
				numNestedPackages = nestedPackages.length,
				numComplete = 0;
			
			_.each(nestedPackages, function(nestedPackage, i, nestedPackages){
				//Only look one-level deep at all times to avoid going down a rabbit hole
				if(nestedPackage.parentPackage && nestedPackage.parentPackage.parentPackage) return;
				
				//Flag the parent model as complete when all the nested package info is ready
				nestedPackage.on("complete", function(){ 
					numComplete++;
					
					//This is the last package in this package - finish up details and flag as complete
					if(numNestedPackages == numComplete){
						var sorted = _.sortBy(parentPackage.get("members"), function(p){ return p.get("id") });
						parentPackage.set("members", sorted);
						parentPackage.flagComplete();
					}					
				});
				
				//Get the members of this nested package
				nestedPackage.getMembers();
			});			
		},
		
		getNestedPackages: function(){
			return _.where(this.get("members"), {type: "Package"});
		},
		
		getMemberNames: function(){
			var metadata = this.getMetadata();
			if(!metadata) return false;
			
			//Load the rendered metadata from the view service
			var viewService = appModel.get("viewServiceUrl") + metadata.get("id");
			var requestSettings = {
					url: viewService, 
					success: function(data, response, xhr){
						if(solrResult.get("formatType") == "METADATA") 
							entityName = solrResult.get("title");
						else{
							var container = viewRef.findEntityDetailsContainer(solrResult.get("id"));
							if(container && container.length > 0){
								var entityName = $(container).find(".entityName").attr("data-entity-name");
								if((typeof entityName === "undefined") || (!entityName)){
									entityName = $(container).find(".control-label:contains('Entity Name') + .controls-well").text();
									if((typeof entityName === "undefined") || (!entityName)) 
										entityName = null;
								}
							}
							else
								entityName = null;
			
						}
					}
			}
			$.ajax(_.extend(requestSettings, appUserModel.createAjaxSettings()));
		},
		
		getLogInfo: function(){
			if(!appModel.get("d1LogServiceUrl") || (typeof appModel.get("d1LogServiceUrl") == "undefined")) return;
			
			var model = this;
			
			var memberIds = _.map(this.get("members"), function(m){
				return  m.get("id");
			});
			//Get the read events
			var logsSearch = new LogsSearch();
			logsSearch.set({
				pid: memberIds, 
				event: "read",
				facets: "pid"
			});
			
			var url = appModel.get("d1LogServiceUrl") + "q=" + logsSearch.getQuery() + logsSearch.getFacetQuery();
			var requestSettings = {
				url: url + "&wt=json&rows=0",
				success: function(data, textStatus, xhr){
					var pidCounts = data.facet_counts.facet_fields.pid;
					
					if(!pidCounts || !pidCounts.length){
						_.invoke(model.get("members"), "set", {reads: 0});
						_.invoke(model.get("members"), "trigger", "change:reads");
						return;
					}
					
					for(var i=0; i < pidCounts.length; i+=2){
						var doc = _.findWhere(model.get("members"), { id: pidCounts[i] });
						if(!doc) break;
						
						doc.set("reads", pidCounts[i+1]);
					}	
					
					//Trigger the change all event to send notice that all members have changed somehow
					model.trigger("changeAll");
				}
			}
			$.ajax(_.extend(requestSettings, appUserModel.createAjaxSettings()));
		},
				
		/*
		 * Will get the sources and derivations of each member of this dataset and group them into packages  
		 */
		getProvTrace: function(){
			var model = this;
			
			//See if there are any prov fields in our index before continuing
			if(!appSearchModel.getProvFields()) return this;
			
			var sources 		   = new Array(),
				derivations 	   = new Array();
			
			//Make arrays of unique IDs of objects that are sources or derivations of this package.			
			_.each(this.get("members"), function(member, i){
				if(member.type == "Package") return;
				
				if(member.hasProvTrace()){
					sources 	= _.union(sources, member.getSources());					
					derivations = _.union(derivations, member.getDerivations());
				}
			});
				
			this.set("sources", sources);
			this.set("derivations", derivations);

			//Compact our list of ids that are in the prov trace by combining the sources and derivations and removing ids of members of this package
			var externalProvEntities = _.difference(_.union(sources, derivations), this.get("memberIds"));
			
			//If there are no sources or derivations, then we do not need to find resource map ids for anything
			if(!externalProvEntities.length){
				
				//Save this prov trace on a package-member/document/object level.
				if(sources.length || derivations.length)
					this.setMemberProvTrace();
				
				//Flag that the provenance trace is complete
				this.set("provenanceFlag", "complete");
				
				return this;
			}
			else{
				//Create a query where we retrieve the ID of the resource map of each source and derivation
				var idQuery = appSearchModel.getGroupedQuery("id", externalProvEntities, "OR");
				
				//TODO: Also create a query where we retrieve the metadata for this object (so we can know its title, authors, etc.)
				//TODO: Will look like "OR (documents:id OR id OR id)"
				var metadataQuery = appSearchModel.getGroupedQuery("documents", externalProvEntities, "OR");
			}
			
			//TODO: Find the products of programs/executions
					
			//Make a comma-separated list of the provenance field names 
			var provFieldList = "";
			_.each(appSearchModel.getProvFields(), function(fieldName, i, list){
				provFieldList += fieldName;
				if(i < list.length-1) provFieldList += ",";
			});
			
			//Combine the two queries with an OR operator
			if(idQuery.length && metadataQuery.length) var combinedQuery = idQuery + "%20OR%20" + metadataQuery;
			else return this;
			
			//the full and final query in Solr syntax
			var query = "q=" + combinedQuery + 
						"&fl=id,resourceMap,documents,isDocumentedBy,formatType,formatId,dateUploaded,rightsHolder,datasource,prov_instanceOfClass," + 
						provFieldList + 
						"&rows=100&wt=json";
			
			//Send the query to the query service
			var requestSettings = {
				url: appModel.get("queryServiceUrl") + query, 
				success: function(data, textStatus, xhr){	
								
					//Do any of our docs have multiple resource maps?
					var hasMultipleMaps = _.filter(data.response.docs, function(doc){ 
						return((typeof doc.resourceMap !== "undefined") && (doc.resourceMap.length > 1))
						});
					//If so, we want to find the latest version of each resource map and only represent that one in the Prov Chart
					if(typeof hasMultipleMaps !== "undefined"){
						var allMapIDs = _.uniq(_.flatten(_.pluck(hasMultipleMaps, "resourceMap")));
						if(allMapIDs.length){
							
							var query = "q=+-obsoletedBy:*+" + appSearchModel.getGroupedQuery("id", allMapIDs, "OR") + 
										"&fl=obsoletes,id" +
										"&wt=json";
							var requestSettings = {
								url: appModel.get("queryServiceUrl") + query, 
								success: function(mapData, textStatus, xhr){	
								
									//Create a list of resource maps that are not obsoleted by any other resource map retrieved
									var resourceMaps = mapData.response.docs;
									
									model.obsoletedResourceMaps = _.pluck(resourceMaps, "obsoletes");							
									model.latestResourceMaps    = _.difference(resourceMaps, model.obsoletedResourceMaps);
									
									model.sortProvTrace(data.response.docs);
								}
							}
							$.ajax(_.extend(requestSettings, appUserModel.createAjaxSettings()));
						}
						else
							model.sortProvTrace(data.response.docs);
					}
					else
						model.sortProvTrace(data.response.docs);
				
				}
			}
			
			$.ajax(_.extend(requestSettings, appUserModel.createAjaxSettings()));
			
			return this;
		},
		
		sortProvTrace: function(docs){
			var model = this;
			
			//Start an array to hold the packages in the prov trace
			var sourcePackages   = new Array(),
				derPackages      = new Array(),
				sourceDocs		 = new Array(),
				derDocs	 		 = new Array(),
				sourceIDs        = this.get("sources"),
				derivationIDs    = this.get("derivations");
			
			//Separate the results into derivations and sources and group by their resource map.
			_.each(docs, function(doc, i){
				
				var docModel = new SolrResult(doc),
				      mapIds = docModel.get("resourceMap");

				
				if(((typeof mapIds === "undefined") || !mapIds) && (docModel.get("formatType") == "DATA") && ((typeof docModel.get("isDocumentedBy") === "undefined") || !docModel.get("isDocumentedBy"))){
					//If this object is not in a resource map and does not have metadata, it is a "naked" data doc, so save it by itself
					if(_.contains(sourceIDs, doc.id))
						sourceDocs.push(docModel);
					if(_.contains(derivationIDs, doc.id))
						derDocs.push(docModel);
				}
				else if(((typeof mapIds === "undefined") || !mapIds) && (docModel.get("formatType") == "DATA") && docModel.get("isDocumentedBy")){
					//If this data doc does not have a resource map but has a metadata doc that documents it, create a blank package model and save it
					var p = new PackageModel({
						members: new Array(docModel)
					});
					//Add this package model to the sources and/or derivations packages list
					if(_.contains(sourceIDs, docModel.get("id")))
						sourcePackages[docModel.get("id")] = p;
					if(_.contains(derivationIDs, docModel.get("id")))
						derPackages[docModel.get("id")] = p;
				}
				else if(mapIds.length){						
					//If this doc has a resource map, create a package model and SolrResult model and store it
					var id     = docModel.get("id");

					//Some of these objects may have multiple resource maps
					_.each(mapIds, function(mapId, i, list){	
						
						if(!_.contains(model.obsoletedResourceMaps, mapId)){
							var documentsSource, documentsDerivation;
							if(docModel.get("formatType") == "METADATA"){
								if(_.intersection(docModel.get("documents"), sourceIDs).length)     documentsSource = true; 
								if(_.intersection(docModel.get("documents"), derivationIDs).length) documentsDerivation = true;
							}
							
							//Is this a source object or a metadata doc of a source object?
							if(_.contains(sourceIDs, id) || documentsSource){
								//Have we encountered this source package yet?
								if(!sourcePackages[mapId] && (mapId != model.get("id"))){
									//Now make a new package model for it
									var p = new PackageModel({
										id: mapId,
										members: new Array(docModel)
									});
									//Add to the array of source packages
									sourcePackages[mapId] = p;	
								}
								//If so, add this member to its package model
								else if(mapId != model.get("id")){
									var memberList = sourcePackages[mapId].get("members");
									memberList.push(docModel);
									sourcePackages[mapId].set("members", memberList);
								}
							}
							
							//Is this a derivation object or a metadata doc of a derivation object?
							if(_.contains(derivationIDs, id) || documentsDerivation){
								//Have we encountered this derivation package yet?
								if(!derPackages[mapId] && (mapId != model.get("id"))){
									//Now make a new package model for it
									var p = new PackageModel({
										id: mapId,
										members: new Array(docModel)
									});
									//Add to the array of source packages
									derPackages[mapId] = p;	
								}
								//If so, add this member to its package model
								else if(mapId != model.get("id")){
									var memberList = derPackages[mapId].get("members");
									memberList.push(docModel);
									derPackages[mapId].set("members", memberList);
								}
							}	
						}
					});				
				}
			});
			
			//Transform our associative array (Object) of packages into an array
			var newArrays = new Array();
			_.each(new Array(sourcePackages, derPackages, sourceDocs, derDocs), function(provObject){
				var newArray = new Array(), key;
				for(key in provObject){
					newArray.push(provObject[key]);
				}					
				newArrays.push(newArray);
			});
			
			//We now have an array of source packages and an array of derivation packages.
			model.set("sourcePackages", newArrays[0]);
			model.set("derivationPackages", newArrays[1]);
			model.set("sourceDocs", newArrays[2]);
			model.set("derivationDocs", newArrays[3]);
						
			//Save this prov trace on a package-member/document/object level.
			model.setMemberProvTrace();
			
			//Flag that the provenance trace is complete
			model.set("provenanceFlag", "complete");
		},
		
		setMemberProvTrace: function(){
			var model = this,
				relatedModels = this.get("relatedModels"),
				relatedModelIDs = new Array();

			//Now for each doc, we want to find which member it is related to
			_.each(this.get("members"), function(member, i, members){
				if(member.type == "Package") return;
				
				//Get the sources and derivations of this member
				var memberSourceIDs = member.getSources();
				var memberDerIDs    = member.getDerivations();
				
				//Look through each source package, derivation package, source doc, and derivation doc.
				_.each(model.get("sourcePackages"), function(pkg, i){
					_.each(pkg.get("members"), function(sourcePkgMember, i){
						//Is this package member a direct source of this package member?
						if(_.contains(memberSourceIDs, sourcePkgMember.get("id")))
							//Save this source package member as a source of this member
							member.set("provSources", _.union(member.get("provSources"), [sourcePkgMember]));
						
						//Save this in the list of related models
						if(!_.contains(relatedModelIDs, sourcePkgMember.get("id"))){
							relatedModels.push(sourcePkgMember);
							relatedModelIDs.push(sourcePkgMember.get("id"));
						}
					});
				});
				_.each(model.get("derivationPackages"), function(pkg, i){
					_.each(pkg.get("members"), function(derPkgMember, i){
						//Is this package member a direct source of this package member?
						if(_.contains(memberDerIDs, derPkgMember.get("id")))
							//Save this derivation package member as a derivation of this member
							member.set("provDerivations", _.union(member.get("provDerivations"), [derPkgMember]));	
						
						//Save this in the list of related models
						if(!_.contains(relatedModelIDs, derPkgMember.get("id"))){
							relatedModels.push(derPkgMember);
							relatedModelIDs.push(derPkgMember.get("id"));
						}
					});
				});
				_.each(model.get("sourceDocs"), function(doc, i){
					//Is this package member a direct source of this package member?
					if(_.contains(memberSourceIDs, doc.get("id")))
						//Save this source package member as a source of this member
						member.set("provSources", _.union(member.get("provSources"), [doc]));
					
					//Save this in the list of related models
					if(!_.contains(relatedModelIDs, doc.get("id"))){
						relatedModels.push(doc);
						relatedModelIDs.push(doc.get("id"));
					}
				});
				_.each(model.get("derivationDocs"), function(doc, i){
					//Is this package member a direct derivation of this package member?
					if(_.contains(memberDerIDs, doc.get("id")))
						//Save this derivation package member as a derivation of this member
						member.set("provDerivations", _.union(member.get("provDerivations"), [doc]));
					
					//Save this in the list of related models
					if(!_.contains(relatedModelIDs, doc.get("id"))){
						relatedModels.push(doc);
						relatedModelIDs.push(doc.get("id"));
					}
				});
				_.each(members, function(doc, i){
					//Is this package member a direct derivation of this package member?
					if(_.contains(memberDerIDs, doc.get("id")))
						//Save this derivation package member as a derivation of this member
						member.set("provDerivations", _.union(member.get("provDerivations"), [doc]));
					//Is this package member a direct source of this package member?
					if(_.contains(memberSourceIDs, doc.get("id")))
						//Save this source package member as a source of this member
						member.set("provSources", _.union(member.get("provSources"), [doc]));
				});
				
				//Add this member to the list of related models
				if(!_.contains(relatedModelIDs, member.get("id"))){
					relatedModels.push(member);
					relatedModelIDs.push(member.get("id"));
				}

				//Clear out any duplicates
				member.set("provSources", _.uniq(member.get("provSources")));
				member.set("provDerivations", _.uniq(member.get("provDerivations")));
			});

			//Update the list of related models
			this.set("relatedModels", relatedModels);
			
		},
		
		downloadWithCredentials: function(){
			//Get info about this object
			var filename = this.get("fileName") || "",
				url = this.get("url");

			//Create an XHR
			var xhr = new XMLHttpRequest();
			xhr.responseType = "blob";
			xhr.withCredentials = true;
			
			//When the XHR is ready, create a link with the raw data (Blob) and click the link to download
			xhr.onload = function(){ 
			    var a = document.createElement('a');
			    a.href = window.URL.createObjectURL(xhr.response); // xhr.response is a blob
			    a.download = filename; // Set the file name.
			    a.style.display = 'none';
			    document.body.appendChild(a);
			    a.click();
			    delete a;
			};
			
			//Open and send the request with the user's auth token
			xhr.open('GET', url);
			xhr.setRequestHeader("Authorization", "Bearer " + appUserModel.get("token"));
			xhr.send();
		},
		
		/* Returns the SolrResult that represents the metadata doc */
		getMetadata: function(){
			var members = this.get("members");
			for(var i=0; i<members.length; i++){
				if(members[i].get("formatType") == "METADATA") return members[i];
			}
			
			//If there are no metadata objects in this package, make sure we have searched for them already
			if(!this.complete && !this.pending) this.getMembers();
			
			return false;
		},
		
		//Check authority of the Metadata SolrResult model instead
		checkAuthority: function(){
			return this.getMetadata().checkAuthority();
		},
		
		flagComplete: function(){
			this.complete = true;
			this.pending = false;
			this.trigger("complete", this);
		},
		
		/****************************/
		/**
		 * Convert number of bytes into human readable format
		 *
		 * @param integer bytes     Number of bytes to convert
		 * @param integer precision Number of digits after the decimal separator
		 * @return string
		 */
		bytesToSize: function(bytes, precision){  
		    var kilobyte = 1024;
		    var megabyte = kilobyte * 1024;
		    var gigabyte = megabyte * 1024;
		    var terabyte = gigabyte * 1024;
		    
		    if(typeof bytes === "undefined") var bytes = this.get("size");		    		    
		   
		    if ((bytes >= 0) && (bytes < kilobyte)) {
		        return bytes + ' B';
		 
		    } else if ((bytes >= kilobyte) && (bytes < megabyte)) {
		        return (bytes / kilobyte).toFixed(precision) + ' KB';
		 
		    } else if ((bytes >= megabyte) && (bytes < gigabyte)) {
		        return (bytes / megabyte).toFixed(precision) + ' MB';
		 
		    } else if ((bytes >= gigabyte) && (bytes < terabyte)) {
		        return (bytes / gigabyte).toFixed(precision) + ' GB';
		 
		    } else if (bytes >= terabyte) {
		        return (bytes / terabyte).toFixed(precision) + ' TB';
		 
		    } else {
		        return bytes + ' B';
		    }
		}
		
	});
	return PackageModel;
});<|MERGE_RESOLUTION|>--- conflicted
+++ resolved
@@ -59,12 +59,7 @@
 			
 			//Get the id of the resource map for this member
 			var provFlList = appSearchModel.getProvFlList() + "prov_instanceOfClass,";
-<<<<<<< HEAD
-
 			var query = 'fl=resourceMap,fileName,read:read_count_i,obsoletedBy,size,formatType,formatId,id,datasource,title,origin,pubDate,dateUploaded,isPublic,isService,serviceTitle,serviceEndpoint,serviceOutput,serviceDescription,' + provFlList +
-=======
-			var query = 'fl=resourceMap,fileName,read:read_count_i,obsoletedBy,size,formatType,formatId,id,datasource,title,origin,pubDate,dateUploaded,isPublic,' + provFlList +
->>>>>>> 73caade3
 						'&rows=1' +
 						'&q=id:%22' + encodeURIComponent(id) + '%22' +
 						'&wt=json';
@@ -113,12 +108,7 @@
 			
 			//*** Find all the files that are a part of this resource map and the resource map itself
 			var provFlList = appSearchModel.getProvFlList();
-<<<<<<< HEAD
-			
 			var query = 'fl=resourceMap,fileName,read_count_i,obsoletes,obsoletedBy,size,formatType,formatId,id,datasource,rightsHolder,dateUploaded,title,origin,prov_instanceOfClass,isDocumentedBy,isPublic,isService,serviceTitle,serviceEndpoint,serviceOutput,serviceDescription,' + provFlList +
-=======
-			var query = 'fl=resourceMap,fileName,read_count_i,obsoletes,obsoletedBy,size,formatType,formatId,id,datasource,rightsHolder,dateUploaded,title,origin,prov_instanceOfClass,isDocumentedBy,isPublic,' + provFlList +
->>>>>>> 73caade3
 						'&rows=1000' +
 						'&q=%28resourceMap:%22' + encodeURIComponent(this.id) + '%22%20OR%20id:%22' + encodeURIComponent(this.id) + '%22%29' +
 						'&wt=json';
