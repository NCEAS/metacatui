/*global define */
define(['jquery', 'underscore', 'backbone', 'jws', 'models/Search', "collections/SolrResults"],
	function($, _, Backbone, JWS, SearchModel, SearchResults) {
	'use strict';

	// User Model
	// ------------------
	var UserModel = Backbone.Model.extend({
		defaults: function(){
			return{
				type: "person", //assume this is a person unless we are told otherwise - other possible type is a "group"
				checked: false, //Set to true when we have checked the status of this user
				basicUser: false, //Set to true to only query for basic info about this user - prevents sending queries for info that will never be displayed in the UI
				lastName: null,
				firstName: null,
				fullName: null,
				email: null,
				logo: null,
				description: null,
				verified: null,
				username: null,
				usernameReadable: null,
				orcid: null,
				searchModel: null,
				searchResults: null,
				loggedIn: false,
				ldapError: false, //Was there an error logging in to LDAP
				registered: false,
				isMemberOf: [],
				isOwnerOf: [],
				identities: [],
				identitiesUsernames: [],
				pending: [],
				token: null,
				expires: null,
				rawData: null
			}
		},

		initialize: function(options){
			if(typeof options !== "undefined"){
				if(options.username) this.set("username", options.username);
				if(options.rawData)  this.set(this.parseXML(options.rawData));
			}

			this.on("change:identities", this.pluckIdentityUsernames);

			this.on("change:username change:identities change:type", this.updateSearchModel);
			this.createSearchModel();

			this.on("change:username", this.createReadableUsername());

			//Create a search results model for this person
			var searchResults = new SearchResults([], { rows: 5, start: 0 });
			this.set("searchResults", searchResults);
		},

		createSearchModel: function(){
			//Create a search model that will retrieve data created by this person
			this.set("searchModel", new SearchModel());
			this.updateSearchModel();
		},

		updateSearchModel: function(){
			if(this.get("type") == "node"){
				this.get("searchModel").set("dataSource", [this.get("node").identifier]);
				this.get("searchModel").set("username", []);
			}
			else{

				//Get all the identities for this person
				if(this.get("username")){
					var username = this.get("username");

<<<<<<< HEAD
=======
					//If this is a DN username, make sure it is in lowercase
					if(username.indexOf("=") > 0){
						//Replace all uppercase letters followed by the '=' character with lowercase characters
						username = username.replace(/[A-Z]{1,}=/g, function(match) {
						    return match.toLowerCase();
						});
					}

>>>>>>> 41477df9
					var ids = [username];
				}
				else
					var ids = [];

				_.each(this.get("identities"), function(equivalentUser){

					var equivalentUserName = equivalentUser.get("username");

					//If this is a DN username, make sure it is in lowercase
					if(equivalentUserName.indexOf("=") > 0){
						//Replace all uppercase letters followed by the '=' character with lowercase characters
						equivalentUserName = equivalentUserName.replace(/[A-Z]{1,}=/g, function(match) {
						    return match.toLowerCase();
						});
					}

					ids.push(equivalentUserName);

				});
				this.get("searchModel").set("username", ids);
			}

			this.trigger("change:searchModel");
		},

		parseXML: function(data){
			var model = this,
				username = this.get("username");

			//Reset the group list so we don't just add it to it with push()
			this.set("isMemberOf", this.defaults().isMemberOf, {silent: true});
			this.set("isOwnerOf", this.defaults().isOwnerOf, {silent: true});
			//Reset the equivalent id list so we don't just add it to it with push()
			this.set("identities", this.defaults().identities, {silent: true});

			//Find this person's node in the XML
			var userNode = null;
			if(!username)
				var username = $(data).children("subject").text();
			if(username){
				var subjects = $(data).find("subject");
				for(var i=0; i<subjects.length; i++){
					if($(subjects[i]).text().toLowerCase() == username.toLowerCase()){
						userNode = $(subjects[i]).parent();
						break;
					}
				}
			}
			if(!userNode)
				userNode = $(data).first();

			//Get the type of user - either a person or group
			var type = $(userNode).prop("tagName");
			if(type) type = type.toLowerCase();

			if(type == "group"){
				var fullName = $(userNode).find("groupName").first().text();
			}
			else if(type){
				//Find the person's info
				var	firstName  = $(userNode).find("givenName").first().text(),
					lastName   = $(userNode).find("familyName").first().text(),
					email      = $(userNode).find("email").first().text(),
					verified   = $(userNode).find("verified").first().text(),
					memberOf   = this.get("isMemberOf"),
					ownerOf	   = this.get("isOwnerOf"),
					identities = this.get("identities");

				//Sometimes names are saved as "NA" when they are not available - translate these to false values
				if(firstName == "NA")
					firstName = null;
				if(lastName == "NA")
					lastName = null;

				//Construct the fullname from the first and last names, but watch out for falsely values
				var fullName = "";
					fullName += firstName? firstName : "";
					fullName += lastName? (" " + lastName) : "";

				if(!fullName)
					fullName = this.getNameFromSubject(username);

				//Don't get this detailed info about basic users
				if(!this.get("basicUser")){
					//Get all the equivalent identities for this user
					var equivalentIds = $(userNode).find("equivalentIdentity");

					if(equivalentIds.length > 0)
						var allPersons = $(data).find("person subject");

					_.each(equivalentIds, function(identity, i){
						//push onto the list
						var username = $(identity).text(),
							  equivUserNode,
								equivUsername;

						//Find the matching person node in the response
						_.each(allPersons, function(person){
							if($(person).text().toLowerCase() == username.toLowerCase()){
								equivUserNode = $(person).parent().first();
								equivUsername = $(person).text();
								allPersons = _.without(allPersons, person);
							}
						});

						if( equivUserNode ){
							var equivalentUser = new UserModel({
								username: equivUsername,
								basicUser: true,
								rawData: equivUserNode
							});

							identities.push(equivalentUser);
						}
					});
				}

				//Get each group and save
				_.each($(data).find("group"), function(group, i){
					//Save group ID
					var groupId = $(group).find("subject").first().text(),
						groupName = $(group).find("groupName").text();

					memberOf.push({ groupId: groupId, name: groupName });

					//Check if this person is a rightsholder
					var allRightsHolders = [];
					_.each($(group).children("rightsHolder"), function(rightsHolder){
						allRightsHolders.push($(rightsHolder).text().toLowerCase());
					});
					if(_.contains(allRightsHolders, username.toLowerCase()))
						ownerOf.push(groupId);
				});
			}

			return {
				isMemberOf: memberOf,
				isOwnerOf: ownerOf,
				identities: identities,
				verified: verified,
				username: username,
				firstName: firstName,
				lastName: lastName,
				fullName: fullName,
				email: email,
				registered: true,
				type: type,
				rawData: data
			}
		},

		getInfo: function(){
			var model = this;

			//If the accounts service is not on, flag this user as checked/completed
			if(!appModel.get("accountsUrl")){
				this.set("fullName", this.getNameFromSubject());
				this.set("checked", true);
				return;
			}

			//Only proceed if there is a username
			if(!this.get("username")) return;

				/*
			//Check if this is an ORCID
			if(this.isOrcid()){
				//Get the person's info from their ORCID bio
				appLookupModel.orcidGetBio({
					userModel: this,
					success: function(){
						model.set("checked", true);
					},
					error: function(){
						model.set("checked", true);
					}
				});
				return;
			}*/


			//Get the user info using the DataONE API
			var url = appModel.get("accountsUrl") + encodeURIComponent(this.get("username"));

			var requestSettings = {
				type: "GET",
				url: url,
				success: function(data, textStatus, xhr) {
					//Parse the XML response to get user info
					var userProperties = model.parseXML(data);
					//Filter out all the falsey values
					_.each(userProperties, function(v, k) {
				      if(!v) {
				        delete userProperties[k];
				      }
				    });
					model.set(userProperties);

					 //Trigger the change events
					model.trigger("change:isMemberOf");
					model.trigger("change:isOwnerOf");
					model.trigger("change:identities");

					model.set("checked", true);
				},
				error: function(xhr, textStatus, errorThrown){
					// Sometimes the node info has not been received before this getInfo() is called.
					// If the node info was received while this getInfo request was pending, and this user was determined
					// to be a node, then we can skip any further action here.
					if(model.get("type") == "node")
						return;

					if((xhr.status == 404) && nodeModel.get("checked")){
						model.set("fullName", model.getNameFromSubject());
						model.set("checked", true);
					}
					else if((xhr.status == 404) && !nodeModel.get("checked")){
						model.listenToOnce(nodeModel, "change:checked", function(){
							if(!model.isNode()){
								model.set("fullName", model.getNameFromSubject());
								model.set("checked", true);
							}
						});
					}
					else{
						//As a backup, search for this user instead
						var requestSettings = {
								type: "GET",
								url: appModel.get("accountsUrl") + "?query=" + encodeURIComponent(model.get("username")),
								success: function(data, textStatus, xhr) {
									//Parse the XML response to get user info
									model.set(model.parseXML(data));

									 //Trigger the change events
									model.trigger("change:isMemberOf");
									model.trigger("change:isOwnerOf");
									model.trigger("change:identities");

									model.set("checked", true);
								},
								error: function(){
									//Set some blank values and flag as checked
									model.set("username", "");
									model.set("fullName", "");
									model.set("notFound", true);
									model.set("checked", true);
								}
							}
						//Send the request
						$.ajax(_.extend(requestSettings, appUserModel.createAjaxSettings()));

					}
				}
			}

			//Send the request
			$.ajax(_.extend(requestSettings, appUserModel.createAjaxSettings()));
		},

		//Get the pending identity map requests, if the service is turned on
		getPendingIdentities: function(){
			if(!appModel.get("pendingMapsUrl")) return false;

			var model = this;

			//Get the pending requests
			var requestSettings = {
				url: appModel.get("pendingMapsUrl") + encodeURIComponent(this.get("username")),
				success: function(data, textStatus, xhr){
					//Reset the equivalent id list so we don't just add it to it with push()
					model.set("pending", model.defaults().pending);
					var pending = model.get("pending");
					_.each($(data).find("person"), function(person, i) {

						//Don't list yourself as a pending map request
						var personsUsername = $(person).find("subject").text();
						if(personsUsername.toLowerCase() == model.get("username").toLowerCase())
							return;

						//Create a new User Model for this pending identity
						var pendingUser = new UserModel({ rawData: person });

						if(pendingUser.isOrcid())
							pendingUser.getInfo();

						pending.push(pendingUser);
					});
					model.set("pending", pending);
					model.trigger("change:pending"); //Trigger the change event
				},
				error: function(xhr, textStatus){
					if(xhr.responseText.indexOf("error code 34")){
						model.set("pending", model.defaults().pending);
						model.trigger("change:pending"); //Trigger the change event
					}
				}
			}

			$.ajax(_.extend(requestSettings, appUserModel.createAjaxSettings()));
		},

		getNameFromSubject: function(username){
			var username  = username || this.get("username"),
				fullName = "";

			if(!username) return;

			var ldapUidAttribute = appModel.get("ldapUidAttribute") || "uid" || "";

			if((username.indexOf(ldapUidAttribute + "=") > -1) && (username.indexOf(",") > -1))
				fullName = username.substring(username.indexOf(ldapUidAttribute + "=") + 4, username.indexOf(","));
			else if((username.indexOf("CN=") > -1) && (username.indexOf(",") > -1))
				fullName = username.substring(username.indexOf("CN=") + 3, username.indexOf(","));

			//Cut off the last string after the name when it contains digits - not part of this person's names
			if(fullName.lastIndexOf(" ") > fullName.indexOf(" ")){
				var lastWord = fullName.substring(fullName.lastIndexOf(" "));
				if(lastWord.search(/\d/) > -1)
					fullName = fullName.substring(0, fullName.lastIndexOf(" "));
			}

			//Default to the username
			if(!fullName) fullName = this.get("fullname") || username;

			return fullName;
		},

		isOrcid: function(orcid){
			var username = (typeof orcid === "string")? orcid : this.get("username");

			//Have we already verified this?
			if((typeof orcid == "undefined") && (username == this.get("orcid"))) return true;

			//Checks for ORCIDs using the orcid base URL as a prefix
			if(username.indexOf("orcid.org/") > -1){
				return true;
			}

			//If the ORCID base url is not present, we will check if this is a 19-digit ORCID ID
			//A simple and fast check first
			//ORCiDs are 16 digits and 3 dashes - 19 characters
			if(username.length != 19) return false;

			/* The ORCID checksum algorithm to determine is a character string is an ORCiD
			 * http://support.orcid.org/knowledgebase/articles/116780-structure-of-the-orcid-identifier
			 */
			var total = 0,
				baseDigits = username.replace(/-/g, "").substr(0, 15);

			for(var i=0; i<baseDigits.length; i++){
				var digit = parseInt(baseDigits.charAt(i));
				total = (total + digit) * 2;
			}

			var remainder = total % 11,
				result = (12 - remainder) % 11,
				checkDigit = (result == 10) ? "X" : result.toString(),
				isOrcid = (checkDigit == username.charAt(username.length-1));

			if(isOrcid)
				this.set("orcid", username);

			return isOrcid;
		},

		isNode: function(){
			var node = _.where(nodeModel.get("members"), { shortIdentifier: this.get("username") });
			return (node && node.length)
		},

		// Will check if this user is a Member Node. If so, it will save the MN info to the model
		saveAsNode: function(){
			if(!this.isNode()) return;

			var node = _.where(nodeModel.get("members"), { shortIdentifier: this.get("username") })[0];

			this.set({
				type: "node",
				logo: node.logo,
				description: node.description,
				node: node,
				fullName: node.name,
				usernameReadable: this.get("username")
			});
			this.updateSearchModel();
			this.set("checked", true);
		},

		loginLdap: function(formData, success, error){
			if(!formData || !appModel.get("signInUrlLdap")) return false;

			var model = this;

			var requestSettings = {
				type: "POST",
				url: appModel.get("signInUrlLdap") + window.location.href,
				data: formData,
				success: function(data, textStatus, xhr){
					if(success)
						success(this);

					model.getToken();

					//Direct to the Ldap sign in
					//window.location = appModel.get("signInUrlLdap") + window.location.href;
				},
				error: function(){
					/*if(error)
						error(this);
					*/
					model.getToken();
				}
			}

			$.ajax(_.extend(requestSettings, appUserModel.createAjaxSettings()));
		},

		logout: function(){
			//Logout via the registry script if we are not using tokens
			if((typeof appModel.get("tokenUrl") == "undefined") || !appModel.get("tokenUrl")){
				appView.registryView.logout();
				return;
			}

			//Construct the sign out url and redirect
			var signOutUrl = appModel.get('signOutUrl'),
				target = Backbone.history.location.href;

			// DO NOT include the route otherwise we have an infinite redirect
			target  = target.split("#")[0];

			// make sure to include the target
			signOutUrl += "?target=" + target;

			// do it!
			window.location = signOutUrl;
		},

		// call Metacat or the DataONE CN to validate the session and tell us the user's name
		checkStatus: function(onSuccess, onError) {
			var model = this;

			if (!appModel.get("tokenUrl")) {
				// look up the URL
				var metacatUrl = appModel.get('metacatServiceUrl');

				// ajax call to validate the session/get the user info
				var requestSettings = {
					type: "POST",
					url: metacatUrl,
					data: { action: "validatesession" },
					success: function(data, textStatus, xhr) {
						// the Metacat (XML) response should have a fullName element
						var username = $(data).find("name").text();

						// set in the model
						model.set('username', username);

						//Are we logged in?
						if(username){
							model.set("loggedIn", true);
							model.getInfo();
						}
						else{
							model.set("loggedIn", false);
							model.trigger("change:loggedIn");
							model.set("checked", true);
						}

						if(onSuccess) onSuccess(data);

					},
					error: function(data, textStatus, xhr){
						//User is not logged in
						model.reset();

						if(onError) onError();
					}
				}

				$.ajax(_.extend(requestSettings, appUserModel.createAjaxSettings()));
			} else {
				// use the token method for checking authentication
				this.getToken();
			}
		},

		getToken: function(customCallback) {

			var tokenUrl = appModel.get('tokenUrl');
			var model = this;

			if(!tokenUrl) return false;

			//Set up the function that will be called when we retrieve a token
			var callback = (typeof customCallback === "function") ? customCallback : function(data, textStatus, xhr) {

				// the response should have the token
				var payload = model.parseToken(data),
					username = payload ? payload.userId : null,
					fullName = payload ? payload.fullName : model.getNameFromSubject(username) || null,
					token    = payload ? data : null,
					loggedIn = payload ? true : false;

				// set in the model
				model.set('fullName', fullName);
				model.set('username', username);
				model.set("token", token);
				model.set("loggedIn", loggedIn);

				model.getTokenExpiration(payload);

				if(username)
					model.getInfo();
				else
					model.set("checked", true);
			};

			// ajax call to get token
			var requestSettings = {
				type: "GET",
				dataType: "text",
				xhrFields: {
					withCredentials: true
				},
				url: tokenUrl,
				data: {},
				success: callback,
				error: function(xhr, textStatus, errorThrown){
					model.set("checked", true);
				}
			}

			$.ajax(requestSettings);
		},

		getTokenExpiration: function(payload){
			if(!payload && this.get("token")) var payload = this.parseToken(this.get("token"));
			if(!payload) return;

			//The exp claim should be standard - it is in UTC seconds
			var expires = payload.exp? new Date(payload.exp * 1000) : null;

			//Use the issuedAt and ttl as a backup (only used in d1 2.0.0 and 2.0.1)
			if(!expires){
				var issuedAt = payload.issuedAt? new Date(payload.issuedAt) : null,
					lifeSpan = payload.ttl? payload.ttl : null;

				if(issuedAt && lifeSpan && (lifeSpan > 99999))
					issuedAt.setMilliseconds(lifeSpan);
				else if(issuedAt && lifeSpan)
					issuedAt.setSeconds(lifeSpan);

				expires = issuedAt;
			}

			this.set("expires", expires);
		},

		checkToken: function(onSuccess, onError){

			//First check if the token has expired
			if(appUserModel.get("expires") > new Date()){
				if(onSuccess) onSuccess();

				return;
			}

			var model = this;

			var url = appModel.get("tokenUrl");
			if(!url) return;

			var requestSettings = {
					type: "GET",
					url: url,
					success: function(data, textStatus, xhr){
						if(data){
							// the response should have the token
							var payload = model.parseToken(data),
								username = payload ? payload.userId : null,
								fullName = payload ? payload.fullName : null,
								token    = payload ? data : null,
								loggedIn = payload ? true : false;

							// set in the model
							model.set('fullName', fullName);
							model.set('username', username);
							model.set("token", token);
							model.set("loggedIn", loggedIn);

							model.getTokenExpiration(payload);

							appUserModel.set("checked", true);

							if(onSuccess) onSuccess(data, textStatus, xhr);
						}
						else if(onError)
							onError(data, textStatus, xhr);
					},
					error: function(data, textStatus, xhr){
						//If this token in invalid, then reset the user model/log out
						appUserModel.reset();

						if(onError) onError(data, textStatus, xhr);
					}
			}

			$.ajax(_.extend(requestSettings, appUserModel.createAjaxSettings()));
		},

		parseToken: function(token) {
			if(typeof token == "undefined")
				var token = this.get("token");

			var jws = new KJUR.jws.JWS();
			var result = 0;
			try {
				result = jws.parseJWS(token);
			} catch (ex) {
			    result = 0;
			}

			if(!jws.parsedJWS) return "";

			var payload = $.parseJSON(jws.parsedJWS.payloadS);
			return payload;
		},

		verifyLoginStatus: function(){
			if(!appUserModel.get("loggedIn")) return;

			if(appModel.get("tokenUrl")){
				//If the user's token is no longer valid, then refresh the page
				appUserModel.checkToken();
			}
			else{
				appUserModel.checkStatus();
			}
		},

		update: function(onSuccess, onError){
			var model = this;

			var person =
				'<?xml version="1.0" encoding="UTF-8"?>'
				+ '<d1:person xmlns:d1="http://ns.dataone.org/service/types/v1">'
					+ '<subject>' + this.get("username") + '</subject>'
					+ '<givenName>' + this.get("firstName") + '</givenName>'
					+ '<familyName>' + this.get("lastName") + '</familyName>'
					+ '<email>' + this.get("email") + '</email>'
				+ '</d1:person>';

			var xmlBlob = new Blob([person], {type : 'application/xml'});
			var formData = new FormData();
			formData.append("subject", this.get("username"));
			formData.append("person", xmlBlob, "person");

			var updateUrl = appModel.get("accountsUrl") + encodeURIComponent(this.get("username"));

			// ajax call to update
			var requestSettings = {
				type: "PUT",
				cache: false,
			    contentType: false,
			    processData: false,
				url: updateUrl,
				data: formData,
				success: function(data, textStatus, xhr) {
					if(typeof onSuccess != "undefined")
						onSuccess(data);

					//model.getInfo();
				},
				error: function(data, textStatus, xhr) {
					if(typeof onError != "undefined")
						onError(data);
				}
			}

			$.ajax(_.extend(requestSettings, appUserModel.createAjaxSettings()));
		},

		confirmMapRequest: function(otherUsername, onSuccess, onError){
			if(!otherUsername) return;

			var mapUrl = appModel.get("pendingMapsUrl") + encodeURIComponent(otherUsername),
				model = this;

			if(!onSuccess)
				var onSuccess = function(){};
			if(!onError)
				var onError = function(){};

			// ajax call to confirm map
			var requestSettings = {
				type: "PUT",
				url: mapUrl,
				success: function(data, textStatus, xhr) {
					if(onSuccess)
						onSuccess(data, textStatus, xhr);

					//Get updated info
					model.getInfo();
				},
				error: function(xhr, textStatus, error) {
					if(onError)
						onError(xhr, textStatus, error);
				}
			}
			$.ajax(_.extend(requestSettings, appUserModel.createAjaxSettings()));
		},

		denyMapRequest: function(otherUsername, onSuccess, onError){
			if(!otherUsername) return;

			var mapUrl = appModel.get("pendingMapsUrl") + encodeURIComponent(otherUsername),
				model = this;

			// ajax call to reject map
			var requestSettings = {
				type: "DELETE",
				url: mapUrl,
				success: function(data, textStatus, xhr) {
					if(typeof onSuccess == "function")
						onSuccess(data, textStatus, xhr);

					model.getInfo();
				},
				error: function(xhr, textStatus, error) {
					if(typeof onError == "function")
						onError(xhr, textStatus, error);
				}
			}
			$.ajax(_.extend(requestSettings, appUserModel.createAjaxSettings()));
		},

		addMap: function(otherUsername, onSuccess, onError){
			if(!otherUsername) return;

			var mapUrl = appModel.get("pendingMapsUrl"),
				  model = this;

			if(mapUrl.charAt(mapUrl.length-1) == "/"){
				mapUrl = mapUrl.substring(0, mapUrl.length-1)
			}

			// ajax call to map
			var requestSettings = {
				type: "POST",
				xhrFields: {
					withCredentials: true
				},
				headers: {
			        "Authorization": "Bearer " + this.get("token")
			    },
				url: mapUrl,
				data: {
					subject: otherUsername
				},
				success: function(data, textStatus, xhr) {
					if(typeof onSuccess == "function")
						onSuccess(data, textStatus, xhr);

					model.getInfo();
				},
				error: function(xhr, textStatus, error) {

					//Check if the username might have been spelled or formatted incorrectly
					//ORCIDs, in particular, have different formats that we should account for
					if(xhr.responseText.indexOf("LDAP: error code 32 - No Such Object") > -1 && model.isOrcid(otherUsername)){
						if(otherUsername.length == 19)
							model.addMap("http://orcid.org/" + otherUsername, onSuccess, onError);
						else if(otherUsername.indexOf("https://orcid.org") == 0)
							model.addMap(otherUsername.replace("https", "http"), onSuccess, onError);
						else if(otherUsername.indexOf("orcid.org") == 0)
							model.addMap("http://" + otherUsername, onSuccess, onError);
						else if(otherUsername.indexOf("www.orcid.org") == 0)
								model.addMap(otherUsername.replace("www.", "http://"), onSuccess, onError);
						else if(otherUsername.indexOf("http://www.orcid.org") == 0)
								model.addMap(otherUsername.replace("www.", ""), onSuccess, onError);
						else if(otherUsername.indexOf("https://www.orcid.org") == 0)
								model.addMap(otherUsername.replace("https://www.", "http://"), onSuccess, onError);
						else if(typeof onError == "function")
							onError(xhr, textStatus, error);
					}
					else{
						if(typeof onError == "function")
							onError(xhr, textStatus, error);
					}
				}
			}
			$.ajax(_.extend(requestSettings, appUserModel.createAjaxSettings()));
		},

		removeMap: function(otherUsername, onSuccess, onError){
			if(!otherUsername) return;

			var mapUrl = appModel.get("accountsMapsUrl") + encodeURIComponent(otherUsername),
				model = this;

			// ajax call to remove mapping
			var requestSettings = {
				type: "DELETE",
				url: mapUrl,
				success: function(data, textStatus, xhr) {
					if(typeof onSuccess == "function")
						onSuccess(data, textStatus, xhr);

					model.getInfo();
				},
				error: function(xhr, textStatus, error) {
					if(typeof onError == "function")
						onError(xhr, textStatus, error);
				}
			}
			$.ajax(_.extend(requestSettings, appUserModel.createAjaxSettings()));
		},

		failedLdapLogin: function(){
			this.set("loggedIn", false);
			this.set("checked", true);
			this.set("ldapError", true);
		},

		pluckIdentityUsernames: function(){
			var models = this.get("identities"),
				usernames = [];

			_.each(models, function(m){
				usernames.push(m.get("username").toLowerCase());
			});

			this.set("identitiesUsernames", usernames);
			this.trigger("change:identitiesUsernames");
		},

		createReadableUsername: function(){
			if(!this.get("username")) return;

			var username = this.get("username"),
				readableUsername = username.substring(username.indexOf("=")+1, username.indexOf(",")) || username;

			this.set("usernameReadable", readableUsername);
		},

		createAjaxSettings: function(){
			if(!this.get("token")){
				return {
					xhrFields: {
						withCredentials: true
					}
				}
			}

			return { xhrFields: {
					withCredentials: true
					},
				  headers: {
			        "Authorization": "Bearer " + this.get("token")
				  }
				}
		},

		reset: function(){
			var defaults = _.omit(this.defaults(), ["searchModel", "searchResults"]);
			this.set(defaults);
		}
	});

	return UserModel;
});<|MERGE_RESOLUTION|>--- conflicted
+++ resolved
@@ -72,17 +72,6 @@
 				if(this.get("username")){
 					var username = this.get("username");
 
-<<<<<<< HEAD
-=======
-					//If this is a DN username, make sure it is in lowercase
-					if(username.indexOf("=") > 0){
-						//Replace all uppercase letters followed by the '=' character with lowercase characters
-						username = username.replace(/[A-Z]{1,}=/g, function(match) {
-						    return match.toLowerCase();
-						});
-					}
-
->>>>>>> 41477df9
 					var ids = [username];
 				}
 				else
