--- conflicted
+++ resolved
@@ -333,7 +333,7 @@
 	           		
 	           		// Get the EMLText model
 	           		var emlTextModels = Array.isArray(this.get(field)) ? this.get(field) : [this.get(field)];
-                    if( ! emlTextModels.length ) return;
+	           		if( ! emlTextModels.length ) return;
 	           		
 	           		// Get the node from the EML doc
 	           		var nodes = $(eml).find(fieldName);
@@ -345,8 +345,8 @@
 	           			
 	           			var node; 
 	           			
-	           			// Get the existing node or create a new one
-	           			if( nodes.length < i + 1 ) {
+	           			//Get the existing node or create a new one
+	           			if(nodes.length < i+1)
 	           				node = document.createElement(fieldName);
                             this.getEMLPosition(eml, fieldName).after(node);
 	           			    
@@ -516,7 +516,6 @@
 	           	}, this);
 	           	
 	        	//Create a certain parties from the current app user if none is given
-<<<<<<< HEAD
 	          	if(type == "contact" && !this.get("contact").length){
 	          		//Get the creators
 	          		var creators = this.get("creator"),
@@ -535,18 +534,6 @@
 	           		
 	           		//Call this function again to serialize the new models
 	           		this.serializeParties(eml, type);	           		
-=======
-	           	if(type == "creator" || type == "contact" || type == "metadataProvider"){
-		           	if(!this.get(type).length){
-		           		var party = new EMLParty({ parentModel: this, type: type });
-		           		
-		           		party.createFromUser();
-		           		
-		           		this.set(type, [party]);
-		           		
-		           		this.getEMLPosition(eml, type.toLowerCase()).after(party.updateDOM());
-		           	}
->>>>>>> 9e35a76f
 	           	}
             },
             
