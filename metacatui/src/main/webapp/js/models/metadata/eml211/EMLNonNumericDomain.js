--- conflicted
+++ resolved
@@ -383,52 +383,6 @@
             },
             
             validate: function(){
-<<<<<<< HEAD
-                var errors = {};
-                
-                if( !this.get("nonNumericDomain").length )
-                    errors.nonNumericDomain = "Choose a possible value type.";
-                else {
-                    var domain = this.get("nonNumericDomain")[0];
-                    
-                    _.each(Object.keys(domain), function(key){
-                        
-                        //For enumerated domain types
-                        if(key == "enumeratedDomain" && domain[key].codeDefinition){
-                            
-                            var isEmpty = false;
-                            
-                            //Validate the list of codes
-                            for(var i=0; i < domain[key].codeDefinition.length; i++){
-                                
-                                var codeDef = domain[key].codeDefinition[i];
-                                
-                                //If either the code or definition is missing in at least one codeDefinition set, 
-                                //then this model is invalid
-                                if((codeDef.code && !codeDef.definition) || (!codeDef.code && codeDef.definition)){
-                                    errors.enumeratedDomain = "Provide both a code and definition in each row.";
-                                    i = domain[key].codeDefinition.length;
-                                }
-                                else if(domain[key].codeDefinition.length == 1 && !codeDef.code && !codeDef.definition)
-                                isEmpty = true;
-                                
-                            }
-                            
-                            if(isEmpty)
-                            errors.enumeratedDomain = "Define at least one code and definition.";
-                            
-                        }
-                        
-                    }, this);
-                    
-                }
-                
-                if (Object.keys(errors).length) {
-                    return errors;                    
-                } else {
-                    return;                    
-                }
-=======
             	var errors = {};
             	
             	if( !this.get("nonNumericDomain").length )
@@ -475,7 +429,6 @@
             		return errors;
             	else
             		return;
->>>>>>> 151b0cdd
             }
 
         });
