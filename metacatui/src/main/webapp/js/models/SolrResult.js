--- conflicted
+++ resolved
@@ -212,8 +212,6 @@
 			//Get info about this object
 			var filename = this.get("fileName") || this.get("title") || "",					
 				url = this.get("url");
-<<<<<<< HEAD
-=======
 			
 			//If we are accessing objects via the resolve service, we need to find the direct URL
 			if(url.indexOf("/resolve/") > -1){
@@ -222,7 +220,6 @@
 				
 				url = dataSource.baseURL + "/" + version + "/object/" + this.get("id");
 			}
->>>>>>> 73caade3
 
 			//Create an XHR
 			var xhr = new XMLHttpRequest();
@@ -233,11 +230,7 @@
 			xhr.onload = function(){ 
 			    var a = document.createElement('a');
 			    a.href = window.URL.createObjectURL(xhr.response); // xhr.response is a blob
-<<<<<<< HEAD
-			    a.download = filename; // Set the file name.
-=======
 			    a.download = filename.trim(); // Set the file name.
->>>>>>> 73caade3
 			    a.style.display = 'none';
 			    document.body.appendChild(a);
 			    a.click();
