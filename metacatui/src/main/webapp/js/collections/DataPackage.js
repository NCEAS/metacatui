--- conflicted
+++ resolved
@@ -1993,11 +1993,7 @@
                     _.each(aggByStatements, function(statement) {
                         if( !_.contains(allMemberIds, statement.subject.value) ) {
                             this.removeFromAggregation(statement.subject.value);
-<<<<<<< HEAD
-                        }
-=======
                         } 
->>>>>>> 69bfe449
                     }, this);
                     
                 	// Change all the statements in the RDF where the aggregation is the subject, to reflect the new resource map ID
@@ -2014,27 +2010,16 @@
                         this.dataPackageGraph.removeMany(aggregationNode);
                     }
 
-<<<<<<< HEAD
                 	// Change all the statements in the RDF where the aggregation is the object, to reflect the new resource map ID
     	            var aggregationObjStatements = this.dataPackageGraph.statementsMatching(undefined, undefined, aggregationNode);
     	            _.each(aggregationObjStatements, function(statement) {
-=======
-                    // Change all the statements in the RDF where the aggregation is the object, to reflect the new resource map ID
-        	        var aggregationObjStatements = this.dataPackageGraph.statementsMatching(undefined, undefined, aggregationNode);
-        	        _.each(aggregationObjStatements, function(statement) {
->>>>>>> 69bfe449
                         subjectClone = this.cloneNode(statement.subject);
                         predicateClone = this.cloneNode(statement.predicate);
                         objectClone = this.cloneNode(statement.object);
                         objectClone.value = cnResolveUrl + encodeURIComponent(pid) + "#aggregation";
                         this.dataPackageGraph.add(subjectClone, predicateClone, objectClone);
-<<<<<<< HEAD
     	            }, this);
                     
-=======
-        	        }, this);
-                        
->>>>>>> 69bfe449
                     if(aggregationObjStatements.length) {
                         this.dataPackageGraph.removeMany(undefined, undefined, aggregationNode);
                     }
@@ -2055,11 +2040,7 @@
                             }
                         }
                     }, this)
-<<<<<<< HEAD
-                    
-=======
     	            
->>>>>>> 69bfe449
     			    //Change all the resource map identifier literal node in the RDF graph
     				if ( typeof idStatement != "undefined" ) {
                         try {
@@ -2180,11 +2161,7 @@
                         return(this.rdf.bnode(nodeToClone.value));
                         break;
                     case "Collection":
-<<<<<<< HEAD
-                        // TODO: construct a list of nodes
-=======
                         // TODO: construct a list of nodes for this term type.
->>>>>>> 69bfe449
                         return(this.rdf.list(nodeToClone.value));
                         break;
                     default:
