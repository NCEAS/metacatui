--- conflicted
+++ resolved
@@ -82,29 +82,10 @@
       state.model.should.be.instanceof(ViewfinderModel);
     });
 
-    it("sets allLayers field from Map model layers", () => {
-      const model = new ViewfinderModel({
-        mapModel: new Map({ layers: [{ layerId: "layer1" }] }),
-      });
-
-      expect(model.allLayers[0].get("layerId")).to.equal("layer1");
-    });
-
-    it("sets allLayers field from Map model layerCategories", () => {
-      const model = new ViewfinderModel({
-        mapModel: new Map({
-          layerCategories: [{ layers: { layerId: "layer1" } }],
-        }),
-      });
-
-      expect(model.allLayers[0].get("layerId")).to.equal("layer1");
-    });
-
-<<<<<<< HEAD
-    it('sets zoom presets field from Map model', () => {
+    it("sets zoom presets field from Map model", () => {
       const mapModel = new Map({
         zoomPresets: [{ layerIds: [] }],
-        layers: [{}]
+        layers: [{}],
       });
 
       const model = new ViewfinderModel({ mapModel });
@@ -119,23 +100,6 @@
       it("uses a GeocoderSearch to find autocompletions", () => {
         state.model.autocompleteSearch("somewhere else");
 
-=======
-    it("sets zoom presets field from Map model", () => {
-      const mapModel = new Map({ zoomPresets: [{ layerIds: [] }] });
-
-      const model = new ViewfinderModel({ mapModel });
-
-      // Reference equality.
-      expect(model.get("zoomPresets")).to.equal(
-        mapModel.get("zoomPresetsCollection").models,
-      );
-    });
-
-    describe("autocomplete search", () => {
-      it("uses a GeocoderSearch to find autocompletions", () => {
-        state.model.autocompleteSearch("somewhere else");
-
->>>>>>> a320239f
         expect(state.autocompleteSpy.callCount).to.equal(1);
       });
 
@@ -180,17 +144,10 @@
 
         expect(state.model.get("predictions")).to.deep.equal([]);
       });
-<<<<<<< HEAD
 
       it("resets focus index when input could be a lat,long pair", () => {
         state.model.autocompleteSearch("1,23");
 
-=======
-
-      it("resets focus index when input could be a lat,long pair", () => {
-        state.model.autocompleteSearch("1,23");
-
->>>>>>> a320239f
         expect(state.model.get("focusIndex")).to.equal(-1);
       });
 
@@ -374,7 +331,6 @@
 
         expect(state.model.get("error")).to.match(/No search results/);
       });
-<<<<<<< HEAD
 
       it("navigates to the geocoded location", async () => {
         state.geocodeSpy.returns([
@@ -395,79 +351,12 @@
       });
     });
 
-    describe('selecting a zoom preset', () => {
-      it('shows all enabled layers', () => {
-        const setSpy = state.sandbox.spy(
-          state.model.mapModel.get('allLayers').models[0],
-          'set'
-        );
-        state.model.selectZoomPreset(new ZoomPresetModel({
-          position: {
-            latitude: 55,
-            longitude: 66,
-            height: 72,
-          },
-          enabledLayerIds: ['layer1']
-        }, { parse: true }));
-
-        expect(setSpy.callCount).to.equal(1);
-        expect(setSpy.getCall(0).args).to.eql(["visible", true]);
-=======
-
-      it("navigates to the geocoded location", async () => {
-        state.geocodeSpy.returns([
-          new GeocodedLocation({
-            box: { north: 1, south: 2, east: 3, west: 4 },
-          }),
-        ]);
-
-        await state.model.selectPrediction(state.predictions[0]);
-
-        expect(state.zoomSpy.callCount).to.equal(1);
-      });
-
-      it("does nothing if there is not prediction", async () => {
-        await state.model.selectPrediction();
-
-        expect(state.geocodeSpy.callCount).to.equal(0);
->>>>>>> a320239f
-      });
-    });
-
-<<<<<<< HEAD
-      it('hides all layers not inlcluded in enabled layers', () => {
-        const setSpy = state.sandbox.spy(
-          state.model.mapModel.get('allLayers').models[1],
-          'set'
-        );
-        state.model.selectZoomPreset(new ZoomPresetModel({
-          position: {
-            latitude: 55,
-            longitude: 66,
-            height: 72,
-          },
-          enabledLayerIds: ['layer1']
-        }, { parse: true }));
-
-        expect(setSpy.callCount).to.equal(1);
-        expect(setSpy.getCall(0).args).to.eql(["visible", false]);
-      });
-
-      it("zooms to the location on the map", () => {
-        const geoPoint = new GeoPoint({
-          latitude: 55,
-          longitude: 66,
-          height: 7777,
-        });
-        state.model.selectZoomPreset(
-          new ZoomPresetModel(
-            {
-              enabledLayerIds: ["layer1"],
-              position: { latitude: 55, longitude: 66, height: 7777 },
-=======
     describe("selecting a zoom preset", () => {
       it("shows all enabled layers", () => {
-        const setSpy = state.sandbox.spy(state.model.allLayers[0], "set");
+        const setSpy = state.sandbox.spy(
+          state.model.mapModel.get("allLayers").models[0],
+          "set",
+        );
         state.model.selectZoomPreset(
           new ZoomPresetModel(
             {
@@ -487,7 +376,10 @@
       });
 
       it("hides all layers not inlcluded in enabled layers", () => {
-        const setSpy = state.sandbox.spy(state.model.allLayers[1], "set");
+        const setSpy = state.sandbox.spy(
+          state.model.mapModel.get("allLayers").models[1],
+          "set",
+        );
         state.model.selectZoomPreset(
           new ZoomPresetModel(
             {
@@ -497,14 +389,11 @@
                 height: 72,
               },
               enabledLayerIds: ["layer1"],
->>>>>>> a320239f
             },
             { parse: true },
           ),
         );
 
-<<<<<<< HEAD
-=======
         expect(setSpy.callCount).to.equal(1);
         expect(setSpy.getCall(0).args).to.eql(["visible", false]);
       });
@@ -525,7 +414,6 @@
           ),
         );
 
->>>>>>> a320239f
         expect(state.zoomSpy.callCount).to.equal(1);
         expect(state.zoomSpy.getCall(0).args[0].get("latitude")).to.eql(
           geoPoint.get("latitude"),
