/**
 *   MetacatUI
 *   https://github.com/NCEAS/metacatui
 *   MetacatUI is a client-side web interface for querying Metacat servers and other servers that implement the DataONE REST API.
 **/

// Step 1: Find the data-theme specified in the script include
var MetacatUI = MetacatUI || {};
MetacatUI.theme = document.getElementById("loader").getAttribute("data-theme");
MetacatUI.metacatContext = document.getElementById("loader").getAttribute("data-metacat-context");
MetacatUI.mapKey = document.getElementById("loader").getAttribute("data-map-key");
if ( (MetacatUI.mapKey == "YOUR-GOOGLE-MAPS-API-KEY") || (!MetacatUI.mapKey) ) {
    MetacatUI.mapKey = null;
}
MetacatUI.useD3 = true;

// Find out of MetacatUI is deployed in a sub-directory off the top level of
// the domain. This value is used throughout the app to determin the location
// of assets and, if not set correctly, a lot of things break. Your web server
// should also set a FallbackResource directive accordingly in order to support
// users entering MetacatUI from URLs other than the root
MetacatUI.root = "/metacatui"
// Remove trailing slash if one is present
MetacatUI.root = MetacatUI.root.replace(/\/$/, "");

//This version of Metacat UI - used for cache busting
<<<<<<< HEAD
MetacatUI.metacatUIVersion = "2.11.4";
=======
MetacatUI.metacatUIVersion = "2.11.5";
>>>>>>> 0624267e

MetacatUI.loadTheme = function(theme) {
    var script = document.createElement("script");
    script.setAttribute("type", "text/javascript");
    script.setAttribute("src", MetacatUI.root + "/js/themes/" + theme + "/config.js?v=" + MetacatUI.metacatUIVersion);
    document.getElementsByTagName("body")[0].appendChild(script);

    script.onload = function(){
	    //If this theme has a custom function to start the app, then use it
	    if(typeof MetacatUI.customInitApp == "function") {
            MetacatUI.customInitApp();
        }
	    //Start the app
	    else MetacatUI.initApp();
    }
}
MetacatUI.initApp = function () {
    var script = document.createElement("script");
    script.setAttribute("data-main", MetacatUI.root + "/js/app.js?v=" + MetacatUI.metacatUIVersion);
    script.src = MetacatUI.root + "/components/require.js";
    document.getElementsByTagName("body")[0].appendChild(script);
}


// Fix compatibility issues with mainly IE 8 and earlier. Do this before the rest of the app loads since even common
// functions are missing, such as console.log
MetacatUI.preventCompatibilityIssues = function(){
	// Detecting IE
	function isIE () {
		  var myNav = navigator.userAgent.toLowerCase();
		  return (myNav.indexOf('msie') != -1) ? parseInt(myNav.split('msie')[1]) : false;
	}
	//If IE 8 or earlier, don't use D3
	if (isIE() && (isIE() < 9)) MetacatUI.useD3 = false;


	/* Add trim() function for IE*/
	if(typeof String.prototype.trim !== 'function') {
		  String.prototype.trim = function() {
		    return this.replace(/^\s+|\s+$/g, '');
		  }
	}

	/* Polyfill for startsWith() - IE 8 and earlier */
	if (!String.prototype.startsWith) {
		  String.prototype.startsWith = function(searchString, position) {
		    position = position || 0;
		    return this.indexOf(searchString, position) === position;
		  };
	}

	/* Polyfill for endsWith() - IE 8 and earlier */
	if (!String.prototype.endsWith) {
		  String.prototype.endsWith = function(searchString, position) {
		      var subjectString = this.toString();
		      if (typeof position !== 'number' || !isFinite(position) || Math.floor(position) !== position || position > subjectString.length) {
		        position = subjectString.length;
		      }
		      position -= searchString.length;
		      var lastIndex = subjectString.indexOf(searchString, position);
		      return lastIndex !== -1 && lastIndex === position;
		  };
	}

	/* POlyfill for Array.isArray() - IE 8 and earlier */
	if (!Array.isArray) {
		  Array.isArray = function(arg) {
		    return Object.prototype.toString.call(arg) === '[object Array]';
		  };
	}

	/**
	 * Protect window.console method calls, e.g. console is not defined on IE
	 * unless dev tools are open, and IE doesn't define console.debug
	 */
	(function() {
	  if (!window.console) {
	    window.console = {};
	  }
	  // union of Chrome, FF, IE, and Safari console methods
	  var m = [
	    "log", "info", "warn", "error", "debug", "trace", "dir", "group",
	    "groupCollapsed", "groupEnd", "time", "timeEnd", "profile", "profileEnd",
	    "dirxml", "assert", "count", "markTimeline", "timeStamp", "clear"
	  ];
	  // define undefined methods as noops to prevent errors
	  for (var i = 0; i < m.length; i++) {
	    if (!window.console[m[i]]) {
	      window.console[m[i]] = function() {};
	    }
	  }
	})();

	//Add a polyfill for the .map() function for arrays for IE 8. Taken from https://developer.mozilla.org/en-US/docs/Web/JavaScript/Reference/Global_Objects/Array/map
	// Production steps of ECMA-262, Edition 5, 15.4.4.19
	// Reference: http://es5.github.io/#x15.4.4.19
	if (!Array.prototype.map) {

	  Array.prototype.map = function(callback, thisArg) {

	    var T, A, k;

	    if (this == null) {
	      throw new TypeError(" this is null or not defined");
	    }

	    // 1. Let O be the result of calling ToObject passing the |this|
	    //    value as the argument.
	    var O = Object(this);

	    // 2. Let lenValue be the result of calling the Get internal
	    //    method of O with the argument "length".
	    // 3. Let len be ToUint32(lenValue).
	    var len = O.length >>> 0;

	    // 4. If IsCallable(callback) is false, throw a TypeError exception.
	    // See: http://es5.github.com/#x9.11
	    if (typeof callback !== "function") {
	      throw new TypeError(callback + " is not a function");
	    }

	    // 5. If thisArg was supplied, let T be thisArg; else let T be undefined.
	    if (arguments.length > 1) {
	      T = thisArg;
	    }

	    // 6. Let A be a new array created as if by the expression new Array(len)
	    //    where Array is the standard built-in constructor with that name and
	    //    len is the value of len.
	    A = new Array(len);

	    // 7. Let k be 0
	    k = 0;

	    // 8. Repeat, while k < len
	    while (k < len) {

	      var kValue, mappedValue;

	      // a. Let Pk be ToString(k).
	      //   This is implicit for LHS operands of the in operator
	      // b. Let kPresent be the result of calling the HasProperty internal
	      //    method of O with argument Pk.
	      //   This step can be combined with c
	      // c. If kPresent is true, then
	      if (k in O) {

	        // i. Let kValue be the result of calling the Get internal
	        //    method of O with argument Pk.
	        kValue = O[k];

	        // ii. Let mappedValue be the result of calling the Call internal
	        //     method of callback with T as the this value and argument
	        //     list containing kValue, k, and O.
	        mappedValue = callback.call(T, kValue, k, O);

	        // iii. Call the DefineOwnProperty internal method of A with arguments
	        // Pk, Property Descriptor
	        // { Value: mappedValue,
	        //   Writable: true,
	        //   Enumerable: true,
	        //   Configurable: true },
	        // and false.

	        // In browsers that support Object.defineProperty, use the following:
	        // Object.defineProperty(A, k, {
	        //   value: mappedValue,
	        //   writable: true,
	        //   enumerable: true,
	        //   configurable: true
	        // });

	        // For best browser support, use the following:
	        A[k] = mappedValue;
	      }
	      // d. Increase k by 1.
	      k++;
	    }

	    // 9. return A
	    return A;
	  };
	}

	// Polyfill for Array function foreach() - from https://developer.mozilla.org/en-US/docs/Web/JavaScript/Reference/Global_Objects/Array/forEach#Polyfill
	// Production steps of ECMA-262, Edition 5, 15.4.4.18
	// Reference: http://es5.github.io/#x15.4.4.18
	if (!Array.prototype.forEach) {

	  Array.prototype.forEach = function(callback, thisArg) {

	    var T, k;

	    if (this == null) {
	      throw new TypeError(' this is null or not defined');
	    }

	    // 1. Let O be the result of calling ToObject passing the |this| value as the argument.
	    var O = Object(this);

	    // 2. Let lenValue be the result of calling the Get internal method of O with the argument "length".
	    // 3. Let len be ToUint32(lenValue).
	    var len = O.length >>> 0;

	    // 4. If IsCallable(callback) is false, throw a TypeError exception.
	    // See: http://es5.github.com/#x9.11
	    if (typeof callback !== "function") {
	      throw new TypeError(callback + ' is not a function');
	    }

	    // 5. If thisArg was supplied, let T be thisArg; else let T be undefined.
	    if (arguments.length > 1) {
	      T = thisArg;
	    }

	    // 6. Let k be 0
	    k = 0;

	    // 7. Repeat, while k < len
	    while (k < len) {

	      var kValue;

	      // a. Let Pk be ToString(k).
	      //   This is implicit for LHS operands of the in operator
	      // b. Let kPresent be the result of calling the HasProperty internal method of O with argument Pk.
	      //   This step can be combined with c
	      // c. If kPresent is true, then
	      if (k in O) {

	        // i. Let kValue be the result of calling the Get internal method of O with argument Pk.
	        kValue = O[k];

	        // ii. Call the Call internal method of callback with T as the this value and
	        // argument list containing kValue, k, and O.
	        callback.call(T, kValue, k, O);
	      }
	      // d. Increase k by 1.
	      k++;
	    }
	    // 8. return undefined
	  };
	}

	// Polyfill for Object.keys()
	// From https://developer.mozilla.org/en-US/docs/Web/JavaScript/Reference/Global_Objects/Object/keys
	if (!Object.keys) {
	  Object.keys = (function() {
	    'use strict';
	    var hasOwnProperty = Object.prototype.hasOwnProperty,
	        hasDontEnumBug = !({ toString: null }).propertyIsEnumerable('toString'),
	        dontEnums = [
	          'toString',
	          'toLocaleString',
	          'valueOf',
	          'hasOwnProperty',
	          'isPrototypeOf',
	          'propertyIsEnumerable',
	          'constructor'
	        ],
	        dontEnumsLength = dontEnums.length;

	    return function(obj) {
	      if (typeof obj !== 'object' && (typeof obj !== 'function' || obj === null)) {
	        throw new TypeError('Object.keys called on non-object');
	      }

	      var result = [], prop, i;

	      for (prop in obj) {
	        if (hasOwnProperty.call(obj, prop)) {
	          result.push(prop);
	        }
	      }

	      if (hasDontEnumBug) {
	        for (i = 0; i < dontEnumsLength; i++) {
	          if (hasOwnProperty.call(obj, dontEnums[i])) {
	            result.push(dontEnums[i]);
	          }
	        }
	      }
	      return result;
	    };
	  }());
	}

    // Polyfill for Array.indexOf
    // Taken from https://developer.mozilla.org/en-US/docs/Web/JavaScript/Reference/Global_Objects/Array/indexOf#Polyfill
    // Production steps of ECMA-262, Edition 5, 15.4.4.14
    // Reference: http://es5.github.io/#x15.4.4.14
    if (!Array.prototype.indexOf) {
      Array.prototype.indexOf = function(searchElement, fromIndex) {

        var k;

        // 1. Let o be the result of calling ToObject passing
        //    the this value as the argument.
        if (this == null) {
          throw new TypeError('"this" is null or not defined');
        }

        var o = Object(this);

        // 2. Let lenValue be the result of calling the Get
        //    internal method of o with the argument "length".
        // 3. Let len be ToUint32(lenValue).
        var len = o.length >>> 0;

        // 4. If len is 0, return -1.
        if (len === 0) {
          return -1;
        }

        // 5. If argument fromIndex was passed let n be
        //    ToInteger(fromIndex); else let n be 0.
        var n = fromIndex | 0;

        // 6. If n >= len, return -1.
        if (n >= len) {
          return -1;
        }

        // 7. If n >= 0, then Let k be n.
        // 8. Else, n<0, Let k be len - abs(n).
        //    If k is less than 0, then let k be 0.
        k = Math.max(n >= 0 ? n : len - Math.abs(n), 0);

        // 9. Repeat, while k < len
        while (k < len) {
          // a. Let Pk be ToString(k).
          //   This is implicit for LHS operands of the in operator
          // b. Let kPresent be the result of calling the
          //    HasProperty internal method of o with argument Pk.
          //   This step can be combined with c
          // c. If kPresent is true, then
          //    i.  Let elementK be the result of calling the Get
          //        internal method of o with the argument ToString(k).
          //   ii.  Let same be the result of applying the
          //        Strict Equality Comparison Algorithm to
          //        searchElement and elementK.
          //  iii.  If same is true, return k.
          if (k in o && o[k] === searchElement) {
            return k;
          }
          k++;
        }
        return -1;
      };
    }

    //Polyfill for NodeList.forEach, which isn't supported in IE at all, or Edge before v16.
    // https://developer.mozilla.org/en-US/docs/Web/API/NodeList/forEach#Polyfill
    if (window.NodeList && !NodeList.prototype.forEach) {
      NodeList.prototype.forEach = Array.prototype.forEach;
    }

    //Polyfill for Object.assign()
    if (typeof Object.assign != 'function') {
      // Must be writable: true, enumerable: false, configurable: true
      Object.defineProperty(Object, "assign", {
        value: function assign(target, varArgs) { // .length of function is 2
          'use strict';
          if (target == null) { // TypeError if undefined or null
            throw new TypeError('Cannot convert undefined or null to object');
          }

          var to = Object(target);

          for (var index = 1; index < arguments.length; index++) {
            var nextSource = arguments[index];

            if (nextSource != null) { // Skip over if undefined or null
              for (var nextKey in nextSource) {
                // Avoid bugs when hasOwnProperty is shadowed
                if (Object.prototype.hasOwnProperty.call(nextSource, nextKey)) {
                  to[nextKey] = nextSource[nextKey];
                }
              }
            }
          }
          return to;
        },
        writable: true,
        configurable: true
      });
    }

    //Polyfill for Array.includes, taken from https://github.com/kevlatus/polyfill-array-includes#readme
	Array.prototype.includes||Object.defineProperty(Array.prototype,"includes",{value:function(r,e){if(null==this)throw new TypeError('"this" is null or not defined');var t=Object(this),n=t.length>>>0;if(0===n)return!1;var i,o,a=0|e,u=Math.max(a>=0?a:n-Math.abs(a),0);for(;u<n;){if((i=t[u])===(o=r)||"number"==typeof i&&"number"==typeof o&&isNaN(i)&&isNaN(o))return!0;u++}return!1}});

	// Polyfill
	// This Polyfill emulates the Math.log2 function.
	if (!Math.log2) Math.log2 = function(x) {
		return Math.log(x) * Math.LOG2E;
	}
}

MetacatUI.preventCompatibilityIssues();
MetacatUI.loadTheme(MetacatUI.theme);<|MERGE_RESOLUTION|>--- conflicted
+++ resolved
@@ -24,11 +24,7 @@
 MetacatUI.root = MetacatUI.root.replace(/\/$/, "");
 
 //This version of Metacat UI - used for cache busting
-<<<<<<< HEAD
-MetacatUI.metacatUIVersion = "2.11.4";
-=======
 MetacatUI.metacatUIVersion = "2.11.5";
->>>>>>> 0624267e
 
 MetacatUI.loadTheme = function(theme) {
     var script = document.createElement("script");
