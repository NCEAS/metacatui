<!DOCTYPE html>
<html lang="en" data-framework="backbonejs">
<head>
  <meta http-equiv="Content-Type" content="text/html; charset=utf-8" />
  <script type="text/javascript">
    // The path to your configuration file for MetacatUI. This can be any web-accessible location.
    var appConfigPath = "/config/config.js";
  </script>

  <style>#loading-app{width:100%; height: 100%; left: 0px; top: 0px; margin-left:auto; margin-right:auto; position:absolute; background-color:#FFF;}.loading-icon{position:relative; margin-top:100px; margin-bottom:20px; margin-left: 40%; width:90px;height:90px}.loading-icon .wBall{position:absolute;width:86px;height:86px;opacity:0;-moz-transform:rotate(225deg);-moz-animation:orbit 4.4s infinite;-webkit-transform:rotate(225deg);-webkit-animation:orbit 4.4s infinite;-ms-transform:rotate(225deg);-ms-animation:orbit 4.4s infinite;-o-transform:rotate(225deg);-o-animation:orbit 4.4s infinite;transform:rotate(225deg);animation:orbit 4.4s infinite}.loading-icon .wBall .wInnerBall{position:absolute;width:11px;height:11px;background:#999;left:0;top:0;-moz-border-radius:11px;-webkit-border-radius:11px;-ms-border-radius:11px;-o-border-radius:11px;border-radius:11px}.loading-icon #wBall_1{-moz-animation-delay:.96s;-webkit-animation-delay:.96s;-ms-animation-delay:.96s;-o-animation-delay:.96s;animation-delay:.96s}.loading-icon #wBall_2{-moz-animation-delay:.19s;-webkit-animation-delay:.19s;-ms-animation-delay:.19s;-o-animation-delay:.19s;animation-delay:.19s}.loading-icon #wBall_3{-moz-animation-delay:.38s;-webkit-animation-delay:.38s;-ms-animation-delay:.38s;-o-animation-delay:.38s;animation-delay:.38s}.loading-icon #wBall_4{-moz-animation-delay:.58s;-webkit-animation-delay:.58s;-ms-animation-delay:.58s;-o-animation-delay:.58s;animation-delay:.58s}.loading-icon #wBall_5{-moz-animation-delay:.77s;-webkit-animation-delay:.77s;-ms-animation-delay:.77s;-o-animation-delay:.77s;animation-delay:.77s}@-moz-keyframes orbit {0% {opacity: 1;z-index:99;-moz-transform: rotate(180deg);-moz-animation-timing-function: ease-out;}7% {opacity: 1;-moz-transform: rotate(300deg);-moz-animation-timing-function: linear;-moz-origin:0%;}30% {opacity: 1;-moz-transform:rotate(410deg);-moz-animation-timing-function: ease-in-out;-moz-origin:7%;}39% {opacity: 1;-moz-transform: rotate(645deg);-moz-animation-timing-function: linear;-moz-origin:30%;}70% {opacity: 1;-moz-transform: rotate(770deg);-moz-animation-timing-function: ease-out;-moz-origin:39%;}	75% {opacity: 1;-moz-transform: rotate(900deg);-moz-animation-timing-function: ease-out;-moz-origin:70%;}	76% {opacity: 0;-moz-transform:rotate(900deg);}100% {opacity: 0;-moz-transform: rotate(900deg);}	}@-webkit-keyframes orbit {0% {opacity: 1;z-index:99;-webkit-transform: rotate(180deg);-webkit-animation-timing-function: ease-out;}7% {opacity: 1;-webkit-transform: rotate(300deg);-webkit-animation-timing-function: linear;-webkit-origin:0%;}30% {opacity: 1;-webkit-transform:rotate(410deg);-webkit-animation-timing-function: ease-in-out;-webkit-origin:7%;}39% {opacity: 1;-webkit-transform: rotate(645deg);-webkit-animation-timing-function: linear;-webkit-origin:30%;}70% {opacity: 1;webkit-transform: rotate(770deg);-webkit-animation-timing-function: ease-out;-webkit-origin:39%;}75% {opacity: 1;-webkit-transform: rotate(900deg);-webkit-animation-timing-function: ease-out;-webkit-origin:70%;}76% {opacity: 0;-webkit-transform:rotate(900deg);}100% {opacity: 0;-webkit-transform: rotate(900deg);}}@-ms-keyframes orbit {0% {opacity: 1;z-index:99;-ms-transform: rotate(180deg);-ms-animation-timing-function: ease-out;}7% {opacity: 1;-ms-transform: rotate(300deg);-ms-animation-timing-function: linear;-ms-origin:0%;}	30% {opacity: 1;-ms-transform:rotate(410deg);-ms-animation-timing-function: ease-in-out;-ms-origin:7%;}39% {opacity: 1;-ms-transform: rotate(645deg);-ms-animation-timing-function: linear;-ms-origin:30%;}70% {opacity: 1;-ms-transform: rotate(770deg);-ms-animation-timing-function: ease-out;-ms-origin:39%;}75% {opacity: 1;-ms-transform: rotate(900deg);-ms-animation-timing-function: ease-out;-ms-origin:70%;}76% {opacity: 0;-ms-transform:rotate(900deg);}	100% {opacity: 0;-ms-transform: rotate(900deg);}}@-o-keyframes orbit {0% {opacity: 1;z-index:99;-o-transform: rotate(180deg);-o-animation-timing-function: ease-out;}7% {opacity: 1;-o-transform: rotate(300deg);-o-animation-timing-function: linear;-o-origin:0%;}30%{opacity:1;-o-transform:rotate(410deg);-o-animation-timing-function:ease-in-out;-o-origin:7%;}39%{opacity:1;-o-transform:rotate(645deg);-o-animation-timing-function:linear;-o-origin:30%;}70% {opacity: 1;-o-transform: rotate(770deg);-o-animation-timing-function: ease-out;-o-origin:39%;}75% {opacity: 1;-o-transform: rotate(900deg);-o-animation-timing-function: ease-out;-o-origin:70%;}76% {opacity: 0;-o-transform:rotate(900deg);}100% {opacity: 0;-o-transform: rotate(900deg);}}@keyframes orbit {0% {opacity: 1;z-index:99;transform: rotate(180deg);animation-timing-function: ease-out;}7% {opacity: 1;transform: rotate(300deg);animation-timing-function: linear;}30% {opacity: 1;transform:rotate(410deg);animation-timing-function: ease-in-out;}39% {opacity: 1;transform: rotate(645deg);animation-timing-function: linear;}70% {opacity: 1;transform: rotate(770deg);animation-timing-function: ease-out;}75% {opacity: 1;transform: rotate(900deg);animation-timing-function: ease-out;}76% {opacity: 0;transform:rotate(900deg);}100% {opacity: 0;transform: rotate(900deg);}}#loading-app span{margin-left: 40%; margin-top: 30px; color:#666666; font-weight: 400; font-family: Helvetica, Arial; font-size: 25px; line-height: 50px;}#loading-app img{margin-bottom: 30px; display: block;}</style>
</head>
<body id="metacatui-app">
  <div id="loading-app">
    <div class="loading-icon"><div class="wBall" id="wBall_1"><div class="wInnerBall"></div></div><div class="wBall" id="wBall_2"><div class="wInnerBall"></div></div><div class="wBall" id="wBall_3"><div class="wInnerBall"></div></div><div class="wBall" id="wBall_4"><div class="wInnerBall"></div></div><div class="wBall" id="wBall_5"><div class="wInnerBall"></div></div></div>
    <span>Loading...</span>
  </div>
  <script type="text/javascript">
    // Load Polyfills if required. This file is loaded before even the config file loads, 
    // since even common functions are missing, such as console.log and Object.assign
    
    // Check for at least one required polyfill.
    // These checks are identical to those used at the start of each polyfill.
    if(
      !window.console ||
      typeof String.prototype.trim !== 'function'       ||
      !String.prototype.startsWith                      ||
      !String.prototype.endsWith                        ||
      !Array.isArray                                    ||
      !Array.prototype.map                              ||
      !Array.prototype.forEach                          ||
      !Object.keys                                      ||
      !Array.prototype.indexOf                          ||
      (window.NodeList && !NodeList.prototype.forEach)  ||
      typeof Object.assign != 'function'                ||
      !Array.prototype.includes                         ||
      !Math.log2                                        ||
      (!(new Date('2011-06-02T09:34:29+02:00')) || +(new Date('2011-06-02T09:34:29+02:00')) !== 1307000069000)
    ){
      // use document.write to load the file synchronously
      document.write('<script src="/js/polyfill.js"><\/script>');
    }
  </script>
  <script type="text/javascript">
  
    //Create the MetacatUI object
    var MetacatUI = {};
<<<<<<< HEAD
    MetacatUI.metacatUIVersion = "2.13.4";
=======
    MetacatUI.metacatUIVersion = "2.14.0-RC1";
>>>>>>> a9d6430c

    //Catch errors when the config or loader file fails to load.
    // These are mainly helpful for developers/operators installing MetacatUI
    MetacatUI.onStartConfigError = function(){
      var message = "The config file or loader.js file failed to load. Check the appConfigPath in index.html and the 'root' attribute in AppConfig.";
      document.getElementById("metacatui-app").innerHTML = message;
      console.error(message);
    }
    MetacatUI.onStartLoaderError = function(){
      //Check for one of the functions created in the loader.js file. If it doesn't exist, then the script wasn't retrieved.
      // (the 'onerror' event isn't triggered if there is a FallbackResource set on the web server)
      if( typeof MetacatUI.initApp == "undefined" ){
        var message = "The loader.js file failed to load. The MetacatUI `root` setting is probably incorrect. Set a `root` path for MetacatUI in the AppConfig.";
        document.getElementById("metacatui-app").innerHTML = message;
        console.error(message);
      }
    }

    //This function gets the loader.js file
    MetacatUI.onStartGetLoader = function(){

      //When the config file is loaded, start the app by getting the loader.js script
      var script = document.createElement("script");

      //Construct the URL for the loader.js file
      var loaderPath = (MetacatUI.AppConfig && MetacatUI.AppConfig.root)? MetacatUI.AppConfig.root : "/metacatui";
      if( loaderPath.charAt(loaderPath.length-1) == "/" ){
        loaderPath = loaderPath.substring(0, loaderPath.length-1);
      }
      loaderPath = loaderPath + "/loader.js?v=" + ((MetacatUI.AppConfig && MetacatUI.AppConfig.cachebuster)? MetacatUI.AppConfig.cachebuster : MetacatUI.metacatUIVersion);
      script.src = loaderPath;
      script.onerror = MetacatUI.onStartLoaderError;
      script.onload = MetacatUI.onStartLoaderError;

      //Add the loader.js script tag to the page, which will load and execute the script
      document.getElementsByTagName("body")[0].appendChild(script);
    }

    //If there is an application configuration file, get it first
    if( appConfigPath ){
      try{
        //Load the configuration file
        var script = document.createElement("script");
        script.src = appConfigPath + "?v=" + Math.random();
        script.onload = MetacatUI.onStartGetLoader;
        script.onerror = MetacatUI.onStartConfigError;
        document.getElementsByTagName("body")[0].appendChild(script);
      }
      catch(e){
        MetacatUI.onStartConfigError();
      }
    }
    //Otherwise, just load the app now without custom configurations
    else{
      MetacatUI.onStartGetLoader();
    }
  </script>

</body>
</html><|MERGE_RESOLUTION|>--- conflicted
+++ resolved
@@ -15,9 +15,9 @@
     <span>Loading...</span>
   </div>
   <script type="text/javascript">
-    // Load Polyfills if required. This file is loaded before even the config file loads, 
+    // Load Polyfills if required. This file is loaded before even the config file loads,
     // since even common functions are missing, such as console.log and Object.assign
-    
+
     // Check for at least one required polyfill.
     // These checks are identical to those used at the start of each polyfill.
     if(
@@ -41,14 +41,10 @@
     }
   </script>
   <script type="text/javascript">
-  
+
     //Create the MetacatUI object
     var MetacatUI = {};
-<<<<<<< HEAD
-    MetacatUI.metacatUIVersion = "2.13.4";
-=======
     MetacatUI.metacatUIVersion = "2.14.0-RC1";
->>>>>>> a9d6430c
 
     //Catch errors when the config or loader file fails to load.
     // These are mainly helpful for developers/operators installing MetacatUI
