define([
  "jquery", "underscore", "backbone",
  "models/filters/Filter", "models/filters/BooleanFilter", "models/filters/ChoiceFilter",
  "models/filters/DateFilter", "models/filters/NumericFilter", "models/filters/ToggleFilter",
],
  function (
    $, _, Backbone,
    Filter, BooleanFilter, ChoiceFilter,
    DateFilter, NumericFilter, ToggleFilter,
  ) {
    "use strict";

    /**
     * @class Filters
     * @classdesc A collection of Filter models that represents a full search
     * @classcategory Collections
     * @name Filters
     * @extends Backbone.Collection
    * @constructor
     */
    var Filters = Backbone.Collection.extend(
          /** @lends Filters.prototype */{

<<<<<<< HEAD
        /**
        * If the search results must always match one of the ids in the id filters,
        * then the id filters will be added to the query with an AND operator.
        * @type {boolean}
        */
        mustMatchIds: false,
=======
            /**
            * The name of this Collection class
            * @type {string}
            * @readonly
            */
            type: "Filters",

            /**
            * If the search results must always match one of the ids in the id filters,
            * then the id filters will be added to the query with an AND operator.
            * @type {boolean}
            */
            mustMatchIds: false,

            /**
            * Is executed when a new Filters collection is created
            */
            initialize: function(models, options) {
                if (typeof options === "undefined") {
                    var options = {};
                }

                if (options.catalogSearch) {
                    this.createCatalogFilters();
                }
            },

            /**
            *  Creates the type of Filter Model based on the given filter type. This
            * function is typically not called directly. It is used by Backbone.js when adding
            * a new model to the collection.
            * @param {object} attrs - A literal object that contains the attributes to pass to the model
            * @property {string} attrs.filterType - The type of Filter to create
            * @param {object} options - A literal object of additional options to pass to the model
            * @returns {Filter|BooleanFilter|ChoiceFilter|DateFilter|NumericFilter|ToggleFilter}
            */
            model: function(attrs, options){

              //If no filterType was specified, but an objectDOM exists (from parsing a Collection
              // or Portal document), get the filter type from the objectDOM node name
              if( !attrs.filterType && attrs.objectDOM ){
                switch( attrs.objectDOM.nodeName ){
                  case "booleanFilter":
                    return new BooleanFilter(attrs, options);

                  case "dateFilter":
                    return new DateFilter(attrs, options);

                  case "numericFilter":
                    return new NumericFilter(attrs, options);

                  default:
                    return new Filter(attrs, options);
                }
              }

              if(!attrs.filterType){
                attrs.filterType = ""
              }

              // Ignoring the case of the type allows using either the
              // filter type (e.g. BooleanFilter) or the nodeName value
              // (e.g. "booleanFilter")
              switch ( attrs.filterType.toLowerCase() ) {

                case "booleanfilter":
                    return new BooleanFilter(attrs, options);

                case "choicefilter":
                    return new ChoiceFilter(attrs, options);

                case "datefilter":
                    return new DateFilter(attrs, options);

                case "numericfilter":
                    return new NumericFilter(attrs, options);

                case "togglefilter":
                    return new ToggleFilter(attrs, options);

                default:
                  return new Filter(attrs, options);
              }

            },

            /**
             * Builds the query string to send to the query engine. Iterates over each filter
             * in the collection and adds to the query string.
             *
             * @return {string} The query string to send to Solr
             */
            getQuery: function() {

              //Create an array to store all the query pieces
              var allGroupsQueryFragments = [],
                  //The complete query string that eventually gets returned
                  completeQuery = "",
                  // Get the list of filters that use the 'id', 'seriesId', or
                  // 'identifier' field, since these are used differently
                  idFilters = this.filter(function(filter){
                    return (
                      filter.get("fields").includes("id") ||
                      filter.get("fields").includes("identifier") ||
                      filter.get("fields").includes("seriesId")
                    );
                  }),
                  otherFilters = this.difference(idFilters),
                  //Separate the filter models in this collection by their query group.
                  groupedFilters = _.groupBy(otherFilters, function(m){
                    return m.get("queryGroup");
                  });

              //Filters that are used in the data catalog are treated specially
              var catalogFilters = groupedFilters.catalog;
              delete groupedFilters.catalog;

              //Create a query string for each group of filters
              _.mapObject(groupedFilters, function(filterModels, groupName) {

                //Get a query string for this group of Filters
                var groupQuery = this.getGroupQuery(filterModels);

                //If there is a query string, add it to the array
                if( groupQuery ){
                  allGroupsQueryFragments.push(groupQuery);
                }

              }, this);

              //Join the query fragments with an OR. By default, Filter model groups are ORed together
              if( allGroupsQueryFragments.length ){
                completeQuery += "(" + allGroupsQueryFragments.join("%20OR%20") + ")";
              }

              //Add the Data Catalog filters, if there are any
              if( Array.isArray(catalogFilters) && catalogFilters.length ){
>>>>>>> 84fc4b7c

        /**
        * Function executed whenever a new Filters collection is created.
        * @param {Filter|BooleanFilter|ChoiceFilter|DateFilter|NumericFilter|ToggleFilter|FilterGroup[]} models -
        * Array of filter or filter group models to add to this creation
        * @param {Object} [options] - 
        * @property {boolean} isUIFilterType - Set to true to indicate that these filters
        * or filterGroups are part of a UIFilterGroup (aka custom Portal search filter).
        * Otherwise, it's assumed that this model is in a Collection model definition.
        * @property {XMLElement} objectDOM -  A FilterGroupType or UIFilterGroupType XML
        * element from a portal or collection document. If provided, the XML will be
        * parsed and the Filters models extracted
        * @property {boolean} catalogSearch  - If set to true, a catalog search phrase
        * will be appended to the search query that limits the results to un-obsoleted
        * metadata.
        */
        initialize: function (models, options) {
          try {
            if (typeof options === "undefined") {
              var options = {};
            }
            if (options && options.objectDOM) {
              // Models are automatically added to the collection by the parse function.
              var isUIFilterType = options.isUIFilterType == true ? true : false
              this.parse(options.objectDOM, isUIFilterType);
            }
            if (options.catalogSearch) {
              this.catalogSearchQuery = this.createCatalogSearchQuery();
            }
          } catch (error) {
            console.log("Error initializing a Filters collection. Error details: " + error);
          }
        },

        /**
        * Creates the type of Filter Model based on the given filter type. This
        * function is typically not called directly. It is used by Backbone.js when adding
        * a new model to the collection.
        * @param {object} attrs - A literal object that contains the attributes to pass to the model
        * @property {string} attrs.filterType - The type of Filter to create
        * @property {XMLElement} attrs.objectDOM - The Filter XML
        * @param {object} options - A literal object of additional options to pass to the model
        * @returns {Filter|BooleanFilter|ChoiceFilter|DateFilter|NumericFilter|ToggleFilter|FilterGroup}
        */
        model: function (attrs, options) {

          // Get the model type
          var type = ""
          // If no filterType was specified, but an objectDOM exists (from parsing a
          // Collection or Portal document), get the filter type from the objectDOM
          // node name
          if (!attrs.filterType && attrs.objectDOM) {
            type = attrs.objectDOM.nodeName;
          } else if (attrs.filterType) {
            type = attrs.filterType;
          } else if (attrs.nodeName){
            type = attrs.nodeName
          }
          // Ignoring the case of the type allows using either the
          // filter type (e.g. BooleanFilter) or the nodeName value
          // (e.g. "booleanFilter")
          type = type.toLowerCase();

          switch (type) {
            case "booleanfilter":
              return new BooleanFilter(attrs, options);

            case "datefilter":
              return new DateFilter(attrs, options);

            case "numericfilter":
              return new NumericFilter(attrs, options);

            case "filtergroup":
              // We must initialize a Filter Group using the inline require syntax to
              // avoid the problem of circular dependencies. Filters requires Filter
              // Groups, and Filter Groups require Filters. For more info, see
              // https://requirejs.org/docs/api.html#circular
              var FilterGroup = require('models/filters/FilterGroup');
              var newFilterGroup = new FilterGroup(attrs, options)
              return newFilterGroup;

            case "choicefilter":
              return new ChoiceFilter(attrs, options);

            case "togglefilter":
              return new ToggleFilter(attrs, options);

            default:
              return new Filter(attrs, options);
          }

        },

        /**
         * Parses a <filterGroup> or <definition> element from a collection or portal
         * document and sets the resulting models on this collection.
         *
         *  @param {XMLElement} objectDOM - A FilterGroupType or UIFilterGroupType XML
         *  element from a portal or collection document
         *  @param {boolean} isUIFilterType - Set to true to indicate that these filters
         *  or filterGroups are part of a UIFilterGroup (aka custom Portal search filter).
         *  Otherwise, it's assumed that the filters are part of a Collection model
         *  definition.
         *  @return {JSON} The result of the parsed XML, in JSON.
        */
        parse: function (objectDOM, isUIFilterType) {
          
          var filters = this;
          
          $(objectDOM).children().each(function (i, filterNode) {
            filters.add({
              objectDOM: filterNode,
              isUIFilterType: isUIFilterType == true ? true : false
            })
          });

          return filters.toJSON();
        },

        /**
         * Builds the query string to send to the query engine. Iterates over each filter
         * in the collection and adds to the query string.
         * 
         * @param {string} [operator=AND] The operator to use to combine multiple filters in this filter group. Must be AND or OR.
         * @return {string} The query string to send to Solr
         */
        getQuery: function (operator = "AND") {

          // The complete query string that eventually gets returned
          var completeQuery = ""

          // Ensure that the operator is AND or OR so that the query string will be valid.
          // Default to AND.
          if (typeof operator !== "string") {
            var operator = "AND";
          }
          operator = operator.toUpperCase();
          if(!["AND", "OR"].includes(operator)){
            operator = "AND"
          }

          // Adds URI encoded spaces to either side of a string
          var padString = function(string){ return "%20" + string + "%20" }

          // Get the list of filters that use id fields since these are used differently.
          var idFilters = this.getIdFilters();
          // Get the remaining filters that don't contain any ID fields
          var mainFilters = this.getNonIdFilters();

          // Create the grouped query for the id filters
          var idFilterQuery = this.getGroupQuery(idFilters, "OR");
          // Make a query for all of the filters that do not contain ID fields
          var mainQuery = this.getGroupQuery(mainFilters, operator);

          // First add the query string built from the non-ID filters
          completeQuery += mainQuery;

          // Then add the Data Catalog filters if Filters was initialized with the
          // catalogSearch = true option. Filters that are used in the data catalog are
          // treated specially
          if(this.catalogSearchQuery && this.catalogSearchQuery.length){
            // If there are other filters besides the catalog filters, AND the catalog
            // filters to the end of the query for the other filters, regardless of which
            // operator this function uses to combine other filters.
            if (completeQuery && completeQuery.trim().length) {
              completeQuery += padString("AND");
            }
            completeQuery += this.catalogSearchQuery
          }

          // Finally, add the ID filters to the very end of the query. This is done so
          // that the query string is constructed with these filters "OR"ed into the
          // query. For example, a query might be to look for datasets by a certain
          // scientist OR with the given id. If those filters were ANDed together, the
          // search would essentially ignore the creator filter and only return the
          // dataset with the matching id.
          if(idFilterQuery && idFilterQuery.trim().length){
            if (completeQuery && completeQuery.trim().length) {
              // If the search results must always match one of the ids in the id filters,
              // then add the id filters to the query with the AND operator. This flag
              // is set on this Collection. Otherwise, use the OR operator
              var idOperator = this.mustMatchIds ? padString("AND") : padString("OR");
              completeQuery = "(" + completeQuery + ")" + idOperator + idFilterQuery;
            } else {
              // If the query is ONLY made of id filters, then the id filter query is the
              // complete query
              completeQuery += idFilterQuery
            }
          }

          // Return the completed query
          return completeQuery;

        },
        
        /**
         * Searches the Filter models in this collection and returns any that have at
         * least one field that matches any of the ID query fields, such as by id, seriesId, or the isPartOf relationship.
         * @returns {Filter|BooleanFilter|ChoiceFilter|DateFilter|NumericFilter|ToggleFilter|FilterGroup[]}
         * Returns an array of filter models that include at least one ID field
         */
        getIdFilters: function(){
          try {
            return this.filter(function (filterModel) {
              if(typeof filterModel.isIdFilter == "undefined"){
                return false
              }
              return filterModel.isIdFilter()
            });
          } catch (error) {
            console.log("Error trying to find ID Filters, error details: " + error);
          }
        },

        /**
         * Searches the Filter models in this collection and returns all have no fields
         * matching any of the ID query fields.
         * @returns {Filter|BooleanFilter|ChoiceFilter|DateFilter|NumericFilter|ToggleFilter|FilterGroup[]}
         * Returns an array of filter models that do not include any ID fields
         */
        getNonIdFilters: function(){
          try {
            return this.difference(this.getIdFilters());
          } catch (error) {
            console.log("Error trying to find non-ID Filters, error details: " + error);
          }
        },

        /**
        * Get a query string for a group of Filters.
        * The Filters will be ANDed together, unless a different operator is given.
        * @param {Filter|BooleanFilter|ChoiceFilter|DateFilter|NumericFilter|ToggleFilter|FilterGroup[]} filterModels - The Filters to turn into a query string
        * @param {string} [operator="AND"] - The operator to use between filter models
        * @return {string} The query string
        */
        getGroupQuery: function (filterModels, operator="AND") {

          try {
            if(!filterModels || !filterModels.length || !this.getNonEmptyFilters(filterModels)){
              return ""
            }
            //Start an array to contain the query fragments
            var groupQueryFragments = [];
  
            //For each Filter in this group, get the query string
            _.each(filterModels, function (filterModel) {
              // Get the Solr query string from this model. Pass on the group operator so
              // that we can detect whether this filter query needs a positive clause in
              // case it has exclude set to true.
              var filterQuery = filterModel.getQuery(operator);
              //Add the filter query string to the overall array
              if (filterQuery && filterQuery.length > 0) {
                groupQueryFragments.push(filterQuery);
              }
            }, this);
            
            //Join this group's query fragments with an OR operator
            if (groupQueryFragments.length) {
              var queryString = groupQueryFragments.join("%20" + operator + "%20");
              if(groupQueryFragments.length > 1){
                queryString = "(" + queryString + ")"
              }
              return queryString
            }
            //Otherwise, return an empty string
            else {
              return "";
            }
          } catch (error) {
            console.log("Error creating a group query, returning a blank string. " +
              " Error details: " + error);
            return ""
          }

        },

        /**
         * Given a Solr field name, determines if that field is set as a filter option
         */
        filterIsAvailable: function (field) {

          var matchingFilter = this.find(function (filterModel) {
            return _.contains(filterModel.fields, field);
          });

          if (matchingFilter) {
            return true;
          } else {
            return false;
          }
        },

        /*
         * Returns an array of filter models in this collection that have a value set
         *
         * @return {Array} - an array of filter models in this collection that have a value set
         */
        getCurrentFilters: function () {
          var currentFilters = new Array();

          this.each(function (filterModel) {
            //If the filter model has values set differently than the default AND it is
            // not an invisible filter, then add it to the current filters array
            if (!filterModel.get("isInvisible") &&
              ((Array.isArray(filterModel.get("values")) && filterModel.get("values").length &&
                _.difference(filterModel.get("values"), filterModel.defaults().values).length) ||
                (!Array.isArray(filterModel.get("values")) && filterModel.get("values") !== filterModel.defaults().values))
            ) {
              currentFilters.push(filterModel);
            }
          });

          return currentFilters;
        },

        /*
         * Clear the values of all geohash-related models in the collection
         */
        resetGeohash: function () {
          //Find all the filters in this collection that are related to geohashes
          this.each(function (filterModel) {
            if (!filterModel.get("isInvisible") &&
              (filterModel.type == "SpatialFilter" ||
                _.intersection(filterModel.fields, ["geohashes", "geohashLevel", "geohashGroups"]).length)) {
              filterModel.resetValue();
            }
          });
        },

        /**
         * Create a partial query string that's required for catalog searches
         * @returns {string} - Returns the query string fragment for a catalog search
         */
        createCatalogSearchQuery: function(){
          var catalogFilters = new Filters([
            {
              fields: ["obsoletedBy"],
              values: ["*"],
              exclude: true
            },
            {
              fields: ["formatType"],
              values: ["METADATA"],
              matchSubstring: false
            }]);
          var query = catalogFilters.getGroupQuery(catalogFilters.models, "AND");
          return query
        },

        /**
        * Creates and adds a Filter to this collection that filters datasets
        * to only those that the logged-in user has permission to change permission of.
        */
        addOwnershipFilter: function () {

          if (MetacatUI.appUserModel.get("loggedIn")) {
            //Filter datasets by their ownership
            this.add({
              fields: ["rightsHolder", "changePermission"],
              values: MetacatUI.appUserModel.get("allIdentitiesAndGroups"),
              operator: "OR",
              fieldsOperator: "OR",
              matchSubstring: false,
              exclude: false
            });
          }

        },

        /**
        * Creates and adds a Filter to this collection that filters datasets
        * to only those that the logged-in user has permission to write to.
        */
        addWritePermissionFilter: function () {

          if (MetacatUI.appUserModel.get("loggedIn")) {
            //Filter datasets by their ownership
            this.add({
              fields: ["rightsHolder", "writePermission", "changePermission"],
              values: MetacatUI.appUserModel.get("allIdentitiesAndGroups"),
              operator: "OR",
              fieldsOperator: "OR",
              matchSubstring: false,
              exclude: false
            });
          }

        },

        /**
        * Removes Filter models from this collection if they match the given field
        * @param {string} field - The field whose matching filters that should be removed from this collection
        */
        removeFiltersByField: function (field) {

          var toRemove = [];

          this.each(function (filter) {
            if (filter.get("fields").includes(field)) {
              toRemove.push(filter);
            }
          });

          this.remove(toRemove);

        },

<<<<<<< HEAD
        /**
         * removeEmptyFilters - Remove filters from the collection that are
         * lacking fields, values, and in the case of a numeric filter,
         * a min and max value.
         * @param {boolean} [recursive=false] - Set to true to also remove empty filters
         * from within any and all nested filterGroups.
         */
        removeEmptyFilters: function (recursive = false) {
          try {
            var toRemove = this.difference(this.getNonEmptyFilters());
            this.remove(toRemove);
            if (recursive){
              var nestedGroups = this.filter(function (filterModel) {
                return filterModel.type == "FilterGroup" }
              );
              if(nestedGroups){
                nestedGroups.forEach(function(filterGroupModel){
                  filterGroupModel.get("filters").removeEmptyFilters(true)
                })
              }
=======
            },

            /**
             * removeEmptyFilters - Remove filters from the collection that are
             * lacking fields, values, and in the case of a numeric filter,
             * a min and max value.
             */
            removeEmptyFilters: function(){

              try {
                var toRemove = [];

                var noneEmpty = this.every(function(filter){ return !filter.isEmpty() });
                if(noneEmpty){
                  return
                }

                this.each(function(filter){
                  if(filter){
                    if(filter.isEmpty()){
                      toRemove.push(filter);
                    }
                  }
                });

                this.remove(toRemove);
              } catch (e) {
                console.log("Failed to remove empty Filter models from the Filters collection, error message: " + e);
              }

            },

            /**
             * replaceModel - Remove a Filter from the Filters collection
             * silently, and replace it with a new model.
             *
             * @param  {Filter} model    The model to replace
             * @param  {object} newAttrs Attributes for the replacement model. Use the filterType attribute to replace with a different type of Filter.
             * @return {Filter}          Returns the replacement Filter model, which is already part of the Filters collection.
             */
            replaceModel: function(model, newAttrs){
              try {
                var index = this.indexOf(model),
                    oldModelId = model.cid;
                var newModel = this.add(
                  newAttrs,
                  { at: index }
                );
                this.remove(oldModelId, {silent:true});
                return newModel;
              } catch (e) {
                console.log("Failed to replace a Filter model in a Filters collection, error message: " + e);
              }
            },

            /**
             * visibleIndexOf - Get the index of a given model, excluding any
             * filters that are marked as invisible.
             *
             * @param  {Filter|BooleanFilter|NumericFilter|DateFilter} model The filter model for which to get the visible index
             * @return {number} An integer representing the filter model's position in the list of visible filters.
             */
            visibleIndexOf: function(model){
              try {
                // Don't count invisible filters in the index we display to the user
                var visibleFilters = this.filter(function(filterModel){
                  var isInvisible = filterModel.get("isInvisible");
                  return typeof isInvisible == "undefined" || isInvisible === false
                });
                return _.indexOf(visibleFilters, model);
              } catch (e) {
                console.log("Failed to get the index of a Filter within the collection of visible Filters, error message: " + e);
              }
            },

            /*
            hasGeohashFilter: function() {

                var currentFilters = this.getCurrentFilters();
                var geohashFilter = _.find(currentFilters, function(filterModel){
                    return (_.intersection(filterModel.get("fields"),
                        ["geohashes", "geohash"]).length > 0);
                });

                if(geohashFilter) {
                    return true;
                } else {
                    return false;
                }
>>>>>>> 84fc4b7c
            }
          } catch (error) {
            console.log("Error removing empty Filter models from a Filters collection. " +
              "Error details: " + error
            );
          }
        },

        /**            
         * getNonEmptyFilters - Returns the array of filters that are not empty
         * @return {Filter|BooleanFilter|ChoiceFilter|DateFilter|NumericFilter|ToggleFilter|FilterGroup[]}
         * returns an array of Filter or FilterGroup models that are not empty
         */
        getNonEmptyFilters: function(){
          try {
            return this.filter(function(filterModel){
              return !filterModel.isEmpty();
            });
          } catch (e) {
            console.log("Failed to remove empty Filter models from the Filters collection, error message: " + e);
          }
        },

        /**            
         * replaceModel - Remove a Filter from the Filters collection silently, and
         * replace it with a new model.
         *
         * @param  {Filter} model    The model to replace
         * @param  {object} newAttrs Attributes for the replacement model. Use the
         * filterType attribute to replace with a different type of Filter.
         * @return {Filter}          Returns the replacement Filter model, which is
         * already part of the Filters collection.
         */
        replaceModel: function (model, newAttrs) {
          try {
            var index = this.indexOf(model),
              oldModelId = model.cid;
            this.remove(oldModelId, { silent: true });
            var newModel = this.add(
              newAttrs,
              { at: index }
            );
            return newModel;
          } catch (e) {
            console.log("Failed to replace a Filter model in a Filters collection, " + e);
          }
        },

        /**            
         * visibleIndexOf - Get the index of a given model, excluding any filters that are
         * marked as invisible.
         *
         * @param  {Filter|BooleanFilter|NumericFilter|DateFilter} model The filter model
         * for which to get the visible index
         * @return {number} An integer representing the filter model's position in the
         * list of visible filters.
         */
        visibleIndexOf: function (model) {
          try {
            // Don't count invisible filters in the index we display to the user
            var visibleFilters = this.filter(function (filterModel) {
              var isInvisible = filterModel.get("isInvisible");
              return typeof isInvisible == "undefined" || isInvisible === false
            });
            return _.indexOf(visibleFilters, model);
          } catch (e) {
            console.log("Failed to get the index of a Filter within the collection of visible Filters, error message: " + e);
          }
        },

        /*
        hasGeohashFilter: function() {

            var currentFilters = this.getCurrentFilters();
            var geohashFilter = _.find(currentFilters, function(filterModel){
                return (_.intersection(filterModel.get("fields"),
                    ["geohashes", "geohash"]).length > 0);
            });

            if(geohashFilter) {
                return true;
            } else {
                return false;
            }
        }
        */
      });
    return Filters;
  });<|MERGE_RESOLUTION|>--- conflicted
+++ resolved
@@ -21,158 +21,18 @@
     var Filters = Backbone.Collection.extend(
           /** @lends Filters.prototype */{
 
-<<<<<<< HEAD
         /**
         * If the search results must always match one of the ids in the id filters,
         * then the id filters will be added to the query with an AND operator.
         * @type {boolean}
         */
         mustMatchIds: false,
-=======
-            /**
-            * The name of this Collection class
-            * @type {string}
-            * @readonly
-            */
-            type: "Filters",
-
-            /**
-            * If the search results must always match one of the ids in the id filters,
-            * then the id filters will be added to the query with an AND operator.
-            * @type {boolean}
-            */
-            mustMatchIds: false,
-
-            /**
-            * Is executed when a new Filters collection is created
-            */
-            initialize: function(models, options) {
-                if (typeof options === "undefined") {
-                    var options = {};
-                }
-
-                if (options.catalogSearch) {
-                    this.createCatalogFilters();
-                }
-            },
-
-            /**
-            *  Creates the type of Filter Model based on the given filter type. This
-            * function is typically not called directly. It is used by Backbone.js when adding
-            * a new model to the collection.
-            * @param {object} attrs - A literal object that contains the attributes to pass to the model
-            * @property {string} attrs.filterType - The type of Filter to create
-            * @param {object} options - A literal object of additional options to pass to the model
-            * @returns {Filter|BooleanFilter|ChoiceFilter|DateFilter|NumericFilter|ToggleFilter}
-            */
-            model: function(attrs, options){
-
-              //If no filterType was specified, but an objectDOM exists (from parsing a Collection
-              // or Portal document), get the filter type from the objectDOM node name
-              if( !attrs.filterType && attrs.objectDOM ){
-                switch( attrs.objectDOM.nodeName ){
-                  case "booleanFilter":
-                    return new BooleanFilter(attrs, options);
-
-                  case "dateFilter":
-                    return new DateFilter(attrs, options);
-
-                  case "numericFilter":
-                    return new NumericFilter(attrs, options);
-
-                  default:
-                    return new Filter(attrs, options);
-                }
-              }
-
-              if(!attrs.filterType){
-                attrs.filterType = ""
-              }
-
-              // Ignoring the case of the type allows using either the
-              // filter type (e.g. BooleanFilter) or the nodeName value
-              // (e.g. "booleanFilter")
-              switch ( attrs.filterType.toLowerCase() ) {
-
-                case "booleanfilter":
-                    return new BooleanFilter(attrs, options);
-
-                case "choicefilter":
-                    return new ChoiceFilter(attrs, options);
-
-                case "datefilter":
-                    return new DateFilter(attrs, options);
-
-                case "numericfilter":
-                    return new NumericFilter(attrs, options);
-
-                case "togglefilter":
-                    return new ToggleFilter(attrs, options);
-
-                default:
-                  return new Filter(attrs, options);
-              }
-
-            },
-
-            /**
-             * Builds the query string to send to the query engine. Iterates over each filter
-             * in the collection and adds to the query string.
-             *
-             * @return {string} The query string to send to Solr
-             */
-            getQuery: function() {
-
-              //Create an array to store all the query pieces
-              var allGroupsQueryFragments = [],
-                  //The complete query string that eventually gets returned
-                  completeQuery = "",
-                  // Get the list of filters that use the 'id', 'seriesId', or
-                  // 'identifier' field, since these are used differently
-                  idFilters = this.filter(function(filter){
-                    return (
-                      filter.get("fields").includes("id") ||
-                      filter.get("fields").includes("identifier") ||
-                      filter.get("fields").includes("seriesId")
-                    );
-                  }),
-                  otherFilters = this.difference(idFilters),
-                  //Separate the filter models in this collection by their query group.
-                  groupedFilters = _.groupBy(otherFilters, function(m){
-                    return m.get("queryGroup");
-                  });
-
-              //Filters that are used in the data catalog are treated specially
-              var catalogFilters = groupedFilters.catalog;
-              delete groupedFilters.catalog;
-
-              //Create a query string for each group of filters
-              _.mapObject(groupedFilters, function(filterModels, groupName) {
-
-                //Get a query string for this group of Filters
-                var groupQuery = this.getGroupQuery(filterModels);
-
-                //If there is a query string, add it to the array
-                if( groupQuery ){
-                  allGroupsQueryFragments.push(groupQuery);
-                }
-
-              }, this);
-
-              //Join the query fragments with an OR. By default, Filter model groups are ORed together
-              if( allGroupsQueryFragments.length ){
-                completeQuery += "(" + allGroupsQueryFragments.join("%20OR%20") + ")";
-              }
-
-              //Add the Data Catalog filters, if there are any
-              if( Array.isArray(catalogFilters) && catalogFilters.length ){
->>>>>>> 84fc4b7c
 
         /**
         * Function executed whenever a new Filters collection is created.
         * @param {Filter|BooleanFilter|ChoiceFilter|DateFilter|NumericFilter|ToggleFilter|FilterGroup[]} models -
         * Array of filter or filter group models to add to this creation
-        * @param {Object} [options] - 
+        * @param {Object} [options] -
         * @property {boolean} isUIFilterType - Set to true to indicate that these filters
         * or filterGroups are part of a UIFilterGroup (aka custom Portal search filter).
         * Otherwise, it's assumed that this model is in a Collection model definition.
@@ -274,9 +134,9 @@
          *  @return {JSON} The result of the parsed XML, in JSON.
         */
         parse: function (objectDOM, isUIFilterType) {
-          
+
           var filters = this;
-          
+
           $(objectDOM).children().each(function (i, filterNode) {
             filters.add({
               objectDOM: filterNode,
@@ -290,7 +150,7 @@
         /**
          * Builds the query string to send to the query engine. Iterates over each filter
          * in the collection and adds to the query string.
-         * 
+         *
          * @param {string} [operator=AND] The operator to use to combine multiple filters in this filter group. Must be AND or OR.
          * @return {string} The query string to send to Solr
          */
@@ -362,7 +222,7 @@
           return completeQuery;
 
         },
-        
+
         /**
          * Searches the Filter models in this collection and returns any that have at
          * least one field that matches any of the ID query fields, such as by id, seriesId, or the isPartOf relationship.
@@ -411,7 +271,7 @@
             }
             //Start an array to contain the query fragments
             var groupQueryFragments = [];
-  
+
             //For each Filter in this group, get the query string
             _.each(filterModels, function (filterModel) {
               // Get the Solr query string from this model. Pass on the group operator so
@@ -423,7 +283,7 @@
                 groupQueryFragments.push(filterQuery);
               }
             }, this);
-            
+
             //Join this group's query fragments with an OR operator
             if (groupQueryFragments.length) {
               var queryString = groupQueryFragments.join("%20" + operator + "%20");
@@ -575,127 +435,38 @@
 
         },
 
-<<<<<<< HEAD
-        /**
-         * removeEmptyFilters - Remove filters from the collection that are
+        /**
+         * Remove filters from the collection that are
          * lacking fields, values, and in the case of a numeric filter,
          * a min and max value.
          * @param {boolean} [recursive=false] - Set to true to also remove empty filters
          * from within any and all nested filterGroups.
          */
-        removeEmptyFilters: function (recursive = false) {
+        removeEmptyFilters: function(recursive = false){
+
           try {
             var toRemove = this.difference(this.getNonEmptyFilters());
             this.remove(toRemove);
+
             if (recursive){
               var nestedGroups = this.filter(function (filterModel) {
-                return filterModel.type == "FilterGroup" }
-              );
+                return filterModel.type == "FilterGroup" });
+
               if(nestedGroups){
                 nestedGroups.forEach(function(filterGroupModel){
                   filterGroupModel.get("filters").removeEmptyFilters(true)
-                })
+                });
               }
-=======
-            },
-
-            /**
-             * removeEmptyFilters - Remove filters from the collection that are
-             * lacking fields, values, and in the case of a numeric filter,
-             * a min and max value.
-             */
-            removeEmptyFilters: function(){
-
-              try {
-                var toRemove = [];
-
-                var noneEmpty = this.every(function(filter){ return !filter.isEmpty() });
-                if(noneEmpty){
-                  return
-                }
-
-                this.each(function(filter){
-                  if(filter){
-                    if(filter.isEmpty()){
-                      toRemove.push(filter);
-                    }
-                  }
-                });
-
-                this.remove(toRemove);
-              } catch (e) {
-                console.log("Failed to remove empty Filter models from the Filters collection, error message: " + e);
-              }
-
-            },
-
-            /**
-             * replaceModel - Remove a Filter from the Filters collection
-             * silently, and replace it with a new model.
-             *
-             * @param  {Filter} model    The model to replace
-             * @param  {object} newAttrs Attributes for the replacement model. Use the filterType attribute to replace with a different type of Filter.
-             * @return {Filter}          Returns the replacement Filter model, which is already part of the Filters collection.
-             */
-            replaceModel: function(model, newAttrs){
-              try {
-                var index = this.indexOf(model),
-                    oldModelId = model.cid;
-                var newModel = this.add(
-                  newAttrs,
-                  { at: index }
-                );
-                this.remove(oldModelId, {silent:true});
-                return newModel;
-              } catch (e) {
-                console.log("Failed to replace a Filter model in a Filters collection, error message: " + e);
-              }
-            },
-
-            /**
-             * visibleIndexOf - Get the index of a given model, excluding any
-             * filters that are marked as invisible.
-             *
-             * @param  {Filter|BooleanFilter|NumericFilter|DateFilter} model The filter model for which to get the visible index
-             * @return {number} An integer representing the filter model's position in the list of visible filters.
-             */
-            visibleIndexOf: function(model){
-              try {
-                // Don't count invisible filters in the index we display to the user
-                var visibleFilters = this.filter(function(filterModel){
-                  var isInvisible = filterModel.get("isInvisible");
-                  return typeof isInvisible == "undefined" || isInvisible === false
-                });
-                return _.indexOf(visibleFilters, model);
-              } catch (e) {
-                console.log("Failed to get the index of a Filter within the collection of visible Filters, error message: " + e);
-              }
-            },
-
-            /*
-            hasGeohashFilter: function() {
-
-                var currentFilters = this.getCurrentFilters();
-                var geohashFilter = _.find(currentFilters, function(filterModel){
-                    return (_.intersection(filterModel.get("fields"),
-                        ["geohashes", "geohash"]).length > 0);
-                });
-
-                if(geohashFilter) {
-                    return true;
-                } else {
-                    return false;
-                }
->>>>>>> 84fc4b7c
-            }
-          } catch (error) {
-            console.log("Error removing empty Filter models from a Filters collection. " +
-              "Error details: " + error
-            );
-          }
-        },
-
-        /**            
+            }
+
+          } catch (e) {
+            console.log("Failed to remove empty Filter models from the Filters collection, error message: " + e);
+          }
+
+        },
+
+
+        /**
          * getNonEmptyFilters - Returns the array of filters that are not empty
          * @return {Filter|BooleanFilter|ChoiceFilter|DateFilter|NumericFilter|ToggleFilter|FilterGroup[]}
          * returns an array of Filter or FilterGroup models that are not empty
@@ -710,44 +481,42 @@
           }
         },
 
-        /**            
-         * replaceModel - Remove a Filter from the Filters collection silently, and
+        /**
+         * Remove a Filter from the Filters collection silently, and
          * replace it with a new model.
          *
          * @param  {Filter} model    The model to replace
-         * @param  {object} newAttrs Attributes for the replacement model. Use the
-         * filterType attribute to replace with a different type of Filter.
-         * @return {Filter}          Returns the replacement Filter model, which is
-         * already part of the Filters collection.
+         * @param  {object} newAttrs Attributes for the replacement model. Use the filterType attribute to replace with a different type of Filter.
+         * @return {Filter}          Returns the replacement Filter model, which is already part of the Filters collection.
          */
         replaceModel: function (model, newAttrs) {
           try {
             var index = this.indexOf(model),
               oldModelId = model.cid;
-            this.remove(oldModelId, { silent: true });
+
             var newModel = this.add(
               newAttrs,
               { at: index }
             );
+            this.remove(oldModelId, {silent:true});
+
             return newModel;
           } catch (e) {
             console.log("Failed to replace a Filter model in a Filters collection, " + e);
           }
         },
 
-        /**            
-         * visibleIndexOf - Get the index of a given model, excluding any filters that are
-         * marked as invisible.
+        /**
+         * visibleIndexOf - Get the index of a given model, excluding any
+         * filters that are marked as invisible.
          *
-         * @param  {Filter|BooleanFilter|NumericFilter|DateFilter} model The filter model
-         * for which to get the visible index
-         * @return {number} An integer representing the filter model's position in the
-         * list of visible filters.
-         */
-        visibleIndexOf: function (model) {
+         * @param  {Filter|BooleanFilter|NumericFilter|DateFilter} model The filter model for which to get the visible index
+         * @return {number} An integer representing the filter model's position in the list of visible filters.
+         */
+        visibleIndexOf: function(model){
           try {
             // Don't count invisible filters in the index we display to the user
-            var visibleFilters = this.filter(function (filterModel) {
+            var visibleFilters = this.filter(function(filterModel){
               var isInvisible = filterModel.get("isInvisible");
               return typeof isInvisible == "undefined" || isInvisible === false
             });
