--- conflicted
+++ resolved
@@ -28,17 +28,6 @@
 		    this.stats 		  = options.stats   || false;
 		    this.minYear 	  = options.minYear || 1900;
 		    this.maxYear 	  = options.maxYear || new Date().getFullYear();
-<<<<<<< HEAD
-
-		    //Turn on/off the feature to search the logs when retrieving SolrResults
-		    this.searchLogs  = (typeof options.searchLogs == "undefined")? true : options.searchLogs;
-
-		    if(MetacatUI.appModel.get("d1LogServiceUrl") && this.searchLogs){
-			    this.logsSearch = options.logsSearch || new LogsSearch();
-			    this.on("reset", this.getLogs);
-		    }
-=======
->>>>>>> 61a401ea
 		},
 
 		url: function() {
@@ -185,45 +174,6 @@
 			}
 
 			return _.extend(options, MetacatUI.appUserModel.createAjaxSettings());
-<<<<<<< HEAD
-		},
-
-		//Get info about each model in this collection from the Logs index
-		getLogs: function(){
-			if(!MetacatUI.appModel.get("d1LogServiceUrl") || (typeof MetacatUI.appModel.get("d1LogServiceUrl") == "undefined")) return;
-
-			var collection = this;
-
-			//Get the read events
-			this.logsSearch.set({
-				pid: this.pluck("id"),
-				event: "read",
-				facets: "pid"
-			});
-
-			var url = MetacatUI.appModel.get("d1LogServiceUrl") + "q=" + this.logsSearch.getQuery() + this.logsSearch.getFacetQuery();
-			var requestSettings = {
-				url: url + "&wt=json&rows=0",
-				type: "GET",
-				success: function(data, textStatus, xhr){
-					var pidCounts = data.facet_counts.facet_fields.pid;
-
-					if(!pidCounts || !pidCounts.length){
-						collection.invoke("set", {reads: 0});
-						return;
-					}
-
-					for(var i=0; i < pidCounts.length; i+=2){
-						var doc = collection.findWhere({ id: pidCounts[i] });
-						if(!doc) break;
-
-						doc.set("reads", pidCounts[i+1]);
-					}
-				}
-			}
-			$.ajax(_.extend(requestSettings, MetacatUI.appUserModel.createAjaxSettings()));
-=======
->>>>>>> 61a401ea
 		}
 	});
 
