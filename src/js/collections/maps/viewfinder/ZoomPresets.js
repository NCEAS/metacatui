--- conflicted
+++ resolved
@@ -21,24 +21,6 @@
       /** @inheritdoc */
       model: ZoomPresetModel,
 
-<<<<<<< HEAD
-        /**
-         * @param {Object[]} zoomPresets The raw list of objects that represent
-         * the zoom presets, to be converted into ZoomPresetModels.
-         * @param {MapAssets} allLayers All of the layers available for display
-         * in the map.
-         */
-        parse({ zoomPresetObjects, allLayers }) {
-          if (isNonEmptyArray(zoomPresetObjects)) {
-            const zoomPresets = zoomPresetObjects.map(zoomPresetObj => {
-              const enabledLayerIds = [];
-              const enabledLayerLabels = [];
-              for (const layer of allLayers.models) {
-                if (zoomPresetObj.layerIds?.find(id => id === layer.get('layerId'))) {
-                  enabledLayerIds.push(layer.get('layerId'));
-                  enabledLayerLabels.push(layer.get('label'));
-                }
-=======
       /**
        * @param {Object[]} zoomPresets The raw list of objects that represent
        * the zoom presets, to be converted into ZoomPresetModels.
@@ -58,7 +40,6 @@
               ) {
                 enabledLayerIds.push(layer.get("layerId"));
                 enabledLayerLabels.push(layer.get("label"));
->>>>>>> a320239f
               }
             }
 
