--- conflicted
+++ resolved
@@ -4,19 +4,12 @@
     'use strict';
 
     /**
-<<<<<<< HEAD
-     * @class MetricsModel
-=======
      * @class Metrics
->>>>>>> cf7720c5
      * @classdesc A single result from the DataONE Metrics Service
      * @classcategory Models
      * @extends Backbone.Model
      * @constructor
      */
-<<<<<<< HEAD
-    var Metrics = Backbone.Model.extend({
-=======
     var Metrics = Backbone.Model.extend(
       /** @lends Metrics.prototype */{
 
@@ -26,7 +19,6 @@
         */
         type: "Metrics",
 
->>>>>>> cf7720c5
         defaults: {
             metricRequest: null,
             startDate: null,
