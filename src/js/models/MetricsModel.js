/*global define */
define(['jquery', 'underscore', 'backbone'],
    function($, _, Backbone) {
    'use strict';

    // Metric Model
    // -------------
    var Metrics = Backbone.Model.extend({
        defaults: {
            metricRequest: null,
            startDate: null,
            endDate: null,
            results: null,
            resultDetails: null,
            pid_list: null,
            url: null,

            // metrics and metric Facets returned as response from the user
            // datatype: array
            citations: null,
            views: null,
            downloads: null,
            months: null,
            country: null,
            years: null,
            repository: null,
            award: null,


            // Total counts for metrics
            totalCitations: null,
            totalViews: null,
            totalDownloads: null,


            metricsRequiredFields: {
                metricName: true,
                pid_list: true
            }
        },


        metricRequest: {
            "metricsPage": {
                "total": 0,
                "start": 0,
                "count": 0
            },
            "metrics": [
                "citations",
                "downloads",
                "views"
            ],
            "filterBy": [
                {
                    "filterType": "dataset",
                    "values": [],
                    "interpretAs": "list"
                },
                {
                    "filterType": "month",
                    "values": [],
                    "interpretAs": "range"
                }
            ],
            "groupBy": [
<<<<<<< HEAD
                "month"//, "country"
=======
                "month"
>>>>>>> 3b09a714
            ]
        },

        // Initializing the Model objects pid and the metricName variables.
        initialize: function(options) {
            if(!(options.pid == 'undefined')) {
                this.pid_list = options.pid_list;
            }
            // url for the model that is used to for the fetch() call
            this.url = MetacatUI.appModel.get("metricsUrl");
        },

        // Overriding the Model's fetch function.
        fetch: function(){
          var fetchOptions = {};

          this.metricRequest.filterBy[0].values = this.pid_list;
<<<<<<< HEAD

=======
          
>>>>>>> 3b09a714
          // TODO: Set the startDate and endDate based on the datePublished and current date
          // respctively.
          this.metricRequest.filterBy[1].values = [];
          this.metricRequest.filterBy[1].values.push("01/01/2000");
          this.metricRequest.filterBy[1].values.push(this.getCurrentDate());

          // HTTP GET
          fetchOptions = _.extend({data:"metricsRequest="+JSON.stringify(this.metricRequest)});
          // Uncomment to set it as a HTTP POST
          // fetchOptions = _.extend({data:JSON.stringify(this.metricRequest), type="POST"});

          //This calls the Backbone fetch() function but with our custom fetch options.
          return Backbone.Model.prototype.fetch.call(this, fetchOptions);
        },

        getCurrentDate: function() {
            var today = new Date();
            var dd = today.getDate();
            var mm = today.getMonth()+1; //January is 0!

            var yyyy = today.getFullYear();
            if(dd<10){
                dd='0'+dd;
            }
            if(mm<10){
                mm='0'+mm;
            }
            var today = mm+'/'+dd+'/'+yyyy;
            return today;
        },

        // Parsing the response for setting the Model's member variables.
        parse: function(response){
            return {
                "metricRequest": response.metricsRequest,
                "citations": response.results.citations,
                "views": response.results.views,
                "downloads": response.results.downloads,
<<<<<<< HEAD
                "months": response.results.months,
=======
                "months": response.results.month,
>>>>>>> 3b09a714
                "country": response.results.country,
                "resultDetails": response.resultDetails
            }
        }

    });
    return Metrics;
});<|MERGE_RESOLUTION|>--- conflicted
+++ resolved
@@ -64,11 +64,7 @@
                 }
             ],
             "groupBy": [
-<<<<<<< HEAD
-                "month"//, "country"
-=======
                 "month"
->>>>>>> 3b09a714
             ]
         },
 
@@ -86,11 +82,7 @@
           var fetchOptions = {};
 
           this.metricRequest.filterBy[0].values = this.pid_list;
-<<<<<<< HEAD
 
-=======
-          
->>>>>>> 3b09a714
           // TODO: Set the startDate and endDate based on the datePublished and current date
           // respctively.
           this.metricRequest.filterBy[1].values = [];
@@ -129,11 +121,7 @@
                 "citations": response.results.citations,
                 "views": response.results.views,
                 "downloads": response.results.downloads,
-<<<<<<< HEAD
                 "months": response.results.months,
-=======
-                "months": response.results.month,
->>>>>>> 3b09a714
                 "country": response.results.country,
                 "resultDetails": response.resultDetails
             }
