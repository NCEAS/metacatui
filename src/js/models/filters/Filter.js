/* global define */
define(['jquery', 'underscore', 'backbone'],
    function($, _, Backbone) {

  /**
  * @class Filter
  * @classdesc A single search filter that is used in queries sent to the DataONE search service.
  * @classcategory Models/Filters
  * @extends Backbone.Model
  * @constructs
  */
  var FilterModel = Backbone.Model.extend(
    /** @lends Filter.prototype */
    {

    /**
    * The name of this Model
    * @name Filter#type
    * @type {string}
    * @readonly
    */
    type: "Filter",

    /**
    * Default attributes for this model
    * @type {object}
    * @returns {object}
    * @property {Element} objectDOM - The XML DOM for this filter
    * @property {string} nodeName - The XML node name for this filter's XML DOM
    * @property {string[]} fields - The search index fields to search
    * @property {string[]} values - The values to search for in the given search fields
    * @property {string} operator - The operator to use between values set on this model.
    * "AND" or "OR"
    * @property {string} fieldsOperator - The operator to use between fields set on this
    * model. "AND" or "OR"
    * @property {string} queryGroup - Deprecated: Add this filter along with other the
    * other associated query group filters to a FilterGroup model instead. Old definition:
    * The name of the group this Filter is a part of, which is primarily used when
    * creating a query string from multiple Filter models. Filters in the same group will
    * be wrapped in parenthesis in the query.
    * @property {boolean} exclude - If true, search index docs matching this filter will
    * be excluded from the search results
    * @property {boolean} matchSubstring - If true, the search values will be wrapped in
    * wildcard characters to match substrings
    * @property {string} label - A human-readable short label for this Filter
    * @property {string} placeholder - A short example or description of this Filter
    * @property {string} icon - A term that identifies a single icon in a supported icon
    * library
    * @property {string} description - A longer description of this Filter's function
    * @property {boolean} isInvisible - If true, this filter will be added to the query
    * but will act in the "background", like a default filter
    * @property {boolean} inFilterGroup - Deprecated: use isUIFilterType instead. 
    * @property {boolean} isUIFilterType - If true, this filter is one of the
    * UIFilterTypes, belongs to a UIFilterGroupType model, and is used to create a custom
    * Portal search filters. This changes how the XML is parsed and how the model is
    * serialized.
    */
    defaults: function(){
      return{
        objectDOM: null,
        nodeName: "filter",
        fields: [],
        values: [],
        operator: "AND",
        fieldsOperator: "AND",
        exclude: false,
        matchSubstring: false,
        label: null,
        placeholder: null,
        icon: null,
        description: null,
        isInvisible: false,
        isUIFilterType: false
      }
    },

    /**
    * Creates a new Filter model
    */
    initialize: function(attributes){

      if( this.get("objectDOM") ){
        this.set( this.parse(this.get("objectDOM")) );
      }

      if (attributes && attributes.isUIFilterType){
        this.set("isUIFilterType", true)
      }
<<<<<<< HEAD
      
      //If this is an isPartOf filter, then add a label and description. Make it invisible
      //depending on how MetacatUI is configured.
=======

      //If this is an isPartOf filter, then add a label and description
>>>>>>> 84fc4b7c
      if( this.get("fields").length == 1 && this.get("fields").includes("isPartOf") ){
        this.set({
          label: "Datasets added manually",
          description: "Datasets added to this collection manually by dataset owners",
          isInvisible: MetacatUI.appModel.get("hideIsPartOfFilter") === true ? true : false,
        });
      }

<<<<<<< HEAD
      // Operator must be AND or OR
      ["fieldsOperator", "operator"].forEach(function(op){
        if( !["AND", "OR"].includes(this.get(op)) ){
          // Set the value to the default
          this.set(op, this.defaults()[op])
        }
      }, this);
    
=======
>>>>>>> 84fc4b7c
    },

    /**
    * Parses the given XML node into a JSON object to be set on the model
    *
    * @param {Element} xml - The XML element that contains all the filter elements
    * @return {JSON} - The JSON object of all the filter attributes
    */
    parse: function(xml){

      //If an XML element wasn't sent as a parameter, get it from the model
      if(!xml){
        var xml = this.get("objectDOM");

        //Return an empty JSON object if there is no objectDOM saved in the model
        if(!xml)
          return {};
      }

      var modelJSON = {};

      if( $(xml).children("field").length ){
        //Parse the field(s)
        modelJSON.fields = this.parseTextNode(xml, "field", true);
      }

      if( $(xml).children("label").length ){
        //Parse the label
        modelJSON.label = this.parseTextNode(xml, "label");
      }

      // Check if this filter contains one of the Id fields - we use OR by default for the
      // operator for these fields.
      var idFields = MetacatUI.appModel.get("queryIdentifierFields");
      var isIdFilter = false;
      if(modelJSON.fields){
        isIdFilter = _.some( idFields, function(idField) {
          return modelJSON.fields.includes(idField)
        });
      }

      //Parse the operators, if they exist
      if( $(xml).find("operator").length ){
        modelJSON.operator = this.parseTextNode(xml, "operator");
      }
      else{
        if( isIdFilter ){
          modelJSON.operator = "OR";
        }
      }

      if( $(xml).find("fieldsOperator").length ){
        modelJSON.fieldsOperator = this.parseTextNode(xml, "fieldsOperator");
      }
      else{
        if( isIdFilter ){
          modelJSON.fieldsOperator = "OR";
        }
      }

      //Parse the exclude, if it exists
      if( $(xml).find("exclude").length ){
        modelJSON.exclude = (this.parseTextNode(xml, "exclude") === "true")? true : false;
      }

      //Parse the matchSubstring
      if( $(xml).find("matchSubstring").length ){
        modelJSON.matchSubstring = (this.parseTextNode(xml, "matchSubstring") === "true")? true : false;
      }

      var filterOptionsNode = $(xml).children("filterOptions");
      if( filterOptionsNode.length ){
        //Parse the filterOptions XML node
        modelJSON = _.extend(this.parseFilterOptions(filterOptionsNode), modelJSON);
      }

      //If this Filter is in a filter group, don't parse the values
      if( !this.get("isUIFilterType") ){
        if( $(xml).children("value").length ){
          //Parse the value(s)
          modelJSON.values = this.parseTextNode(xml, "value", true);
        }
      }

      return modelJSON;

    },

    /**
    * Gets the text content of the XML node matching the given node name
    *
    * @param {Element} parentNode - The parent node to select from
    * @param {string} nodeName - The name of the XML node to parse
    * @param {boolean} isMultiple - If true, parses the nodes into an array
    * @return {(string|Array)} - Returns a string or array of strings of the text content
    */
    parseTextNode: function( parentNode, nodeName, isMultiple ){
      var node = $(parentNode).children(nodeName);

      //If no matching nodes were found, return falsey values
      if( !node || !node.length ){

        //Return an empty array if the isMultiple flag is true
        if( isMultiple )
          return [];
        //Return null if the isMultiple flag is false
        else
          return null;
      }
      //If exactly one node is found and we are only expecting one, return the text content
      else if( node.length == 1 && !isMultiple ){
        if( !node[0].textContent )
          return null;
        else
          return node[0].textContent;
      }
      //If more than one node is found, parse into an array
      else{

        var allContents = [];

         _.each(node, function(node){
           if(node.textContent || node.textContent === 0)
             allContents.push( node.textContent );
        });

        return allContents;

      }
    },

    /**
    * Parses the filterOptions XML node into a literal object
    * @param {Element} filterOptionsNode - The filterOptions XML element to parse
    * @return {Object} - The parsed filter options, in literal object form
    */
    parseFilterOptions: function(filterOptionsNode){

      if( typeof filterOptionsNode == "undefined" ){
        return {};
      }

      var modelJSON = {};

      try{
        //The list of options to parse
        var options = ["placeholder", "icon", "description"];

        //Parse the text nodes for each filter option
        _.each(options, function(option){
          if( $(filterOptionsNode).children(option).length ){
            modelJSON[option] = this.parseTextNode(filterOptionsNode, option, false);
          }
        }, this);

        //Parse the generic option name and value pairs and set on the model JSON
        $(filterOptionsNode).children("option").each(function(i, optionNode){
          var optName = $(optionNode).children("optionName").text();
          var optValue = $(optionNode).children("optionValue").text();

          modelJSON[optName] = optValue;
        });

        //Return the JSON to be set on this model
        return modelJSON;

      }
      catch(e){
        return {};
      }

    },

    /**
     * Builds a query string that represents this filter.
     *
     * @return {string} The query string to send to Solr
     * @param {string} [groupLevelOperator] - "AND" or "OR". The operator used in the
     * parent Filters collection to combine the filter query fragments together. If the
     * group level operator is "OR" and this filter has exclude set to TRUE, then a
     * positive clause is added.
     */
    getQuery: function(groupLevelOperator){

      //Get the values of this filter in Array format
      var values = this.get("values");
      if( !Array.isArray(values) ){
        values = [values];
      }

      //Check that there are actually values to serialize
      if( !values.length ){
        return "";
      }

      //Filter out any invalid values (can't use _.compact() because we want to keep 'false' values)
      values = _.reject(values, function(value){
                return (value === null || typeof value == "undefined" ||
                        value === NaN || value === "" || (Array.isArray(value) && !value.length));
              });

      if(!values.length){
        return "";
      }

      //Start a query string for this model and get the fields
      var queryString = "",
          fields = this.get("fields");

      //If the fields are not an array, convert it to an array
      if( !Array.isArray(fields) ){
        fields = [fields];
      }

      //Iterate over each field
      _.each( fields, function(field, i){

        //Add the query string for this field to the overall model query string
        queryString += field + ":" + this.getValueQuerySubstring(values);

        //Add the OR operator between field names
        if( fields.length > i+1 && queryString.length ){
          queryString += "%20" + this.get("fieldsOperator") + "%20";
        }

      }, this);

      //If there is more than one field, wrap the multiple fields in parenthesis
      if( fields.length > 1 ){
        queryString = "(" + queryString + ")"
      }

      //If this filter should be excluding matches from the results,
      // then add a hyphen in front
      if( queryString && this.get("exclude") ){
        queryString = "-" + queryString;
        if (this.requiresPositiveClause(groupLevelOperator)){
          queryString = queryString + "%20AND%20*:*";
          if (groupLevelOperator && groupLevelOperator === "OR"){
            queryString = "(" + queryString + ")"
          }
        }
      }

      return queryString;

    },

    /**
     * For "negative" Filters (filter models where exclude is set to true), detects
     * whether the query requires an additional "positive" query phrase in order to avoid
     * the problem of pure negative queries returning zero results. If this Filter is not
     * part of a collection of Filters, assume it needs the positive clause. If this
     * Filter is part of a collection of Filters, detect whether there are other,
     * "positive" filters in the same query (i.e. filter models where exclude is set to
     * false). If there are other positive queries, then an additional clause is not
     * required. If the Filter is part of a pure negative query, but it is not the last
     * filter, then don't add a clause since it will be added to the last, and only one
     * is required. When looking for other positive and negative filters, exclude empty
     * filters and filters that use any of the identifier fields, as these are appended to
     * the end of the query.
     * @see {@link https://github.com/NCEAS/metacatui/issues/1600}
     * @see {@link https://cwiki.apache.org/confluence/display/SOLR/NegativeQueryProblems}
     * @param {string} [groupLevelOperator] - "AND" or "OR". The operator used in the
     * parent Filters collection to combine the filter query fragments together. If the
     * group level operator is "OR" and this filter has exclude set to TRUE, then a
     * positive clause is required.
     * @return {boolean} returns true of this Filter needs a positive clause, false
     * otherwise
     */
    requiresPositiveClause: function (groupLevelOperator){

      try {

        // Only negative queries require the additional clause
        if(this.get("exclude") == false ){
          return false
        }
        // If this Filter is not part of a collection of Filters, assume it needs the
        // positive clause.
        if(!this.collection){
          return true
        }
        // If this Filter is the only one in the group, assume it needs a positive clause
        if(this.collection.length === 1){
          return true
        }
        // If this filter is being "OR"'ed together with other filters, then assume it
        // needs the additional clause.
        if (groupLevelOperator && groupLevelOperator === "OR"){
          return true
        }
        // Get all of the other filters in the same collection that are not ID filters.
        // These filters are always appended to the end of the query as a separated group.
        var nonIDFilters = this.collection.getNonIdFilters();
        // Exclude filters that would give an empty query string (e.g. because value is
        // missing)
        var filters = _.reject(nonIDFilters, function(filterModel){
          if(filterModel === this){
            return false
          }
          return !filterModel.isValid()
        })

        // If at least one filter in the collection is positive (exclude = false), then we
        // don't need to add anything
        var positiveFilters = _.find(filters, function(filterModel){
          return filterModel.get("exclude") != true;
        });
        if(positiveFilters){
          return false
        }
        // Assuming that all the non-ID filters are negative, check if this is the first
        // last the list. Since we only need one additional positive query phrase to avoid
        // the pure negative query problem, by convention, only add the positive phrase at
        // the end of the filter group
        if(this === _.last(filters)){
          return true
        } else {
          return false
        }
      } catch (error) {
        console.log("There was a problem detecting whether a Filter required a positive" +
        " clause. Assuming that it needs one. Error details: " + error
        );
        return true
      }
    },

    /**
    * Constructs a query substring for each of the values set on this model
    *
    * @example
    *   values: ["walker", "jones"]
    *   Returns: "(walker%20OR%20jones)"
    *
    * @param {string[]} [values] - The values to use in this query substring.
    * If not provided, the values set on the model are used.
    * @return {string} The query substring
    */
    getValueQuerySubstring: function(values){

      //Start a query string for this field and get the values
      var valuesQueryString = "",
          values = values || this.get("values");

      //If the values are not an array, convert it to an array
      if( !Array.isArray(values) ){
        values = [values];
      }

      //Iterate over each value set on the model
      _.each( values, function(value, i){

        //If the value is not a string, then convert it to a string
        if( typeof value != "string" ){
          value = value.toString();
        }

        //Trim off whitespace
        value = value.trim();

        var dateRangeRegEx = /^\[((\d{4}-[01]\d-[0-3]\dT[0-2]\d:[0-5]\d:[0-5]\d\.\d*Z)|\*)( |%20)TO( |%20)((\d{4}-[01]\d-[0-3]\dT[0-2]\d(:|\\:)[0-5]\d(:|\\:)[0-5]\d\.\d*Z)|\*)\]/,
            isDateRange = dateRangeRegEx.test(value),
            isSearchPhrase = value.indexOf(" ") > -1,
            isIdFilter = this.isIdFilter();

        // Escape special characters
        value = this.escapeSpecialChar(value);

        // If the value is a search phrase (more than one word), is part of an ID filter,
        // and not a date range string, wrap in quotes
        if( (isSearchPhrase || isIdFilter) && !isDateRange ){
          value = "\"" + value + "\"";
        }

        if( this.get("matchSubstring") && !isDateRange ){
          // Look for existing wildcard characters at the end of the value string, wrap
          // the value string in wildcard characters if there aren't any yet.
          if(! value.match( /^\*|\*$/ ) ){
            value = "*" + value + "*"
          }
        }

        // Add the value to the query string
        valuesQueryString += value;

        //Add the operator between values
        if( values.length > i+1 && valuesQueryString.length ){
          valuesQueryString += "%20" + this.get("operator") + "%20";
        }

      }, this);

      if( values.length > 1 ){
        valuesQueryString = "(" + valuesQueryString + ")"
      }

      return valuesQueryString;
    },

    /**
     * Checks if any of the fields in this Filter match one of the
     * {@link AppConfig#queryIdentifierFields}
     * @since 2.x
     */
    isIdFilter: function(){
      try {
        var fields = this.get("fields");
        if(!fields){
          return false
        }
        var idFields = MetacatUI.appModel.get("queryIdentifierFields");
        return _.some( idFields, function(idField) {
          return fields.includes(idField)
        })
      } catch (error) {
        console.log("Error checking if a Filter model is an ID filter. " +
          "Assuming it is not. Error details:" + error );
        return false
      }
    },

    /**
    * Resets the values attribute on this filter
    */
    resetValue: function(){
      this.set("values", this.defaults().values);
    },

    /**
    * Checks if this Filter has values different than the default values.
    * @return {boolean} - Returns true if this Filter has values set on it, otherwise will return false
    */
    hasChangedValues: function(){

      return (this.get("values").length > 0);

    },

    /**
     * isEmpty - Checks whether this Filter has any values or fields set
     *
     * @return {boolean}  returns true if the Filter's values and fields are empty
     */
    isEmpty: function(){
      try {
        var fields      =   this.get("fields"),
            values      =   this.get("values"),
            noFields    =   !fields || fields.length == 0;
            fieldsEmpty =   _.every(fields, function(item) { return item == "" }),
            noValues    =   !values || values.length == 0;
            valuesEmpty =   _.every(values, function(item) { return item == "" });

        var noMinNoMax = _.every(
          [this.get("min"), this.get("max")],
          function(num) {
            return (typeof num === "undefined") || (!num && num !== 0);
          }
        );

<<<<<<< HEAD
        // Values aren't required for UI filter types. Labels, icons, and descriptions are
        // available.
        if(this.get("isUIFilterType")){
          noUIVals = _.every(["label", "icon", "description"], function(attrName){
            var setValue = this.get(attrName);
            var defaultValue = this.defaults()[attrName];
            return !setValue || (setValue === defaultValue)
          }, this)
          return noUIVals && noFields && fieldsEmpty && noMinNoMax
        }
        
        // For regular search filters, just a field and some sort of search term/value is
        // required
=======
>>>>>>> 84fc4b7c
        return noFields && fieldsEmpty && noValues && valuesEmpty && noMinNoMax

      } catch (e) {
        console.log("Failed to check if a Filter is empty, error message: " + e);
      }
    },

    /**
    * Escapes Solr query reserved characters so that search terms can include
    *  those characters without throwing an error.
    *
    * @param {string} term - The search term or phrase to escape
    * @return {string} - The search term or phrase, after special characters are escaped
    */
    escapeSpecialChar: function(term) {
        term = term.replace(/%7B/g, "\\%7B");
        term = term.replace(/%7D/g, "\\%7D");
        term = term.replace(/%3A/g, "\\%3A");
        term = term.replace(/:/g, "\\:");
        term = term.replace(/\(/g, "\\(");
        term = term.replace(/\)/g, "\\)");
        term = term.replace(/\?/g, "\\?");
        term = term.replace(/%3F/g, "\\%3F");
        term = term.replace(/\"/g, '\\"');
        term = term.replace(/\'/g, "\\'");
        term = term.replace(/\#/g, "\\%23");
        term = term.replace(/\-/g, "\\%2D");
        term = term.replace(/\&amp\;/g, "\\%26");

        return term;
    },

    /**
     * Updates XML DOM with the new values from the model
     *
     *  @param {object} [options] A literal object with options for this serialization
     *  @return {Element} A new XML element with the updated values
    */
    updateDOM: function(options){

      try{

        if(typeof options == "undefined"){
          var options = {};
        }

        var objectDOM = this.get("objectDOM"),
            filterOptionsNode;

        if( typeof objectDOM == "undefined" || !objectDOM || !$(objectDOM).length ){
          // Node name differs for different filters, all of which use this function
          var nodeName = this.get("nodeName") || "filter";
          // Create an XML filter element from scratch
          var objectDOM = new DOMParser().parseFromString(
            "<" + nodeName + "></" + nodeName + ">",
            "text/xml"
            );
          var $objectDOM = $(objectDOM).find(nodeName);
        }
        else{
          objectDOM = objectDOM.cloneNode(true);
          var $objectDOM = $(objectDOM);

          //Detach the filterOptions so they are saved
          filterOptionsNode = $objectDOM.children("filterOptions");
          filterOptionsNode.detach();

          //Empty the DOM
          $objectDOM.empty();
        }

        var xmlDocument = $objectDOM[0].ownerDocument;

        // Get new values. Must store in an array because the order that we add each
        // element to the DOM matters
        var filterData = [
          {
            nodeName: "label",
            value: this.get("label"),
          },
          {
            nodeName: "field",
            value: this.get("fields"),
          },
          {
            nodeName: "operator",
            value: this.get("operator"),
          },
          {
            nodeName: "exclude",
            value: this.get("exclude"),
          },
          {
            nodeName: "fieldsOperator",
            value: this.get("fieldsOperator"),
          },
          {
            nodeName: "matchSubstring",
            value: this.get("matchSubstring"),
          },
          {
            nodeName: "value",
            value: this.get("values"),
          },
        ]

        filterData.forEach(function(element){
          var values = element.value;
          var nodeName = element.nodeName;

          // Serialize the nodes with multiple occurrences
          if( Array.isArray(values) ){
            _.each(values, function(value){
              // Don't serialize empty, null, or undefined values
              if( value || value === false || value === 0 ){
                var nodeSerialized = xmlDocument.createElement(nodeName);
                $(nodeSerialized).text(value);
                $objectDOM.append(nodeSerialized);
              }
            }, this);
          }
          // Serialize the single occurrence nodes. Don't serialize falsey or default values
          else if((values || values === false) && values != this.defaults()[nodeName]) {
            var nodeSerialized = xmlDocument.createElement(nodeName);
            $(nodeSerialized).text(values);
            $objectDOM.append(nodeSerialized);
          }

        }, this);

        // If this is a UIFilterType that won't be serialized into a Collection definition,
        // then add extra XML nodes
        if( this.get("isUIFilterType") ){

          //Update the filterOptions XML DOM
          filterOptionsNode = this.updateFilterOptionsDOM(filterOptionsNode);

          //Add the filterOptions to the filter DOM
          if( typeof filterOptionsNode != "undefined" && $(filterOptionsNode).children().length ){
            $objectDOM.append(filterOptionsNode);
          }

        }

        return $objectDOM[0];
      }
      catch(e){
        console.error("Unable to serialize a Filter.", e);
        return this.get("objectDOM") || "";
      }
    },

    /**
    * Serializes the filter options into an XML DOM and returns it
    * @param {Element} [filterOptionsNode] - The XML filterOptions node to update
    * @return {Element} - The updated DOM
    */
    updateFilterOptionsDOM: function(filterOptionsNode){

      try{

        if (typeof filterOptionsNode == "undefined" || !filterOptionsNode.length) {
          var filterOptionsNode = new DOMParser().parseFromString("<filterOptions></filterOptions>", "text/xml");
          var filterOptionsNode = $(filterOptionsNode).find("filterOptions")[0];
        }
        //Convert the XML node into a jQuery object
        var $filterOptionsNode = $(filterOptionsNode);

        //Get the first option element
        var firstOptionNode = $filterOptionsNode.children("option").first();

        var xmlDocument;
        if (filterOptionsNode.length && filterOptionsNode[0]) {
          xmlDocument = filterOptionsNode[0].ownerDocument;
        }
        if (!xmlDocument) {
          xmlDocument = filterOptionsNode.ownerDocument;
        }
        if (!xmlDocument) {
          xmlDocument = filterOptionsNode;
        }

        // Update the text value of UI nodes. The following values are for
        // UIFilterOptionsType
        ["placeholder", "icon", "description"].forEach(function(nodeName){

          //Remove the existing node, if it exists
          $filterOptionsNode.children(nodeName).remove();

          // If there is a value set on the model for this attribute, then create an XML
          // node for this attribute and set the text value
          var value = this.get(nodeName);
          if( value ){
            var newNode = $(xmlDocument.createElement(nodeName)).text(value);

            if( firstOptionNode.length )
              firstOptionNode.before(newNode);
            else
              $filterOptionsNode.append(newNode);
          }
        }, this);

        //If no options were serialized, then return an empty string
        if( !$filterOptionsNode.children().length ){
          return "";
        }
        else{
          return filterOptionsNode;
        }
      }
      catch(e){
        console.log("Error updating the FilterOptions DOM in a Filter model, "+
        "error details: ", e);
        return "";
      }

    },

    /**
    * Returns true if the given value or value set on this filter is a date range query
    * @param {string} value - The string to test
    * @return {boolean}
    */
    isDateQuery: function(value){

      if( typeof value == "undefined" && this.get("values").length == 1 ){
        var value = this.get("values")[0];
      }

      if( value ){
        var dateMatch = value.match(/[\d|\-|:|T]*Z TO [\d|\-|:|T]*Z/);

        return (Array.isArray(dateMatch) && dateMatch.length);
      }
      else{
        return false;
      }
    },

    /**
    * Checks if the values set on this model are valid.
    * Some of the attributes are changed during this process if they are found to be invalid,
    * since there aren't any easy ways for users to fix these issues themselves in the UI.
    * @return {object} - Returns a literal object with the invalid attributes and their corresponding error message
    */
    validate: function(){

      try{

        var errors = {};

        //---Validate fields----
        var fields = this.get("fields");
        //All fields should be strings
        var nonStrings = _.filter(fields, function(field){
          return (typeof field != "string" || !field.trim().length);
        });

        if( nonStrings.length ){
          //Remove the nonstrings from the model, rather than returning an error
          this.set("fields", _.without(fields, nonStrings));
        }
        //If there are no fields, set an error message
        if( !this.get("fields").length ){
          errors.fields = "Filters should have at least one search field.";
        }

        //---Validate values----
        var values = this.get("values");
        //All values should be strings, booleans, numbers, or dates
        var invalidValues = _.filter(values, function(value){
          //Empty strings are invalid
          if( typeof value == "string" && !value.trim().length ){
            return true;
          }
          //Non-empty strings, booleans, numbers, or dates are valid
          else if( typeof value == "string" || typeof value == "boolean" ||
                   typeof value == "number" || Date.prototype.isPrototypeOf(value) ){
            return false;
          }
        });

        if( invalidValues.length ){
          //Remove the invalid values from the model, rather than returning an error
          this.set("values", _.without(values, invalidValues));
        }

        //If there are no values, set an error message
        if( !this.get("values").length ){
          errors.values = "Filters should include at least one search term.";
        }

        //---Validate operators ----
        //The operator must be either AND or OR
        ["operator", "fieldsOperator"].forEach(function(op){
          if( !["AND", "OR"].includes(this.get(op)) ){
            //Reset the value to the default rather than return an error
            this.set(op, this.defaults()[op]);
          }
        }, this);
        

        //---Validate exclude and matchSubstring----
        //Exclude should always be a boolean
        if( typeof this.get("exclude") != "boolean" ){
          //Reset the value to the default rather than return an error
          this.set("exclude", this.defaults().exclude);
        }
        //matchSubstring should always be a boolean
        if( typeof this.get("matchSubstring") != "boolean" ){
          //Reset the value to the default rather than return an error
          this.set("matchSubstring", this.defaults().matchSubstring);
        }

        //---Validate label, placeholder, icon, and description----
        var textAttributes = ["label", "placeholder", "icon", "description"];
        //These fields should be strings
        _.each(textAttributes, function(attr){
          if( typeof this.get(attr) != "string" ){
            //Reset the value to the default rather than return an error
            this.set(attr, this.defaults()[attr]);
          }
        }, this);

        if( Object.keys(errors).length )
          return errors;
        else{
          return;
        }
      }
      catch(e){
        console.error(e);
      }

    }

  });

  return FilterModel;

});<|MERGE_RESOLUTION|>--- conflicted
+++ resolved
@@ -49,7 +49,7 @@
     * @property {string} description - A longer description of this Filter's function
     * @property {boolean} isInvisible - If true, this filter will be added to the query
     * but will act in the "background", like a default filter
-    * @property {boolean} inFilterGroup - Deprecated: use isUIFilterType instead. 
+    * @property {boolean} inFilterGroup - Deprecated: use isUIFilterType instead.
     * @property {boolean} isUIFilterType - If true, this filter is one of the
     * UIFilterTypes, belongs to a UIFilterGroupType model, and is used to create a custom
     * Portal search filters. This changes how the XML is parsed and how the model is
@@ -86,14 +86,9 @@
       if (attributes && attributes.isUIFilterType){
         this.set("isUIFilterType", true)
       }
-<<<<<<< HEAD
-      
+
       //If this is an isPartOf filter, then add a label and description. Make it invisible
       //depending on how MetacatUI is configured.
-=======
-
-      //If this is an isPartOf filter, then add a label and description
->>>>>>> 84fc4b7c
       if( this.get("fields").length == 1 && this.get("fields").includes("isPartOf") ){
         this.set({
           label: "Datasets added manually",
@@ -102,7 +97,6 @@
         });
       }
 
-<<<<<<< HEAD
       // Operator must be AND or OR
       ["fieldsOperator", "operator"].forEach(function(op){
         if( !["AND", "OR"].includes(this.get(op)) ){
@@ -110,9 +104,7 @@
           this.set(op, this.defaults()[op])
         }
       }, this);
-    
-=======
->>>>>>> 84fc4b7c
+
     },
 
     /**
@@ -574,7 +566,6 @@
           }
         );
 
-<<<<<<< HEAD
         // Values aren't required for UI filter types. Labels, icons, and descriptions are
         // available.
         if(this.get("isUIFilterType")){
@@ -585,11 +576,9 @@
           }, this)
           return noUIVals && noFields && fieldsEmpty && noMinNoMax
         }
-        
+
         // For regular search filters, just a field and some sort of search term/value is
         // required
-=======
->>>>>>> 84fc4b7c
         return noFields && fieldsEmpty && noValues && valuesEmpty && noMinNoMax
 
       } catch (e) {
@@ -890,7 +879,7 @@
             this.set(op, this.defaults()[op]);
           }
         }, this);
-        
+
 
         //---Validate exclude and matchSubstring----
         //Exclude should always be a boolean
