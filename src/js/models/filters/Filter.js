--- conflicted
+++ resolved
@@ -80,7 +80,7 @@
           this.get("fields").includes("seriesId") ){
         this.set("queryGroup", Math.floor(Math.random() * Math.floor(10000)).toString());
       }
-      
+
       //If this is an isPartOf filter, then add a label and description
       if( this.get("fields").length == 1 && this.get("fields").includes("isPartOf") ){
         this.set({
@@ -89,7 +89,7 @@
           isInvisible: MetacatUI.appModel.get("hideIsPartOfFilter") === true ? true : false,
         });
       }
-    
+
     },
 
     /**
@@ -398,12 +398,12 @@
       return (this.get("values").length > 0);
 
     },
-    
-    /**    
+
+    /**
      * isEmpty - Checks whether this Filter has any values or fields set
-     *      
+     *
      * @return {boolean}  returns true if the Filter's values and fields are empty
-     */     
+     */
     isEmpty: function(){
       try {
         var fields      =   this.get("fields"),
@@ -412,14 +412,14 @@
             fieldsEmpty =   _.every(fields, function(item) { return item == "" }),
             noValues    =   values.length == 0;
             valuesEmpty =   _.every(values, function(item) { return item == "" });
-            
+
         var noMinNoMax = _.every(
           [this.get("min"), this.get("max")],
           function(num) {
             return (typeof num === "undefined") || (!num && num !== 0);
           }
         );
-            
+
         return noFields && fieldsEmpty && noValues && valuesEmpty && noMinNoMax
       } catch (e) {
         console.log("Failed to check if a Filter is empty, error message: " + e);
@@ -446,10 +446,7 @@
         term = term.replace(/\'/g, "\\'");
         term = term.replace(/\#/g, "\\%23");
         term = term.replace(/\-/g, "\\%2D");
-<<<<<<< HEAD
-=======
         term = term.replace(/\&amp\;/g, "\\%26");
->>>>>>> cf7720c5
 
         return term;
     },
