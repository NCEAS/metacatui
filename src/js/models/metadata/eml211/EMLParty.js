/* global define */
define(['jquery', 'underscore', 'backbone', 'models/DataONEObject'],
    function($, _, Backbone, DataONEObject) {

      /**
      * @class EMLParty
      * @classcategory Models/Metadata/EML211
      * @classdesc EMLParty represents a single Party from the EML 2.1.1 and 2.2.0
      * metadata schema. This can be a person or organization.
      * @see https://github.com/NCEAS/eml/blob/master/eml-party.xsd
      * @extends Backbone.Model
      * @constructor
      */
	var EMLParty = Backbone.Model.extend(
    /** @lends EMLParty.prototype */{

		defaults: function(){
			return {
				objectXML: null,
				objectDOM: null,
				individualName: null,
				organizationName: null,
				positionName: null,
				address: [],
				phone: [],
				fax: [],
				email: [],
				onlineUrl: [],
				roles: [],
				references: null,
				userId: [],
				xmlID: null,
				type: null,
				typeOptions: ["associatedParty", "contact", "creator", "metadataProvider", "publisher"],
				roleOptions: ["custodianSteward", "principalInvestigator", "collaboratingPrincipalInvestigator",
				              "coPrincipalInvestigator", "user"],
				parentModel: null,
        removed: false //Indicates whether this model has been removed from the parent model
			}
		},

		initialize: function(options){
			if(options && options.objectDOM)
				this.set(this.parse(options.objectDOM));

			if(!this.get("xmlID"))
				this.createID();
			this.on("change:roles", this.setType);
		},

		/*
         * Maps the lower-case EML node names (valid in HTML DOM) to the camel-cased EML node names (valid in EML).
         * Used during parse() and serialize()
         */
		nodeNameMap: function(){
			return {
				"administrativearea"    : "administrativeArea",
        "associatedparty"       : "associatedParty",
				"deliverypoint"         : "deliveryPoint",
				"electronicmailaddress" : "electronicMailAddress",
				"givenname"             : "givenName",
				"individualname"        : "individualName",
				"metadataprovider"		: "metadataProvider",
				"onlineurl"             : "onlineUrl",
				"organizationname"      : "organizationName",
				"positionname"          : "positionName",
				"postalcode"            : "postalCode",
				"surname"               : "surName",
				"userid"                : "userId"
			}
		},

        /*
            Parse the object DOM to create the model
            @param objectDOM the XML DOM to parse
            @return modelJSON the resulting model attributes object
         */
		parse: function(objectDOM){
			if(!objectDOM)
				var objectDOM = this.get("objectDOM");

			var model = this,
				modelJSON = {};

			//Set the name
			var person = $(objectDOM).children("individualname, individualName");

			if(person.length)
				modelJSON.individualName = this.parsePerson(person);

			//Set the phone and fax numbers
			var phones = $(objectDOM).children("phone"),
				phoneNums = [],
				faxNums = [];

			phones.each(function(i, phone){
				if($(phone).attr("phonetype") == "voice")
					phoneNums.push($(phone).text());
				else if($(phone).attr("phonetype") == "facsimile")
					faxNums.push($(phone).text());
			});

			modelJSON.phone = phoneNums;
			modelJSON.fax   = faxNums;

			//Set the address
			var addresses = $(objectDOM).children("address") || [],
				addressesJSON = [];

			addresses.each(function(i, address){
				addressesJSON.push(model.parseAddress(address));
			});

			modelJSON.address = addressesJSON;

			//Set the text fields
			modelJSON.organizationName = $(objectDOM).children("organizationname, organizationName").text() || null;
			modelJSON.positionName     = $(objectDOM).children("positionname, positionName").text() || null;
      // roles
      modelJSON.roles = [];
      $(objectDOM).find("role").each(function(i,role){
        modelJSON.roles.push($(role).text());
      });

			//Set the id attribute
			modelJSON.xmlID = $(objectDOM).attr("id");

			//Email - only set it on the JSON if it exists (we want to avoid an empty string value in the array)
			if( $(objectDOM).children("electronicmailaddress, electronicMailAddress").length ){
				modelJSON.email = _.map($(objectDOM).children("electronicmailaddress, electronicMailAddress"), function(email){
										return  $(email).text();
								  });
			}

			//Online URL - only set it on the JSON if it exists (we want to avoid an empty string value in the array)
			if( $(objectDOM).find("onlineurl, onlineUrl").length ){
				// modelJSON.onlineUrl = [$(objectDOM).find("onlineurl, onlineUrl").first().text()];
				modelJSON.onlineUrl = $(objectDOM).find("onlineurl, onlineUrl").map(function(i,v) {
					return $(v).text();
				}).get();
			}

			//User ID - only set it on the JSON if it exists (we want to avoid an empty string value in the array)
			if( $(objectDOM).find("userid, userId").length ){
				modelJSON.userId = [$(objectDOM).find("userid, userId").first().text()];
			}

			return modelJSON;
		},

		parseNode: function(node){
			if(!node || (Array.isArray(node) && !node.length))
				return;

			this.set($(node)[0].localName, $(node).text());
		},

		parsePerson: function(personXML){
			var person = {
					givenName: [],
					surName: "",
					salutation: []
				},
				givenName   = $(personXML).find("givenname, givenName"),
				surName     = $(personXML).find("surname, surName"),
				salutations = $(personXML).find("salutation");

			//Concatenate all the given names into one, for now
			//TODO: Support multiple given names
			givenName.each(function(i, name){
				if(i==0)
					person.givenName[0] = "";

				person.givenName[0] += $(name).text() + " ";

				if(i==givenName.length-1)
					person.givenName[0] = person.givenName[0].trim();
			});

			person.surName = surName.text();

			salutations.each(function(i, name){
				person.salutation.push($(name).text());
			});

			return person;
		},

		parseAddress: function(addressXML){
			var address    = {},
				delPoint   = $(addressXML).find("deliverypoint, deliveryPoint"),
				city       = $(addressXML).find("city"),
				adminArea  = $(addressXML).find("administrativearea, administrativeArea"),
				postalCode = $(addressXML).find("postalcode, postalCode"),
				country    = $(addressXML).find("country");

			address.city               = city.length? city.text() : "";
			address.administrativeArea = adminArea.length? adminArea.text() : "";
			address.postalCode         = postalCode.length? postalCode.text() : "";
			address.country            = country.length? country.text() : "";

			//Get an array of all the address line (or delivery point) values
			var addressLines = [];
			_.each(delPoint, function(addressLine, i){
				addressLines.push($(addressLine).text());
			}, this);

			address.deliveryPoint = addressLines;

			return  address;
		},

		serialize: function(){
			var objectDOM = this.updateDOM(),
				xmlString = objectDOM.outerHTML;

			//Camel-case the XML
	    	xmlString = this.formatXML(xmlString);

	    	return xmlString;
		},

		/*
		 * Updates the attributes on this model based on the application user (the app UserModel)
		 */
		createFromUser: function(){
			//Create the name from the user
			var name = this.get("individualName") || {};
			name.givenName  = [MetacatUI.appUserModel.get("firstName")];
			name.surName    = MetacatUI.appUserModel.get("lastName");
			this.set("individualName", name);

			//Get the email and username
			if(MetacatUI.appUserModel.get("email"))
				this.set("email", [MetacatUI.appUserModel.get("email")]);

			this.set("userId", [MetacatUI.appUserModel.get("username")]);
		},

		/*
		 * Makes a copy of the original XML DOM and updates it with the new values from the model.
		 */
		updateDOM: function(){
			var type = this.get("type") || "associatedParty",
				objectDOM = this.get("objectDOM");

			// If there is already an XML node for this model and it is the wrong type,
			//   then replace the XML node contents
			if(objectDOM && objectDOM.nodeName != type.toUpperCase()){
				objectDOM = $(document.createElement(type)).html( objectDOM.innerHTML );
			}
			// If there is already an XML node for this model and it is the correct type,
			//   then simply clone the XML node
			else if(objectDOM){
				objectDOM = objectDOM.cloneNode(true);
			}
			// Otherwise, create a new XML node
			else{
				objectDOM = document.createElement(type);
			}

			//There needs to be at least one individual name, organization name, or position name
			if( this.nameIsEmpty() && !this.get("organizationName") && !this.get("positionName"))
				return "";

			var name = this.get("individualName");
			if(name){
				//Get the individualName node
				var nameNode = $(objectDOM).find("individualname");
				if(!nameNode.length){
					nameNode = document.createElement("individualname");
					$(objectDOM).prepend(nameNode);
				}

				//Empty the individualName node
				$(nameNode).empty();

				 // salutation[s]
				 if(!Array.isArray(name.salutation) && name.salutation)
          name.salutation = [name.salutation];

         _.each(name.salutation, function(salutation) {
					 $(nameNode).prepend("<salutation>" + salutation + "</salutation>");
				 });

				 //Given name
				 if(!Array.isArray(name.givenName) && name.givenName) name.givenName = [name.givenName];
				 _.each(name.givenName, function(givenName) {

          //If there is a given name string, create a givenName node
          if(typeof givenName == "string" && givenName){
					  $(nameNode).append("<givenname>" + givenName + "</givenname>");
          }

				 });

				 // surname
				 if(name.surName)
					 $(nameNode).append("<surname>" +  name.surName + "</surname>");
			}
      //If there is no name set on the model, remove it from the DOM
      else{
        $(objectDOM).find("individualname").remove();
      }

			 // organizationName
			if(this.get("organizationName")){
				//Get the organization name node
				if($(objectDOM).find("organizationname").length)
					var orgNameNode = $(objectDOM).find("organizationname").detach();
				else
					var orgNameNode = document.createElement("organizationname");

				//Insert the text
				$(orgNameNode).text(this.get("organizationName"));

				//If the DOM is empty, append it
				if( !$(objectDOM).children().length )
					$(objectDOM).append(orgNameNode);
				else{
					var insertAfter = this.getEMLPosition(objectDOM, "organizationname");

					if(insertAfter && insertAfter.length)
						insertAfter.after(orgNameNode);
					else
						$(objectDOM).prepend(orgNameNode);
				}
			}
			//Remove the organization name node if there is no organization name
			else{
				var orgNameNode = $(objectDOM).find("organizationname").remove();
			}

			 // positionName
			if(this.get("positionName")){
				//Get the name node
				if($(objectDOM).find("positionname").length)
					var posNameNode = $(objectDOM).find("positionname").detach();
				else
					var posNameNode = document.createElement("positionname");

				//Insert the text
				$(posNameNode).text(this.get("positionName"));

				//If the DOM is empty, append it
				if( !$(objectDOM).children().length )
					$(objectDOM).append(posNameNode);
				else
					this.getEMLPosition(objectDOM, "positionname").after(posNameNode);
			}
      //Remove the position name node if there is no position name
      else{
        $(objectDOM).find("positionname").remove();
      }

			 // address
			 _.each(this.get("address"), function(address, i) {

				 var addressNode =  $(objectDOM).find("address")[i];

				 if(!addressNode){
					 addressNode = document.createElement("address");
					 this.getEMLPosition(objectDOM, "address").after(addressNode);
				 }

         //Remove all the delivery points since they'll be reserialized
         $(addressNode).find("deliverypoint").remove();

				 _.each(address.deliveryPoint, function(deliveryPoint, ii){
					 if(!deliveryPoint) return;

					 var delPointNode = $(addressNode).find("deliverypoint")[ii];

					 if(!delPointNode){
						 delPointNode = document.createElement("deliverypoint");

						 //Add the deliveryPoint node to the address node
						 //Insert after the last deliveryPoint node
						 var appendAfter = $(addressNode).find("deliverypoint")[ii-1];
						 if(appendAfter)
							 $(appendAfter).after(delPointNode);
						 //Or just prepend to the beginning
						 else
							 $(addressNode).prepend(delPointNode);
					 }

					 $(delPointNode).text(deliveryPoint);
				 });

				 if(address.city){
					 var cityNode = $(addressNode).find("city");

					 if(!cityNode.length){
						 cityNode = document.createElement("city");

             if(this.getEMLPosition(addressNode, "city")){
               this.getEMLPosition(addressNode, "city").after(cityNode);
             }
             else{
                $(addressNode).append(cityNode);
             }
					 }

					 $(cityNode).text(address.city);
				 }
         else{
           $(addressNode).find("city").remove();
         }

				 if(address.administrativeArea){
					 var adminAreaNode = $(addressNode).find("administrativearea");

					 if(!adminAreaNode.length){
						 adminAreaNode = document.createElement("administrativearea");

             if(this.getEMLPosition(addressNode, "administrativearea")){
               this.getEMLPosition(addressNode, "administrativearea").after(adminAreaNode);
             }
             else{
                $(addressNode).append(adminAreaNode);
             }

					 }

					 $(adminAreaNode).text(address.administrativeArea);
				 }
         else{
           $(addressNode).find("administrativearea").remove();
         }

				 if(address.postalCode){
					 var postalcodeNode = $(addressNode).find("postalcode");

					 if(!postalcodeNode.length){
						 postalcodeNode = document.createElement("postalcode");

             if(this.getEMLPosition(addressNode, "postalcode")){
               this.getEMLPosition(addressNode, "postalcode").after(postalcodeNode);
             }
             else{
                $(addressNode).append(postalcodeNode);
             }

					 }

					 $(postalcodeNode).text(address.postalCode);
				 }
         else{
           $(addressNode).find("postalcode").remove();
         }

				 if(address.country){
					 var countryNode = $(addressNode).find("country");

					 if(!countryNode.length){
						 countryNode = document.createElement("country");

             if(this.getEMLPosition(addressNode, "country")){
               this.getEMLPosition(addressNode, "country").after(countryNode);
             }
             else{
                $(addressNode).append(countryNode);
             }

					 }

					 $(countryNode).text(address.country);
				 }
         else{
           $(addressNode).find("country").remove();
         }

			 }, this);

       if( this.get("address").length == 0 ){
         $(objectDOM).find("address").remove();
       }

			 // phone[s]
       $(objectDOM).find("phone[phonetype='voice']").remove();
			 _.each(this.get("phone"), function(phone) {

				var phoneNode = $(document.createElement("phone")).attr("phonetype", "voice").text(phone);
				this.getEMLPosition(objectDOM, "phone").after(phoneNode);

			 }, this);

			 // fax[es]
       $(objectDOM).find("phone[phonetype='facsimile']").remove();
			 _.each(this.get("fax"), function(fax) {

				var faxNode = $(document.createElement("phone")).attr("phonetype", "facsimile").text(fax);
				this.getEMLPosition(objectDOM, "phone").after(faxNode);

			 }, this);

			 // electronicMailAddress[es]
       $(objectDOM).find("electronicmailaddress").remove();
			 _.each(this.get("email"), function(email) {

			   var emailNode = document.createElement("electronicmailaddress");
				 this.getEMLPosition(objectDOM, "electronicmailaddress").after(emailNode);

				 $(emailNode).text(email);

			 }, this);

			// online URL[es]
      $(objectDOM).find("onlineurl").remove();
			 _.each(this.get("onlineUrl"), function(onlineUrl, i) {

				var urlNode = document.createElement("onlineurl");
			  this.getEMLPosition(objectDOM, "onlineurl").after(urlNode);

				$(urlNode).text(onlineUrl);

			 }, this);

			 //user ID
			 var userId = Array.isArray(this.get("userId")) ? this.get("userId") : [this.get("userId")];
			 _.each(userId, function(id) {
				 if(!id) return;

				 var idNode = $(objectDOM).find("userid");

				 //Create the userid node
				 if(!idNode.length){

					 idNode = $(document.createElement("userid"));

					 this.getEMLPosition(objectDOM, "userid").after(idNode);
				 }

				 //If this is an orcid identifier, format it correctly
				 if(this.isOrcid(id)){
            // Add the directory attribute
					 idNode.attr("directory", "https://orcid.org");

           //If this ORCID does not start with "http"
           if( id.indexOf("http") == -1 ){
             //If this is an ORCID with just the 16-digit numbers and hyphens, then add
             // the https://orcid.org/ prefix to it
             if( id.length == 19){
               id = "https://orcid.org/" + id;
             }
             //If it starts with "orcid.org", then add the "https://" prefix
             else if( id.indexOf("orcid.org") == 0 ){
               id = "https://" + id;
             }
             //If it starts with "www.orcid.org", then add the "https" prefix and remove the "www"
             else if( id.indexOf("www.orcid.org") == 0 ){
               id = "https://" + id.replace("www.orcid.org", "orcid.org");
             }
           }

           //If there is a "www", remove it
           if( id.indexOf("www.orcid.org") > -1 ){
             id = id.replace("www.orcid.org", "orcid.org");
           }

           //If it has the http:// prefix, add the 's' for secure protocol
           if( id.indexOf("http://") == 0){
             id = id.replace("http", "https");
           }

				 }
				 else{
					 idNode.attr("directory", "unknown");
				 }

				 $(idNode).text(id);

			 }, this);

       //Remove all the user id's if there aren't any in the model
       if( userId.length == 0 ){
         $(objectDOM).find("userid").remove();
       }

			// role
			//If this party type is not an associated party, then remove the role element
			if( type != "associatedParty" && type != "personnel" ){
				$(objectDOM).find("role").remove();
			}
			//Otherwise, change the value of the role element
			else {
				// If for some reason there is no role, create a default role
				if( !this.get("roles").length ){
          var roles = ["Associated Party"];
        } else {
          var roles = this.get("roles");
        }
        _.each(roles, function(role, i){
          var roleSerialized = $(objectDOM).find("role");
          if(roleSerialized.length){
            $(roleSerialized[i]).text(role)
          } else {
            roleSerialized = $(document.createElement("role")).text(role);
          	this.getEMLPosition(objectDOM, "role").after( roleSerialized );
          }
        }, this);

			}

			//XML id attribute
			this.createID();
			//if(this.get("xmlID"))
				$(objectDOM).attr("id", this.get("xmlID"));
			//else
			//	$(objectDOM).removeAttr("id");

			// Remove empty (zero-length or whitespace-only) nodes
			$(objectDOM).find("*").filter(function() { return $.trim(this.innerHTML) === ""; } ).remove();

			 return objectDOM;
		},

      /*
      * Adds this EMLParty model to it's parent EML211 model in the appropriate role array
      *
      * @return {boolean} - Returns true if the merge was successful, false if the merge was cancelled
      */
    	mergeIntoParent: function(){
    		//Get the type of EML Party, in relation to the parent model
  			if(this.get("type") && this.get("type") != "associatedParty")
  				var type = this.get("type");
  			else
  				var type = "associatedParty";

  			//Update the list of EMLParty models in the parent model
        var parentEML = this.getParentEML();

        if(parentEML.type != "EML")
          return false;

        //Add this model to the EML model
        var successfulAdd = parentEML.addParty(this);

  			//Validate the model
  			this.isValid();

        return successfulAdd;
    	},

      isEmpty: function(){
        // If we add any new fields, be sure to add the attribute here
        var attributes = ["userId", "fax", "phone", "onlineUrl",
                          "email", "positionName", "organizationName"];

         //Check each value in the model that gets serialized to see if there is a value
         for(var i in attributes) {
           //Get the value from the model for this attribute
            var modelValue = this.get(attributes[i]);

            //If this is an array, then we want to check if there are any values in it
            if( Array.isArray(modelValue) ){
             if( modelValue.length > 0 )
                return false;
            }
            //Otherwise, check if this value differs from the default value
            else if(this.get(attributes[i]) !== this.defaults()[attributes[i]]){
              return false;
            }
         }

         //Check for a first and last name
         if( this.get("individualName") && (this.get("individualName").givenName || this.get("individualName").surName) )
          return false;

          //Check for addresses
          var isAddress = false;

          if( this.get("address") ){

            //Checks if there are any values anywhere in the address
            _.each(this.get("address"), function(address){
              //Delivery point is an array so we need to check the first and second
              //values of that array
              if( address.administrativeArea  || address.city ||
                  address.country || address.postalCode ||
                  (address.deliveryPoint && address.deliveryPoint.length &&
                  (address.deliveryPoint[0] || address.deliveryPoint[1]) ) ){
                isAddress = true;
              }
            });

          }

          //If we found an address value anywhere, then it is not empty
          if(isAddress)
            return false;

         //If we never found a value, then return true because this model is empty
         return true;
      },

		/*
         * Returns the node in the given EML snippet that the given node type should be inserted after
         */
        getEMLPosition: function(objectDOM, nodeName){
        	var nodeOrder = [ "individualname", "organizationname", "positionname", "address", "phone",
        	                  "electronicmailaddress", "onlineurl", "userid", "role"];
          var addressOrder = ["deliverypoint", "city", "administrativearea", "postalcode", "country"];

          //If this is an address node, find the position within the address
          if( _.contains(addressOrder, nodeName) ){
            nodeOrder = addressOrder;
          }

        	var position = _.indexOf(nodeOrder, nodeName);
        	if(position == -1)
        		return $(objectDOM).children().last();

        	//Go through each node in the node list and find the position where this node will be inserted after
        	for(var i=position-1; i>=0; i--){
        		if($(objectDOM).find(nodeOrder[i]).length)
        			return $(objectDOM).find(nodeOrder[i]).last();
        	}

        	return false;
        },

		createID: function(){
			this.set("xmlID", Math.ceil(Math.random() * (9999999999999999 - 1000000000000000) + 1000000000000000));
		},

		setType: function(){
      if(this.get("roles")){
        if(this.get("roles").length && !this.get("type")){
          this.set("type", "associatedParty");
        }
      }
		},

		trickleUpChange: function(){
        if ( this.get("parentModel") ) {
            MetacatUI.rootDataPackage.packageModel.set("changed", true);
        }
		},

    removeFromParent: function(){
        if( !this.get("parentModel") )
            return;
        else if( typeof this.get("parentModel").removeParty != "function" )
            return;

        this.get("parentModel").removeParty(this);

        this.set("removed", true);
    },

		/*
		 * Checks the values of the model to determine if it is EML-valid
		 */
		validate: function(){

			var individualName = this.get("individualName") || {},
				givenName = individualName.givenName || [],
				surName   = individualName.surName || null;

			//If there are no values in this model that would be serialized, then the model is valid
			if( !this.get("organizationName") && !this.get("positionName") && !givenName.length && !surName
					&& !this.get("address").length && !this.get("phone").length && !this.get("fax").length
					&& !this.get("email").length && !this.get("onlineUrl").length && !this.get("userId").length){

				return;

			}

			//The EMLParty must have either an organization name, position name, or surname.
      // It must ALSO have a type or role.
			if ( !this.get("organizationName") && !this.get("positionName") &&
					(!this.get("individualName") || !surName ) ){

				return {
					surName: "Either a last name, position name, or organization name is required.",
					positionName: "",
					organizationName: ""
				}

			}
			//If there is a first name and no last name, then this is not a valid individualName
			else if( (givenName.length && !surName) && this.get("organizationName") && this.get("positionName") ){

				return { surName: "Provide a last name." }

			}
		},

		isOrcid: function(username){
			if(!username) return false;

			//If the ORCID URL is anywhere in this username string, it is an ORCID
			if(username.indexOf("orcid.org") > -1){
				return true;
			}

			/* The ORCID checksum algorithm to determine is a character string is an ORCiD
			 * http://support.orcid.org/knowledgebase/articles/116780-structure-of-the-orcid-identifier
			 */
			var total = 0,
				  baseDigits = username.replace(/-/g, "").substr(0, 15);

			for(var i=0; i<baseDigits.length; i++){
				var digit = parseInt(baseDigits.charAt(i));
				total = (total + digit) * 2;
			}

			var remainder = total % 11,
				result = (12 - remainder) % 11,
				checkDigit = (result == 10) ? "X" : result.toString(),
				isOrcid = (checkDigit == username.charAt(username.length-1));

			return isOrcid;
		},

    /*
    *  Clones all the values of this array into a new JS Object.
    *  Special care is needed for nested objects and arrays
    *  This is helpful when copying this EMLParty to another role in the EML
    */
    copyValues: function(){
      //Get a JSON object of all the model copyValues
      var modelValues = this.toJSON();

      //Go through each model value and properly clone the arrays
      _.each( Object.keys(modelValues), function(key, i){

        //Clone the array via slice()
        if( Array.isArray(modelValues[key]) )
          modelValues[key] = modelValues[key].slice(0);

      });

      //Individual Names are objects, so properly clone them
      if( modelValues.individualName ){
        modelValues.individualName = Object.assign({}, modelValues.individualName);
      }

      //Addresses are objects, so properly clone them
      if( modelValues.address.length ){
        _.each(modelValues.address, function(address, i){
          modelValues.address[i] = Object.assign({}, address);

          //The delivery point is an array of strings, so properly clone the array
          if( Array.isArray(modelValues.address[i].deliveryPoint) )
            modelValues.address[i].deliveryPoint = modelValues.address[i].deliveryPoint.slice(0);
        });
      }
      return modelValues;
	},
<<<<<<< HEAD
	
	/**
	 * getName - For an individual, returns the first and last name as a string. Otherwise,
	 * returns the organization or position name.
	 * 
	 * @return {string} Returns the name of the party or an empty string if one cannot be found
	 * 
=======

	/**
	 * getName - For an individual, returns the first and last name as a string. Otherwise,
	 * returns the organization or position name.
	 *
	 * @return {string} Returns the name of the party or an empty string if one cannot be found
	 *
>>>>>>> cf7720c5
	 * @since 2.15.0
	 */
	getName: function(){
		return this.get("individualName") ?
			this.get("individualName").givenName + " " + this.get("individualName").surName :
			this.get("organizationName") || this.get("positionName") || "";
	},

    /*
    * function nameIsEmpty - Returns true if the individualName set on this model contains
    * only empty values. Otherwise, returns false. This is just a shortcut for manually checking
    * each name field individually.
    *
    * @return {boolean}
    */
    nameIsEmpty: function(){
      var name = this.get("individualName");

      if( !name || typeof name != "object" )
        return true;

      //Check if there are given names
      var givenName = name.givenName,
          givenNameEmpty = false;

      if( !givenName || (Array.isArray(givenName) && givenName.length == 0) ||
        (typeof givenName == "string" && givenName.trim().length == 0) )
          givenNameEmpty = true;

      //Check if there are no sur names
      var surName = name.surName,
          surNameEmpty = false;

      if( !surName || (Array.isArray(surName) && surName.length == 0) ||
        (typeof surName == "string" && surName.trim().length == 0) )
          surNameEmpty = true;

      //Check if there are no salutations
      var salutation = name.salutation,
          salutationEmpty = false;

      if( !salutation || (Array.isArray(salutation) && salutation.length == 0) ||
        (typeof salutation == "string" && salutation.trim().length == 0) )
          salutationEmpty = true;

      if( givenNameEmpty && surNameEmpty && salutationEmpty )
        return true;
      else
        return false;

    },

    /*
    * Climbs up the model heirarchy until it finds the EML model
    *
    * @return {EML211 or false} - Returns the EML 211 Model or false if not found
    */
    getParentEML: function(){
      var emlModel = this.get("parentModel"),
          tries = 0;

      while (emlModel.type !== "EML" && tries < 6){
        emlModel = emlModel.get("parentModel");
        tries++;
      }

      if( emlModel && emlModel.type == "EML")
        return emlModel;
      else
        return false;

    },

		formatXML: function(xmlString){
			return DataONEObject.prototype.formatXML.call(this, xmlString);
		}
	});

	return EMLParty;
});<|MERGE_RESOLUTION|>--- conflicted
+++ resolved
@@ -849,15 +849,6 @@
       }
       return modelValues;
 	},
-<<<<<<< HEAD
-	
-	/**
-	 * getName - For an individual, returns the first and last name as a string. Otherwise,
-	 * returns the organization or position name.
-	 * 
-	 * @return {string} Returns the name of the party or an empty string if one cannot be found
-	 * 
-=======
 
 	/**
 	 * getName - For an individual, returns the first and last name as a string. Otherwise,
@@ -865,7 +856,6 @@
 	 *
 	 * @return {string} Returns the name of the party or an empty string if one cannot be found
 	 *
->>>>>>> cf7720c5
 	 * @since 2.15.0
 	 */
 	getName: function(){
