--- conflicted
+++ resolved
@@ -850,30 +850,32 @@
            * @property {function} options.onError - A function to execute when the checkAuthority API returns an error, or when no PID or SID can be found for this object.
            * @return {boolean}
            */
-<<<<<<< HEAD
-          checkAuthority: function(action, options){
+          checkAuthority: function(action = "changePermission", options){
 
             try{
               // return false - if neither PID nor SID is present to check the authority
               if ( (this.get("id") == null)  && (this.get("seriesId") == null) ) {
                 return false;
               }
-=======
-          checkAuthority: function(action = "changePermission", options){
->>>>>>> 936195f9
 
               if( typeof options == "undefined" ){
                 var options = {};
               }
 
-<<<<<<< HEAD
+              // If onError or onSuccess options were provided by the user,
+              // check that they are functions first, so we don't try to use
+              // some other type of variable as a function later on.
+              ["onError", "onSuccess"].forEach(function(userFunction){
+                if(typeof options[userFunction] !== "function"){
+                  options[userFunction] = null;
+                }
+              });
+
               // If PID is not present - check authority with seriesId
               var identifier = this.get("id");
               if ( (identifier == null) ) {
                 identifier = this.get("seriesId");
               }
-
-              if(!action) var action = "changePermission";
 
               //If there are alt repositories configured, find the possible authoritative
               // Member Node for this DataONEObject.
@@ -956,57 +958,6 @@
               model.set("isAuthorized_" + action, false);
               model.set("isAuthorized", false);
               return false;
-=======
-            // If onError or onSuccess options were provided by the user,
-            // check that they are functions first, so we don't try to use
-            // some other type of variable as a function later on.
-            ["onError", "onSuccess"].forEach(function(userFunction){
-              if(typeof options[userFunction] !== "function"){
-                options[userFunction] = null;
-              }
-            });
-
-            // The Object's PID
-            var identifier = this.get("id");
-            // The URL for the authentication service API
-            var authServiceUrl = MetacatUI.appModel.get('authServiceUrl');
-
-            // If PID is not present - check authority with seriesId
-            if ( (identifier == null) ) {
-              identifier = this.get("seriesId");
-            }
-
-            // If neither PID nor SID is present to check the authority,
-            // or if we don't have a URL for the API, return false.
-            if ( identifier == null || !authServiceUrl) {
-              if(options.onError){
-                options.onError();
-              }
-              return false;
-            }
-
-            var onSuccess = function(data, textStatus, xhr) {
-                  model.set("isAuthorized_" + action, true);
-                  model.set("isAuthorized", true);
-                  model.trigger("change:isAuthorized");
-                  if(options.onSuccess){
-                    options.onSuccess(data, textStatus, xhr)
-                  }
-                },
-                onError = function(xhr, textStatus, errorThrown){
-                  if(errorThrown == 404){
-                    model.set("notFound", true);
-                    model.trigger("notFound");
-                  }
-                  else{
-                    model.set("isAuthorized_" + action, false);
-                    model.set("isAuthorized", false);
-                  }
-                  if(options.onError){
-                    options.onError(data, textStatus, xhr)
-                  }
-                };
->>>>>>> 936195f9
 
             }
 
