/*global define */
define(['jquery', 'underscore', 'backbone'],
  function($, _, Backbone) {
  'use strict';

  // Application Model
  // ------------------
  var AppModel = Backbone.Model.extend({
    // This model contains all of the attributes for the Application
    defaults: {
      headerType: 'default',
      title: MetacatUI.themeTitle || "Metacat Data Catalog",

      emailContact: "knb-help@nceas.ucsb.edu",

      googleAnalyticsKey: null,

      nodeId: null,

      searchMode: MetacatUI.mapKey ? 'map' : 'list',
      searchHistory: [],
      sortOrder: 'dateUploaded+desc',
      page: 0,

      previousPid: null,
      lastPid: null,

      anchorId: null,

      enableUserProfiles: true,
      enableUserProfileSettings: true,
      profileUsername: null,

      maxDownloadSize: 3000000000,

      // Flag which, when true shows Whole Tale features in the UI
      showWholeTaleFeatures: false,
      taleEnvironments: ["RStudio", "Jupyter Notebook"],
      dashboardUrl: 'https://girder.wholetale.org/api/v1/integration/dataone',

<<<<<<< HEAD
			/*
			 * emlEditorRequiredFields is a hash map of all the required fields in the EML Editor.
			 * Any field set to true will prevent the user from saving the Editor until a value has been given
			 */
			emlEditorRequiredFields: {
				abstract: true,
				alternateIdentifier: false,
				funding: false,
				generalTaxonomicCoverage: false,
				geoCoverage: false,
				intellectualRights: true,
				keywordSets: false,
				methods: false,
				samplingDescription: false,
				studyExtentDescription: false,
				taxonCoverage: false,
				temporalCoverage: false,
				title: true
			},

			editableFormats: ["eml://ecoinformatics.org/eml-2.1.1"],
=======
      /*
       * emlEditorRequiredFields is a hash map of all the required fields in the EML Editor.
       * Any field set to true will prevent the user from saving the Editor until a value has been given
       */
      emlEditorRequiredFields: {
        abstract: true,
        alternateIdentifier: false,
        funding: true,
        generalTaxonomicCoverage: false,
        geoCoverage: true,
        intellectualRights: true,
        keywordSets: false,
        methods: false,
        samplingDescription: false,
        studyExtentDescription: false,
        taxonCoverage: false,
        temporalCoverage: true,
        title: true
      },

      editableFormats: ["eml://ecoinformatics.org/eml-2.1.1"],
>>>>>>> b0aab3fb

      //These error messages are displayed when the Editor encounters an error saving
      editorSaveErrorMsg: "Not all of your changes could be submitted.",
      editorSaveErrorMsgWithDraft: "Not all of your changes could be submitted, but a draft " +
        "has been saved which can be accessed by our support team. Please contact us.",

      defaultAccessPolicy: [{
        subject: "public",
        read: true
      }],

      baseUrl: window.location.origin || (window.location.protocol + "//" + window.location.host),
      allowAccessPolicyChanges: true,
      // the most likely item to change is the Metacat deployment context
      context: '/metacat',
      d1Service: '/d1/mn/v2',
      d1CNBaseUrl: "https://cn.dataone.org/",
      d1CNService: "cn/v2",
      d1LogServiceUrl: null,
      nodeServiceUrl: null,
      viewServiceUrl: null,
      packageServiceUrl: null,
      publishServiceUrl: null,
      authServiceUrl: null,
      queryServiceUrl: null,
      reserveServiceUrl: null,

      //If set to false, some parts of the app will send POST HTTP requests to the
      // Solr search index via the `/query/solr` DataONE API.
      // Set this configuration to true if using Metacat 2.10.2 or earlier
      disableQueryPOSTs: false,

      defaultSearchFilters: ["all", "attribute", "documents", "creator", "dataYear", "pubYear", "id", "taxon", "spatial"],

      metaServiceUrl: null,
      metacatBaseUrl: null,
      metacatServiceUrl: null,
      objectServiceUrl: null,
      formatsServiceUrl: null,
      formatsUrl: "/formats",
      //grantsUrl: null,
      //bioportalSearchUrl: null,
      //orcidSearchUrl: null,
      //orcidBioUrl: null,
      //signInUrl: null,
      signOutUrl: null,
      signInUrlOrcid: null,
      signInUrlLdap: null,
      tokenUrl: null,
      checkTokenUrl: null,
      //annotatorUrl: null,
      accountsUrl: null,
      pendingMapsUrl: null,
      accountsMapsUrl: null,
      groupsUrl: null,
      portalUrl: null,
      mdqUrl: null,

      // Metrics endpoint url
      metricsUrl: 'https://logproc-stage-ucsb-1.test.dataone.org/metrics',

      // Metrics flags for the Dataset Landing Page
      // Enable these flags to enable metrics display
      displayDatasetMetrics: true,

      // Controlling individual functionality
      // Only works if the parent flags displayDatasetMetrics is enabled
      displayDatasetMetricsTooltip: true,
      displayDatasetCitationMetric: true,
      displayDatasetDownloadMetric: true,
      displayDatasetViewMetric: true,
      displayDatasetEditButton: true,
      displayDatasetQualityMetric: false,
      displayDatasetAnalyzeButton: false,
      displayMetricModals: true,
      displayDatasetControls: true,
      /* Hide metrics display for SolrResult models that match the given properties.
      *  Properties can be functions, which are given the SolrResult model value as a parameter.
      * Example:
      * {
      *    formatId: "eml://ecoinformatics.org/eml-2.1.1",
      *    isPublic: true,
      *    dateUploaded: function(date){
      *      return new Date(date) < new Date('1995-12-17T03:24:00');
      *    }
      * }
      * This example would hide metrics for any objects that are:
      *   EML 2.1.1 OR public OR were uploaded before 12/17/1995.
      */
      hideMetricsWhen: null,

      isJSONLDEnabled: true,

      // A lookup map of portal names to portal seriesIds
      portalsMap: {},
      /**
      * Set to false to hide the display of "My Portals", which shows the user's current portals
      * @type {boolean}
      */
      showMyPortals: true,
      /**
      * The user-facing term for portals in lower-case and in singular form.
      * e.g. "portal"
      * @type {string}
      */
      portalTermSingular: "portal",
      /**
      * The user-facing term for portals in lower-case and in plural form.
      * e.g. "portals". This allows for portal terms with irregular plurals.
      * @type {string}
      */
      portalTermPlural: "portals",
      /**
      * Set to false to prevent ANYONE from creating a new portal.
      * @type {boolean}
      */
      enableCreatePortals: true,
      /**
      * Limits only the following people or groups to create new portals.
      * @type {string[]}
      */
      limitPortalsToSubjects: [],

      /**
      * The list of fields that should be required in the portal editor.
      * Set individual properties to `true` to require them in the portal editor.
      * @type {Object}
      */
      portalEditorRequiredFields: {
        label: true,
        name: true,
        description: false,
        sectionTitle: true,
        sectionIntroduction: false,
        logo: false,
        //The following fields are not yet supported as required fields in the portal editor
        //TODO: Add support for requiring the below fields
        sectionImage: false,
        acknowledgments: false,
        acknowledgmentsLogos: false,
        awards: false,
        associatedParties: false
      },

      // If true, then archived content is available in the search index.
      // Set to false if this MetacatUI is using a Metacat version before 2.10.0
      archivedContentIsIndexed: true,

      /**
      * The default FilterGroups to use in the data catalog search (DataCatalogViewWithFilters)
      * This is an array of literal objects that will be converted into FilterGroup models
      * @type {object[]}
      */
      defaultFilterGroups: [
        {
          label: "Search for: ",
          filters: [
            {
              fields: ["attribute"],
              label: "Data attribute",
              placeholder: "density, length, etc.",
              icon: "table",
              description: "Measurement type, e.g. density, temperature, species"
            },
            {
              filterType: "ToggleFilter",
              fields: ["documents"],
              label: "Show only results with data",
              trueLabel: null,
              falseLabel: null,
              trueValue: "*",
              matchSubstring: false,
              icon: "table",
              description: "Checking this option will only return packages that include data files. Leaving this unchecked may return packages that only include metadata."
            },
            {
              fields: ["originText"],
              label: "Creator",
              placeholder: "Name",
              icon: "user",
              description: "The name of the creator or originator of a dataset"
            },
            {
              filterType: "DateFilter",
              fields: ["datePublished", "dateUploaded"],
              label: "Publish Year",
              rangeMin: 1800,
              icon: "calendar",
              description: "Only show results that were published within the year range"
            },
            {
              filterType: "DateFilter",
              fields: ["beginDate"],
              label: "Year of data coverage",
              rangeMin: 1800,
              icon: "calendar",
              description: "Only show results with data collected within the year range"
            },
            {
              fields: ["id", "identifier", "documents", "resourceMap", "seriesId"],
              label: "Identifier",
              placeholder: "DOI or ID",
              icon: "bullseye",
              description: "Find datasets if you have all or part of its DOI or ID"
            },
            {
              fields: ["kingdom", "phylum", "class", "order", "family", "genus", "species"],
              label: "Taxon",
              placeholder: "Class, family, etc.",
              icon: "sitemap",
              description: "Find data about any taxonomic rank"
            },
            {
              fields: ["siteText"],
              label: "Location",
              placeholder: "Geographic region",
              icon: "globe",
              description: "The geographic region or study site, as described by the submitter"
            }
          ]
        }
      ],

      /* Semantic annotation configuration */
      bioportalAPIKey: null,
			bioportalLookupCache: {},
			showAnnotationIndicator: false
		},

    defaultView: "data",

    initialize: function() {

      //If no base URL is specified, then user the DataONE CN base URL
      if(!this.get("baseUrl")){
        this.set("baseUrl",   this.get("d1CNBaseUrl"));
        this.set("d1Service", this.get("d1CNService"));
      }

      // these are pretty standard, but can be customized if needed
      this.set('metacatBaseUrl', this.get('baseUrl') + this.get('context'));
      this.set('viewServiceUrl', this.get('baseUrl') + this.get('context') + this.get('d1Service') + '/views/metacatui/');
      this.set('publishServiceUrl', this.get('baseUrl') + this.get('context') + this.get('d1Service') + '/publish/');
      this.set('authServiceUrl', this.get('baseUrl') + this.get('context') + this.get('d1Service') + '/isAuthorized/');
      this.set('queryServiceUrl', this.get('baseUrl') + this.get('context') + this.get('d1Service') + '/query/solr/?');
      this.set('metaServiceUrl', this.get('baseUrl') + this.get('context') + this.get('d1Service') + '/meta/');
      this.set('objectServiceUrl', this.get('baseUrl') + this.get('context') + this.get('d1Service') + '/object/');
      this.set('metacatServiceUrl', this.get('baseUrl') + this.get('context') + '/metacat');

      if(typeof this.get("grantsUrl") !== "undefined")
        this.set("grantsUrl", "https://api.nsf.gov/services/v1/awards.json");

      //DataONE CN API
      if(this.get("d1CNBaseUrl")){

        //Account services
        if(typeof this.get("accountsUrl") != "undefined"){
          this.set("accountsUrl", this.get("d1CNBaseUrl") + this.get("d1CNService") + "/accounts/");

          if(typeof this.get("pendingMapsUrl") != "undefined")
            this.set("pendingMapsUrl", this.get("accountsUrl") + "pendingmap/");

          if(typeof this.get("accountsMapsUrl") != "undefined")
            this.set("accountsMapsUrl", this.get("accountsUrl") + "map/");

          if(typeof this.get("groupsUrl") != "undefined")
            this.set("groupsUrl", this.get("d1CNBaseUrl") + this.get("d1CNService") + "/groups/");
        }

        if(typeof this.get("d1LogServiceUrl") != "undefined")
          this.set('d1LogServiceUrl', this.get('d1CNBaseUrl') + this.get('d1CNService') + '/query/logsolr/?');

        this.set("nodeServiceUrl", this.get("d1CNBaseUrl") + this.get("d1CNService") + "/node/");
        this.set('resolveServiceUrl', this.get('d1CNBaseUrl') + this.get('d1CNService') + '/resolve/');
        this.set("reserveServiceUrl", this.get("d1CNBaseUrl") + this.get("d1CNService") + "/reserve");

        //Token URLs
        if(typeof this.get("tokenUrl") != "undefined"){
          this.set("portalUrl", this.get("d1CNBaseUrl") + "portal/");
          this.set("tokenUrl",  this.get("portalUrl") + "token");

          this.set("checkTokenUrl", this.get("d1CNBaseUrl") + this.get("d1CNService") + "/diag/subject");

          //The sign-in and out URLs - allow these to be turned off by removing them in the defaults above (hence the check for undefined)
          if(typeof this.get("signInUrl") !== "undefined")
            this.set("signInUrl", this.get('portalUrl') + "startRequest?target=");
          if(typeof this.get("signInUrlOrcid") !== "undefined")
            this.set("signInUrlOrcid", this.get('portalUrl') + "oauth?action=start&target=");
          if(typeof this.get("signInUrlLdap") !== "undefined")
            this.set("signInUrlLdap", this.get('portalUrl') + "ldap?target=");
          if(this.get('orcidBaseUrl'))
            this.set('orcidSearchUrl', this.get('orcidBaseUrl') + '/v1.1/search/orcid-bio?q=');

          if((typeof this.get("signInUrl") !== "undefined") || (typeof this.get("signInUrlOrcid") !== "undefined"))
            this.set("signOutUrl", this.get('portalUrl') + "logout");

        }

        // Object format list
        if ( typeof this.get("formatsUrl") != "undefined" ) {
             this.set("formatsServiceUrl",
             this.get("d1CNBaseUrl") + this.get("d1CNService") + this.get("formatsUrl"));
        }

        //ORCID search
        if(typeof this.get("orcidBaseUrl") != "undefined")
          this.set('orcidSearchUrl', this.get('orcidBaseUrl') + '/search/orcid-bio?q=');

        //Turn the seriesId feature on
        if(typeof this.get("useSeriesId") != "undefined")
          this.set("useSeriesId", true);
      }

      //The package service for v2 DataONE API
      this.set('packageServiceUrl', this.get('baseUrl') + this.get('context') + this.get('d1Service') + '/packages/application%2Fbagit-097/');

      this.on("change:pid", this.changePid);


    },

    changePid: function(model, name){
      this.set("previousPid", model.previous("pid"));
    }
  });
  return AppModel;
});<|MERGE_RESOLUTION|>--- conflicted
+++ resolved
@@ -38,7 +38,6 @@
       taleEnvironments: ["RStudio", "Jupyter Notebook"],
       dashboardUrl: 'https://girder.wholetale.org/api/v1/integration/dataone',
 
-<<<<<<< HEAD
 			/*
 			 * emlEditorRequiredFields is a hash map of all the required fields in the EML Editor.
 			 * Any field set to true will prevent the user from saving the Editor until a value has been given
@@ -60,29 +59,6 @@
 			},
 
 			editableFormats: ["eml://ecoinformatics.org/eml-2.1.1"],
-=======
-      /*
-       * emlEditorRequiredFields is a hash map of all the required fields in the EML Editor.
-       * Any field set to true will prevent the user from saving the Editor until a value has been given
-       */
-      emlEditorRequiredFields: {
-        abstract: true,
-        alternateIdentifier: false,
-        funding: true,
-        generalTaxonomicCoverage: false,
-        geoCoverage: true,
-        intellectualRights: true,
-        keywordSets: false,
-        methods: false,
-        samplingDescription: false,
-        studyExtentDescription: false,
-        taxonCoverage: false,
-        temporalCoverage: true,
-        title: true
-      },
-
-      editableFormats: ["eml://ecoinformatics.org/eml-2.1.1"],
->>>>>>> b0aab3fb
 
       //These error messages are displayed when the Editor encounters an error saving
       editorSaveErrorMsg: "Not all of your changes could be submitted.",
