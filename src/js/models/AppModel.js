--- conflicted
+++ resolved
@@ -417,8 +417,6 @@
       * @default '/cn/v2'
       */
       d1CNService: "/cn/v2",
-<<<<<<< HEAD
-=======
       /**
       * The URL for the DataONE Search MetacatUI. This only needs to be changed
       * if you want to point to a development environment.
@@ -428,7 +426,6 @@
       * @since 2.13.0
       */
       dataoneSearchUrl: "https://search.dataone.org",
->>>>>>> 8a4c429f
       /**
       * The URL for the DataONE listNodes() API. This URL is contructed dynamically when the
       * AppModel is initialized. Only override this if you are an advanced user and have a reason to!
@@ -1403,7 +1400,6 @@
         this.set("d1Service", this.get("d1CNService"));
       }
 
-<<<<<<< HEAD
       //Set the DataONE MN API URLs
       this.set( this.getDataONEMNAPIs() );
 
@@ -1411,33 +1407,6 @@
       this.set("isCN", (this.get("d1Service").indexOf("cn/v2") > 0));
 
       this.set('metacatServiceUrl', this.get('baseUrl') + this.get('context') + '/metacat');
-=======
-
-      //Remove a forward slash to the end of the base URL if there is one
-      var baseUrl = this.get("baseUrl");
-      if( baseUrl.charAt( baseUrl.length-1 ) == "/" ){
-        baseUrl = baseUrl.substring(0, baseUrl.length-1);
-        this.set("baseUrl", baseUrl);
-      }
-
-      // these are pretty standard, but can be customized if needed
-      this.set('viewServiceUrl',    baseUrl + this.get('context') + this.get('d1Service') + '/views/metacatui/');
-      this.set('publishServiceUrl', baseUrl + this.get('context') + this.get('d1Service') + '/publish/');
-      this.set('authServiceUrl',    baseUrl + this.get('context') + this.get('d1Service') + '/isAuthorized/');
-      this.set('queryServiceUrl',   baseUrl + this.get('context') + this.get('d1Service') + '/query/solr/?');
-      this.set('metaServiceUrl',    baseUrl + this.get('context') + this.get('d1Service') + '/meta/');
-      this.set('packageServiceUrl', baseUrl + this.get('context') + this.get('d1Service') + '/packages/application%2Fbagit-097/');
-
-      this.set('metacatServiceUrl', baseUrl + this.get('context') + '/metacat');
-
-      if( this.get("d1Service") && this.get("d1Service").indexOf("cn/v2") == -1 ){
-        this.set('objectServiceUrl', baseUrl + this.get('context') + this.get('d1Service') + '/object/');
-      }
-
-      if( this.get("enableMonitorStatus") ){
-        this.set("monitorStatusUrl", baseUrl + this.get('context') + this.get('d1Service') + "/monitor/status");
-      }
->>>>>>> 8a4c429f
 
       // Metadata quality report services
       this.set('mdqSuitesServiceUrl', this.get("mdqBaseUrl") + "/suites/");
@@ -1476,31 +1445,18 @@
 
         //Token URLs
         if(typeof this.get("tokenUrl") != "undefined"){
-<<<<<<< HEAD
-          this.set("tokenUrl", this.get("d1CNBaseUrl") + "/portal/" + "token");
-=======
           this.set("tokenUrl", d1CNBaseUrl + "/portal/" + "token");
->>>>>>> 8a4c429f
 
           this.set("checkTokenUrl", d1CNBaseUrl + this.get("d1CNService") + "/diag/subject");
 
           //The sign-in and out URLs - allow these to be turned off by removing them in the defaults above (hence the check for undefined)
           if(this.get("enableCILogonSignIn") || typeof this.get("signInUrl") !== "undefined")
-<<<<<<< HEAD
-            this.set("signInUrl", this.get("d1CNBaseUrl") + "/portal/" + "startRequest?target=");
-          if(typeof this.get("signInUrlOrcid") !== "undefined")
-            this.set("signInUrlOrcid", this.get("d1CNBaseUrl") + "/portal/" + "oauth?action=start&target=");
-
-          if(this.get("enableLdapSignIn") && !this.get("signInUrlLdap")){
-            this.set("signInUrlLdap", this.get("d1CNBaseUrl") + "/portal/" + "ldap?target=");
-=======
             this.set("signInUrl", d1CNBaseUrl + "/portal/" + "startRequest?target=");
           if(typeof this.get("signInUrlOrcid") !== "undefined")
             this.set("signInUrlOrcid", d1CNBaseUrl + "/portal/" + "oauth?action=start&target=");
 
           if(this.get("enableLdapSignIn") && !this.get("signInUrlLdap")){
             this.set("signInUrlLdap", d1CNBaseUrl + "/portal/" + "ldap?target=");
->>>>>>> 8a4c429f
           }
 
 
@@ -1508,11 +1464,7 @@
             this.set('orcidSearchUrl', this.get('orcidBaseUrl') + '/v1.1/search/orcid-bio?q=');
 
           if((typeof this.get("signInUrl") !== "undefined") || (typeof this.get("signInUrlOrcid") !== "undefined"))
-<<<<<<< HEAD
-            this.set("signOutUrl", this.get("d1CNBaseUrl") + "/portal/" + "logout");
-=======
             this.set("signOutUrl", d1CNBaseUrl + "/portal/" + "logout");
->>>>>>> 8a4c429f
 
         }
 
@@ -1528,11 +1480,7 @@
 
         //Annotator API
         if(typeof this.get("annotatorUrl") !== "undefined")
-<<<<<<< HEAD
-          this.set('annotatorUrl', this.get('d1CNBaseUrl') + '/portal/annotator');
-=======
           this.set('annotatorUrl', d1CNBaseUrl + '/portal/annotator');
->>>>>>> 8a4c429f
       }
 
       // Metadata quality report services
@@ -1571,25 +1519,48 @@
 
       var urls = {};
 
-      if( typeof baseUrl == "undefined" ){
-        var d1Service = this.get('d1Service').substring(0, this.get('d1Service').lastIndexOf("/v2"));
-        var baseUrl = this.get("baseUrl") + this.get('context') + d1Service;
+      //Remove a forward slash to the end of the base URL if there is one
+      var baseUrl = this.get("baseUrl");
+      if( baseUrl.charAt( baseUrl.length-1 ) == "/" ){
+        baseUrl = baseUrl.substring(0, baseUrl.length-1);
+        this.set("baseUrl", baseUrl);
       }
 
+      //Get the Dataone API fragment, which is either "/d1/mn/v2" or "/cn/v2"
+      var d1Service = this.get('d1Service');
+      if( typeof d1Service != "string" || !d1Service.length ){
+        d1Service = "/d1/mn/v2";
+      }
+      else if( d1Service.charAt(0) != "/" ){
+        d1Service = "/" + d1Service;
+      }
+
+      //Get the Metacat context, and make sure it starts with a forward slash
+      var context = this.get("context");
+      if( typeof context != "string" || !context.length ){
+        context = "";
+      }
+      else if( context.charAt(0) != "/" ){
+        context = "/" + context;
+      }
+
+      //Construct the base URL
+      baseUrl = baseUrl + context + d1Service;
+
       // these are pretty standard, but can be customized if needed
-      urls.viewServiceUrl    = baseUrl + '/v2/views/metacatui/';
-      urls.publishServiceUrl = baseUrl + '/v2/publish/';
-      urls.authServiceUrl    = baseUrl + '/v2/isAuthorized/';
-      urls.queryServiceUrl   = baseUrl + '/v2/query/solr/?';
-      urls.metaServiceUrl    = baseUrl + '/v2/meta/';
-      urls.packageServiceUrl = baseUrl + '/v2/packages/application%2Fbagit-097/';
-
-      if( baseUrl.indexOf("/d1/mn") > 0 ){
-        urls.objectServiceUrl = baseUrl + '/v2/object/';
+      urls.viewServiceUrl    = baseUrl + '/views/metacatui/';
+      urls.publishServiceUrl = baseUrl + '/publish/';
+      urls.authServiceUrl    = baseUrl + '/isAuthorized/';
+      urls.queryServiceUrl   = baseUrl + '/query/solr/?';
+      urls.metaServiceUrl    = baseUrl + '/meta/';
+      urls.packageServiceUrl = baseUrl + '/packages/application%2Fbagit-097/';
+
+      if( d1Service.indexOf("mn") > 0 ){
+        urls.objectServiceUrl = baseUrl + '/object/';
       }
 
       if( this.get("enableMonitorStatus") ){
-        urls.monitorStatusUrl = baseUrl + "/v2/monitor/status";
+        urls.monitorStatusUrl = baseUrl + "/monitor/status";
       }
 
       return urls;
