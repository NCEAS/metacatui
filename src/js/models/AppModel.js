--- conflicted
+++ resolved
@@ -91,7 +91,7 @@
       * DataCatalog). This can be set to either "google" (the default), or "cesium". To
       * use Google maps, the {@link AppConfig#googleAnalyticsKey} must be set. To use
       * Cesium maps, the {@link AppConfig#enableCesium} property must be set to true, and
-      * the {@link AppConfig#cesiumToken} must be set. DEPRECATION NOTE: This configuration 
+      * the {@link AppConfig#cesiumToken} must be set. DEPRECATION NOTE: This configuration
       * is deprecated along with the {@link DataCatalogView} and {@link DataCatalogViewWithFilters}
       * views and Google Maps. The {@link CatalogSearchView} will replace these as the primary search view and will only
       * support Cesium, not Google Maps.
@@ -103,7 +103,6 @@
       dataCatalogMap: "google",
 
       /**
-<<<<<<< HEAD
       * Set this option to true to display the filtering button for data package table
       * @type {boolean}
       */
@@ -121,16 +120,6 @@
        * and enable/disable map widgets. See {@link MapConfig} for the full suite of options. Keep the `CesiumGeohash`
        * layer here in order to show the search results in the map as geohash boxes. Use any satellite imagery
        * layer of your choice, such as a self-hosted imagery layer or hosted on Cesium Ion.
-=======
-       * The default options for the Cesium map used in the
-       * {@link CatalogSearchView} for searching the data catalog. Add custom
-       * layers, a default home position (for example, zoom into your area of
-       * research), and enable/disable map widgets. See {@link MapConfig} for
-       * the full suite of options. Use any satellite imagery layer of your
-       * choice, such as a self-hosted imagery layer or hosted on Cesium Ion. If
-       * no layer of type `CesiumGeohash` is included, a geohash layer will be
-       * added automatically in order to show the search results on the map.
->>>>>>> 67ebae85
        * @type {MapConfig}
        * @since 2.22.0
        */
@@ -379,25 +368,25 @@
         contact: true
       },
 
-      /** 
-       * A list of required fields for each EMLParty (People) in the dataset editor. 
+      /**
+       * A list of required fields for each EMLParty (People) in the dataset editor.
        * This is a literal object where the keys are the EML Party type (e.g. creator, principalInvestigator) {@link see EMLParty.partytypes}
        * and the values are arrays of field names.
        * By default, EMLPartys are *always* required to have an individual's name, position name, or organization name.
        * @type {object}
        * @since 2.21.0
-       * @example 
+       * @example
        *   {
        *      contact: ["email"],
        *      creator: ["email", "address", "phone"]
        *      principalInvestigator: ["organizationName"]
        *   }
-       * @default 
+       * @default
        *  {
        *  }
       */
       emlEditorRequiredFields_EMLParty: {
-       
+
       },
 
       /**
@@ -531,7 +520,7 @@
       * @since 2.19.0
       */
       customEMLMethods: [],
-      
+
       /**
        * Configuration options for a drop down list of taxa.
        * @typedef {object} AppConfig#quickAddTaxaList
@@ -1699,14 +1688,14 @@
        * @since 2.17.0
        */
       queryIdentifierFields: ["id", "identifier", "seriesId", "isPartOf"],
-      
+
       /**
        * The name of the query fields that specify latitude. Filter models that these
        * fields are handled specially, since they must be a float value and have a
        * pre-determined minRange and maxRange (-90 to 90).
        */
       queryLatitudeFields: ["northBoundCoord", "southBoundCoord"],
-      
+
       /**
        * The name of the query fields that specify longitude. Filter models that these
        * fields are handled specially, since they must be a float value and have a
@@ -1822,8 +1811,8 @@
         }
       ],
 
-      /** 
-       * The document fields to return when conducting a search. This is the list of fields returned by the main catalog search view. 
+      /**
+       * The document fields to return when conducting a search. This is the list of fields returned by the main catalog search view.
        * @type {string[]}
        * @since 2.22.0
        * @example ["id", "title", "obsoletedBy"]
