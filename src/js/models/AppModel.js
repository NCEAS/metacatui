/*global define */
define(['jquery', 'underscore', 'backbone'],
  function($, _, Backbone) {
  'use strict';

  // Application Model
  // ------------------
  var AppModel = Backbone.Model.extend({
    // This model contains all of the attributes for the Application
    defaults: {
      headerType: 'default',
      title: MetacatUI.themeTitle || "Metacat Data Catalog",

      emailContact: "knb-help@nceas.ucsb.edu",

      googleAnalyticsKey: null,

      nodeId: null,

      searchMode: MetacatUI.mapKey ? 'map' : 'list',
      searchHistory: [],
      sortOrder: 'dateUploaded+desc',
      page: 0,

      previousPid: null,
      lastPid: null,

      anchorId: null,

      enableUserProfiles: true,
      enableUserProfileSettings: true,
      profileUsername: null,

      maxDownloadSize: 3000000000,

      // Flag which, when true shows Whole Tale features in the UI
      showWholeTaleFeatures: false,
      taleEnvironments: ["RStudio", "Jupyter Notebook"],
      dashboardUrl: 'https://girder.wholetale.org/api/v1/integration/dataone',

      /*
       * emlEditorRequiredFields is a hash map of all the required fields in the EML Editor.
       * Any field set to true will prevent the user from saving the Editor until a value has been given
       */
      emlEditorRequiredFields: {
        abstract: true,
        alternateIdentifier: false,
        funding: true,
        generalTaxonomicCoverage: false,
        geoCoverage: true,
        intellectualRights: true,
        keywordSets: false,
        methods: false,
        samplingDescription: false,
        studyExtentDescription: false,
        taxonCoverage: false,
        temporalCoverage: true,
        title: true
      },

      editableFormats: ["eml://ecoinformatics.org/eml-2.1.1"],

      //These error messages are displayed when the Editor encounters an error saving
      editorSaveErrorMsg: "Not all of your changes could be submitted.",
      editorSaveErrorMsgWithDraft: "Not all of your changes could be submitted, but a draft " +
        "has been saved which can be accessed by our support team. Please contact us.",

      defaultAccessPolicy: [{
        subject: "public",
        read: true
      }],

      baseUrl: window.location.origin || (window.location.protocol + "//" + window.location.host),
      allowAccessPolicyChanges: true,
      // the most likely item to change is the Metacat deployment context
      context: '/metacat',
      d1Service: '/d1/mn/v2',
      d1CNBaseUrl: "https://cn.dataone.org/",
      d1CNService: "cn/v2",
      d1LogServiceUrl: null,
      nodeServiceUrl: null,
      viewServiceUrl: null,
      packageServiceUrl: null,
      publishServiceUrl: null,
      authServiceUrl: null,
      queryServiceUrl: null,
      reserveServiceUrl: null,

      //If set to false, some parts of the app will send POST HTTP requests to the
      // Solr search index via the `/query/solr` DataONE API.
      // Set this configuration to true if using Metacat 2.10.2 or earlier
      disableQueryPOSTs: false,

      defaultSearchFilters: ["all", "attribute", "documents", "creator", "dataYear", "pubYear", "id", "taxon", "spatial"],

      metaServiceUrl: null,
      metacatBaseUrl: null,
      metacatServiceUrl: null,
      objectServiceUrl: null,
      formatsServiceUrl: null,
      formatsUrl: "/formats",
      //grantsUrl: null,
      //bioportalSearchUrl: null,
      //orcidSearchUrl: null,
      //orcidBioUrl: null,
      //signInUrl: null,
      signOutUrl: null,
      signInUrlOrcid: null,
      signInUrlLdap: null,
      tokenUrl: null,
      checkTokenUrl: null,
      //annotatorUrl: null,
      accountsUrl: null,
      pendingMapsUrl: null,
      accountsMapsUrl: null,
      groupsUrl: null,
      portalUrl: null,
      mdqUrl: null,

      // Metrics endpoint url
      metricsUrl: 'https://logproc-stage-ucsb-1.test.dataone.org/metrics',

      // Metrics flags for the Dataset Landing Page
      // Enable these flags to enable metrics display
      displayDatasetMetrics: true,

      // Controlling individual functionality
      // Only works if the parent flags displayDatasetMetrics is enabled
      displayDatasetMetricsTooltip: true,
      displayDatasetCitationMetric: true,
      displayDatasetDownloadMetric: true,
      displayDatasetViewMetric: true,
      displayDatasetEditButton: true,
      displayDatasetQualityMetric: false,
      displayDatasetAnalyzeButton: false,
      displayMetricModals: true,
      displayDatasetControls: true,
      /* Hide metrics display for SolrResult models that match the given properties.
      *  Properties can be functions, which are given the SolrResult model value as a parameter.
      * Example:
      * {
      *    formatId: "eml://ecoinformatics.org/eml-2.1.1",
      *    isPublic: true,
      *    dateUploaded: function(date){
      *      return new Date(date) < new Date('1995-12-17T03:24:00');
      *    }
      * }
      * This example would hide metrics for any objects that are:
      *   EML 2.1.1 OR public OR were uploaded before 12/17/1995.
      */
      hideMetricsWhen: null,

      isJSONLDEnabled: true,

      // A lookup map of portal names to portal seriesIds
      portalsMap: {},
      /**
      * Set to false to hide the display of "My Portals", which shows the user's current portals
      * @type {boolean}
      */
      showMyPortals: true,
      /**
      * The user-facing term for portals in lower-case and in singular form.
      * e.g. "portal"
      * @type {string}
      */
      portalTermSingular: "portal",
      /**
      * The user-facing term for portals in lower-case and in plural form.
      * e.g. "portals". This allows for portal terms with irregular plurals.
      * @type {string}
      */
      portalTermPlural: "portals",
      /**
      * Set to false to prevent ANYONE from creating a new portal.
      * @type {boolean}
      */
      enableCreatePortals: true,
      /**
      * Limits only the following people or groups to create new portals.
      * @type {string[]}
      */
      limitPortalsToSubjects: [],

      /**
      * The list of fields that should be required in the portal editor.
      * Set individual properties to `true` to require them in the portal editor.
      * @type {Object}
      */
      portalEditorRequiredFields: {
        label: true,
        name: true,
        description: false,
        sectionTitle: true,
        sectionIntroduction: false,
        logo: false,
        //The following fields are not yet supported as required fields in the portal editor
        //TODO: Add support for requiring the below fields
        sectionImage: false,
        acknowledgments: false,
        acknowledgmentsLogos: false,
        awards: false,
        associatedParties: false
      },

      // If true, then archived content is available in the search index.
      // Set to false if this MetacatUI is using a Metacat version before 2.10.0
      archivedContentIsIndexed: true,

      /**
      * The default FilterGroups to use in the data catalog search (DataCatalogViewWithFilters)
      * This is an array of literal objects that will be converted into FilterGroup models
      * @type {object[]}
      */
      defaultFilterGroups: [
        {
          label: "Search for: ",
          filters: [
            {
              fields: ["attribute"],
              label: "Data attribute",
              placeholder: "density, length, etc.",
              icon: "table",
              description: "Measurement type, e.g. density, temperature, species"
            },
            {
              filterType: "ToggleFilter",
              fields: ["documents"],
              label: "Show only results with data",
              trueLabel: null,
              falseLabel: null,
              trueValue: "*",
              matchSubstring: false,
              icon: "table",
              description: "Checking this option will only return packages that include data files. Leaving this unchecked may return packages that only include metadata."
            },
            {
              fields: ["originText"],
              label: "Creator",
              placeholder: "Name",
              icon: "user",
              description: "The name of the creator or originator of a dataset"
            },
            {
              filterType: "DateFilter",
              fields: ["datePublished", "dateUploaded"],
              label: "Publish Year",
              rangeMin: 1800,
              icon: "calendar",
              description: "Only show results that were published within the year range"
            },
            {
              filterType: "DateFilter",
              fields: ["beginDate"],
              label: "Year of data coverage",
              rangeMin: 1800,
              icon: "calendar",
              description: "Only show results with data collected within the year range"
            },
            {
              fields: ["id", "identifier", "documents", "resourceMap", "seriesId"],
              label: "Identifier",
              placeholder: "DOI or ID",
              icon: "bullseye",
              description: "Find datasets if you have all or part of its DOI or ID"
            },
            {
              fields: ["kingdom", "phylum", "class", "order", "family", "genus", "species"],
              label: "Taxon",
              placeholder: "Class, family, etc.",
              icon: "sitemap",
              description: "Find data about any taxonomic rank"
            },
            {
              fields: ["siteText"],
              label: "Location",
              placeholder: "Geographic region",
              icon: "globe",
              description: "The geographic region or study site, as described by the submitter"
            }
          ]
        }
      ]

<<<<<<< HEAD
    },
=======
			// If true, then archived content is available in the search index.
			// Set to false if this MetacatUI is using a Metacat version before 2.10.0
			archivedContentIsIndexed: true,

      bioportalAPIKey: null,
			bioportalLookupCache: {},
			showAnnotationIndicator: false
		},
>>>>>>> c0009077

    defaultView: "data",

    initialize: function() {

      //If no base URL is specified, then user the DataONE CN base URL
      if(!this.get("baseUrl")){
        this.set("baseUrl",   this.get("d1CNBaseUrl"));
        this.set("d1Service", this.get("d1CNService"));
      }

      // these are pretty standard, but can be customized if needed
      this.set('metacatBaseUrl', this.get('baseUrl') + this.get('context'));
      this.set('viewServiceUrl', this.get('baseUrl') + this.get('context') + this.get('d1Service') + '/views/metacatui/');
      this.set('publishServiceUrl', this.get('baseUrl') + this.get('context') + this.get('d1Service') + '/publish/');
      this.set('authServiceUrl', this.get('baseUrl') + this.get('context') + this.get('d1Service') + '/isAuthorized/');
      this.set('queryServiceUrl', this.get('baseUrl') + this.get('context') + this.get('d1Service') + '/query/solr/?');
      this.set('metaServiceUrl', this.get('baseUrl') + this.get('context') + this.get('d1Service') + '/meta/');
      this.set('objectServiceUrl', this.get('baseUrl') + this.get('context') + this.get('d1Service') + '/object/');
      this.set('metacatServiceUrl', this.get('baseUrl') + this.get('context') + '/metacat');

      if(typeof this.get("grantsUrl") !== "undefined")
        this.set("grantsUrl", "https://api.nsf.gov/services/v1/awards.json");

      //DataONE CN API
      if(this.get("d1CNBaseUrl")){

        //Account services
        if(typeof this.get("accountsUrl") != "undefined"){
          this.set("accountsUrl", this.get("d1CNBaseUrl") + this.get("d1CNService") + "/accounts/");

          if(typeof this.get("pendingMapsUrl") != "undefined")
            this.set("pendingMapsUrl", this.get("accountsUrl") + "pendingmap/");

          if(typeof this.get("accountsMapsUrl") != "undefined")
            this.set("accountsMapsUrl", this.get("accountsUrl") + "map/");

          if(typeof this.get("groupsUrl") != "undefined")
            this.set("groupsUrl", this.get("d1CNBaseUrl") + this.get("d1CNService") + "/groups/");
        }

        if(typeof this.get("d1LogServiceUrl") != "undefined")
          this.set('d1LogServiceUrl', this.get('d1CNBaseUrl') + this.get('d1CNService') + '/query/logsolr/?');

        this.set("nodeServiceUrl", this.get("d1CNBaseUrl") + this.get("d1CNService") + "/node/");
        this.set('resolveServiceUrl', this.get('d1CNBaseUrl') + this.get('d1CNService') + '/resolve/');
        this.set("reserveServiceUrl", this.get("d1CNBaseUrl") + this.get("d1CNService") + "/reserve");

        //Token URLs
        if(typeof this.get("tokenUrl") != "undefined"){
          this.set("portalUrl", this.get("d1CNBaseUrl") + "portal/");
          this.set("tokenUrl",  this.get("portalUrl") + "token");

          this.set("checkTokenUrl", this.get("d1CNBaseUrl") + this.get("d1CNService") + "/diag/subject");

          //The sign-in and out URLs - allow these to be turned off by removing them in the defaults above (hence the check for undefined)
          if(typeof this.get("signInUrl") !== "undefined")
            this.set("signInUrl", this.get('portalUrl') + "startRequest?target=");
          if(typeof this.get("signInUrlOrcid") !== "undefined")
            this.set("signInUrlOrcid", this.get('portalUrl') + "oauth?action=start&target=");
          if(typeof this.get("signInUrlLdap") !== "undefined")
            this.set("signInUrlLdap", this.get('portalUrl') + "ldap?target=");
          if(this.get('orcidBaseUrl'))
            this.set('orcidSearchUrl', this.get('orcidBaseUrl') + '/v1.1/search/orcid-bio?q=');

          if((typeof this.get("signInUrl") !== "undefined") || (typeof this.get("signInUrlOrcid") !== "undefined"))
            this.set("signOutUrl", this.get('portalUrl') + "logout");

        }

        // Object format list
        if ( typeof this.get("formatsUrl") != "undefined" ) {
             this.set("formatsServiceUrl",
             this.get("d1CNBaseUrl") + this.get("d1CNService") + this.get("formatsUrl"));
        }

        //ORCID search
        if(typeof this.get("orcidBaseUrl") != "undefined")
          this.set('orcidSearchUrl', this.get('orcidBaseUrl') + '/search/orcid-bio?q=');

        //Turn the seriesId feature on
        if(typeof this.get("useSeriesId") != "undefined")
          this.set("useSeriesId", true);
      }

      //The package service for v2 DataONE API
      this.set('packageServiceUrl', this.get('baseUrl') + this.get('context') + this.get('d1Service') + '/packages/application%2Fbagit-097/');

      this.on("change:pid", this.changePid);


    },

    changePid: function(model, name){
      this.set("previousPid", model.previous("pid"));
    }
  });
  return AppModel;
});<|MERGE_RESOLUTION|>--- conflicted
+++ resolved
@@ -280,20 +280,13 @@
             }
           ]
         }
-      ]
-
-<<<<<<< HEAD
-    },
-=======
-			// If true, then archived content is available in the search index.
-			// Set to false if this MetacatUI is using a Metacat version before 2.10.0
-			archivedContentIsIndexed: true,
-
+      ],
+
+      /* Semantic annotation configuration */
       bioportalAPIKey: null,
 			bioportalLookupCache: {},
 			showAnnotationIndicator: false
 		},
->>>>>>> c0009077
 
     defaultView: "data",
 
