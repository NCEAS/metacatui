/*global define */
define(['jquery', 'underscore', 'backbone'],
  function($, _, Backbone) {
  'use strict';

  /**
  * @class AppModel
  * @classdesc A utility model that contains top-level configuration and storage for the application
  * @name AppModel
  * @extends Backbone.Model
  * @constructor
  * @classcategory Models
  */
  var AppModel = Backbone.Model.extend(
    /** @lends AppModel.prototype */ {

    defaults: _.extend(
      /** @lends AppConfig.prototype */{

      //TODO: These attributes are stored in the AppModel, but shouldn't be set in the AppConfig,
      //so we need to add docs for them in a separate place
      headerType: 'default',
      searchMode: MetacatUI.mapKey ? 'map' : 'list',
      searchHistory: [],
      page: 0,
      previousPid: null,
      lastPid: null,
      anchorId: null,
      profileUsername: null,

      /**
      * The theme name to use
      * @type {string}
      * @default "default"
      */
      theme: "default",

      /**
      * The default page title.
      * @type {string}
      */
      title: MetacatUI.themeTitle || "Metacat Data Catalog",

      /**
      * The name of this repository. This is used throughout the interface in different
      * messages and page content.
      * @type {string}
      * @default "Metacat Data Catalog"
      * @since 2.11.2
      */
      repositoryName: MetacatUI.themeTitle || "Metacat Data Catalog",

      /**
      * The e-mail address that people should contact when they need help with
      * submitting datasets, resolving error messages, etc.
      * @type {string}
      * @default knb-help@nceas.ucsb.edu
      */
      emailContact: "knb-help@nceas.ucsb.edu",

      /**
      * Your Google Maps API key, which is used to display interactive maps on the search
      * views and static maps on dataset landing pages.
      * If a Google Maps API key is not specified, the maps will be omitted from the interface.
      * Sign up for Google Maps services at https://console.developers.google.com/
      * @type {string}
      * @example "AIzaSyCYyHnbIokUEpMx5M61ButwgNGX8fIHUs"
      * @default null
      */
      mapKey: null,

      /**
      * Your Google Analytics API key, which is used to send page view and custom events
      * to the Google Analytics service.
      * This service is optional in MetacatUI.
      * Sign up for Google Analytics services at https://analytics.google.com/analytics/web/
      * @type {string}
      * @example "UA-74622301-1"
      * @default null
      */
      googleAnalyticsKey: null,

      /**
      * The map to use in the catalog search (both DataCatalogViewWithFilters and
      * DataCatalog). This can be set to either "google" (the default), or "cesium". To
      * use Google maps, the {@link AppConfig#googleAnalyticsKey} must be set. To use
      * Cesium maps, the {@link AppConfig#enableCesium} property must be set to true, and
      * the {@link AppConfig#cesiumToken} must be set. NOTE: The Cesium map is a WIP and
      * not yet ready to use in the data catalog.
      * @type {string}
      * @example "cesium"
      * @default "google"
      * @since 2.X.X
      */
      dataCatalogMap: "google",

      /**
      * The node identifier for this repository. This is set dynamically by retrieving the
      * DataONE Coordinating Node document and finding this repository in the Node list.
      * (see https://cn.dataone.org/cn/v2/node).
      * If this repository is not registered with DataONE, then set this node id by copying
      * the node id from your node info at https://your-repo-site.com/metacat/d1/mn/v2/node
      * @type {string}
      * @example "urn:node:METACAT"
      * @default null
      */
      nodeId: null,

      /**
      * If true, this MetacatUI instance is pointing to a CN rather than a MN.
      * This attribute is set during the AppModel initialization, based on the other configured attributes.
      * @readonly
      * @type {boolean}
      */
      isCN: false,

      /**
      * Enable or disable the user profiles. If enabled, users will see a "My profile" link
      * and can view their datasets, metrics on those datasets, their groups, etc.
      * @type {boolean}
      * @default true
      */
      enableUserProfiles: true,

      /**
      * Enable or disable the user settings view. If enabled, users will see a list of
      * changeable settings - name, email, groups, portals, etc.
      * @type {boolean}
      * @default true
      */
      enableUserProfileSettings: true,

      /**
      * The maximum dataset .zip file size, in bytes, that a user can download.
      * Datasets whose total size are larger than this maximum will show a disabled
      * "Download All" button, and users will be directed to download files individually.
      * This is useful for preventing the Metacat package service from getting overloaded.
      * @type {number}
      * @default 3000000000
      */
      maxDownloadSize: 3000000000,

      /**
      * Add a message that will display during a certain time period. This is useful when
      * displaying a warning message about planned outages/maintenance, or alert users to other
      * important information.
      * If this attribute is left blank, no message will display, even if there is a start and end time specified.
      * If there are is no start or end time specified, this message will display until you remove it here.
      *
      * @type {string}
      * @default null
      * @since 2.11.4
      */
      temporaryMessage: null,

      /**
      * If there is a temporaryMessage specified, it will display after this start time.
      * Remember that Dates are in GMT time!
      * @type {Date}
      * @example new Date(1594818000000)
      * @default null
      * @since 2.11.4
      */
      temporaryMessageStartTime: null,

      /**
      * If there is a temporaryMessage specified, it will display before this end time.
      * Remember that Dates are in GMT time!
      * @type {Date}
      * @example new Date(1594818000000)
      * @default null
      * @since 2.11.4
      */
      temporaryMessageEndTime: null,

      /**
      * Additional HTML classes to give the temporary message element. Use these to style the message.
      * @type {string}
      * @default "warning"
      * @since 2.11.4
      */
      temporaryMessageClasses: "warning",

      /**
      * A jQuery selector for the element that the temporary message will be displayed in.
      * @type {string}
      * @default "#Navbar"
      * @since 2.11.4
      */
      temporaryMessageContainer: "#Navbar",

      /**
      * If true, the temporary message will include a "Need help? Email us at..." email link
      * at the end of the message. The email address will be set to {@link AppConfig#emailContact}
      * @type {boolean}
      * @default true
      * @since 2.13.3
      */
      temporaryMessageIncludeEmail: true,

      /**
      * Show or hide the source repository logo in the search result rows
      * @type {boolean}
      * @default false
      */
      displayRepoLogosInSearchResults: false,
      /**
      * Show or hide the Download button in the search result rows
      * @type {boolean}
      * @default false
      */
      displayDownloadButtonInSearchResults: false,

      /**
      * If set to false, some parts of the app will send POST HTTP requests to the
      * Solr search index via the `/query/solr` DataONE API.
      * Set this configuration to true if using Metacat 2.10.2 or earlier
      * @type {boolean}
      */
      disableQueryPOSTs: false,

      /** If set to true, some parts of the app will use the Solr Join Query syntax
      * when sending queries to the `/query/solr` DataONE API.
      * If this is not enabled, then some parts of the UI may not work if a query has too
      * many characters or has too many boolean clauses. This impacts the "Metrics" tabs of portals/collections,
      * at least.
      * The Solr Join Query Parser as added in Solr 4.0.0-ALPHA (I believe!): https://archive.apache.org/dist/lucene/solr/4.0.0/changes/Changes.html#4.0.0-alpha.new_features
      * About the Solr Join Query Parser: https://lucene.apache.org/solr/guide/8_5/other-parsers.html#join-query-parser
      * WARNING: At some point, MetacatUI will deprecate this configuration and will REQUIRE Solr Join Queries
      * @type {boolean}
      */
      enableSolrJoins: false,

      /**
      * The search filters that will be displayed in the search views. Add or remove
      * filter names from this array to show or hide them. See "example" to see all the
      * filter options.
      * @type {string[]}
      * @default ["all", "attribute", "documents", "creator", "dataYear", "pubYear", "id", "taxon", "spatial"]
      * @example ["all", "annotation", "attribute", "dataSource", "documents", "creator", "dataYear", "pubYear", "id", "taxon", "spatial"]
      */
      defaultSearchFilters: ["all", "attribute", "documents", "creator", "dataYear", "pubYear", "id", "taxon", "spatial"],

      /**
       * Enable to show Whole Tale features
       * @type {Boolean}
       * @default false
       */
      showWholeTaleFeatures: false,
      /**
       * The WholeTale environments that are exposed on the dataset landing pages
       * @type {string[]}
       * @default ["RStudio", "Jupyter Notebook"]
       */
      taleEnvironments: ["RStudio", "Jupyter Notebook"],
      /**
      * The Whole Tale endpoint
      * @type {string}
      * @default 'https://girder.wholetale.org/api/v1/integration/dataone'
      */
      dashboardUrl: 'https://girder.wholetale.org/api/v1/integration/dataone',

      /**
       * A list of all the required fields in the EML Editor.
       * Any field set to `true` will prevent the user from saving the Editor until a value has been given
       * Any EML field not supported in this list cannot be required.
       * @type {object}
       * @property {boolean} abstract - Default: true
       * @property {boolean} alternateIdentifier - Default: false
       * @property {boolean} funding - Default: false
       * @property {boolean} generalTaxonomicCoverage - Default: false
       * @property {boolean} taxonCoverage - Default: false. If true, at least one taxonomic rank and value will be required.
       * @property {boolean} geoCoverage - Default: false. If true, at least one geographic coverage description and point/bounding box will be required.
       * @property {boolean} intellectualRights - Default: true
       * @property {boolean} keywordSets - Default: false. If true, at least one keyword will be required.
       * @property {boolean} methods - Default: false. If true, at least one method step will be required.
       * @property {boolean} samplingDescription - Default: false
       * @property {boolean} studyExtentDescription - Default: false
       * @property {boolean} temporalCoverage - Default: false. If true, at least a beginDate will be required.
       * @property {boolean} title - Default: true. EML documents always require a title. Only set this to false if you are extending MetacatUI to ensure a title another way.
       * @default {
                     abstract: true,
                     alternateIdentifier: false,
                     funding: false,
                     generalTaxonomicCoverage: false,
                     taxonCoverage: false,
                     geoCoverage: false,
                     intellectualRights: true,
                     keywordSets: false,
                     methods: false,
                     samplingDescription: false,
                     studyExtentDescription: false,
                     temporalCoverage: false,
                     title: true
                   }
        * @example
        *  {
        *    abstract: true,
        *    alternateIdentifier: false,
        *    funding: false,
        *    generalTaxonomicCoverage: false,
        *    taxonCoverage: false,
        *    geoCoverage: false,
        *    intellectualRights: true,
        *    keywordSets: false,
        *    methods: false,
        *    samplingDescription: false,
        *    studyExtentDescription: false,
        *    temporalCoverage: false,
        *    title: true
        *  }
       */
      emlEditorRequiredFields: {
        abstract: true,
        alternateIdentifier: false,
        funding: false,
        generalTaxonomicCoverage: false,
        taxonCoverage: false,
        geoCoverage: false,
        intellectualRights: true,
        keywordSets: false,
        methods: false,
        samplingDescription: false,
        studyExtentDescription: false,
        temporalCoverage: false,
        title: true
      },

      /**
      * An array of science metadata format IDs that are editable in MetacatUI.
      * Metadata documents with these format IDs will have an Edit button and will be
      * editable in the Editor Views.
      * This should only be changed if you have extended MetacatUI to edit a new format,
      * or if you want to disable editing of a specific format ID.
      * @type {string[]}
      * @default [
        "eml://ecoinformatics.org/eml-2.1.1",
        "https://eml.ecoinformatics.org/eml-2.2.0"
      ]
      * @example
      *  [
      *    "eml://ecoinformatics.org/eml-2.1.1",
      *    "https://eml.ecoinformatics.org/eml-2.2.0"
      *  ]
      * @readonly
      */
      editableFormats: [
        "eml://ecoinformatics.org/eml-2.1.1",
        "https://eml.ecoinformatics.org/eml-2.2.0"
      ],

      /**
      * The format ID the dataset editor serializes new EML as
      * @type {string}
      * @default "https://eml.ecoinformatics.org/eml-2.2.0"
      * @readonly
      * @since 2.13.0
      */
      editorSerializationFormat: "https://eml.ecoinformatics.org/eml-2.2.0",

      /**
      * The XML schema location the dataset editor will use when creating new EML. This should
      * correspond with {@link AppConfig#editorSerializationFormat}
      * @type {string}
      * @default "https://eml.ecoinformatics.org/eml-2.2.0 https://eml.ecoinformatics.org/eml-2.2.0/eml.xsd"
      * @readonly
      * @since 2.13.0
      */
      editorSchemaLocation: "https://eml.ecoinformatics.org/eml-2.2.0 https://eml.ecoinformatics.org/eml-2.2.0/eml.xsd",

      /**
      * This error message is displayed when the Editor encounters an error saving
      * @type {string}
      */
      editorSaveErrorMsg: "Not all of your changes could be submitted.",
      /**
      * This error message is displayed when the Editor encounters an error saving, and a plain-text draft is saved instead
      * @type {string}
      */
      editorSaveErrorMsgWithDraft: "Not all of your changes could be submitted, but a draft " +
        "has been saved which can be accessed by our support team. Please contact us.",
      /**
      * The text of the Save button in the dataset editor.
      * @type {string}
      * @default "Save dataset"
      * @since 2.13.3
      */
      editorSaveButtonText: "Save dataset",

      /**
      * A list of keyword thesauri options for the user to choose from in the EML Editor.
      * A "None" option will also always display.
      * @type {object[]}
      * @property {string} label - A readable and short label for the keyword thesaurus that is displayed in the UI
      * @property {string} thesaurus - The exact keyword thesaurus name that will be saved in the EML
      * @since 2.10.0
      * @default [{
                  label: "GCMD",
                  thesaurus: "NASA Global Change Master Directory (GCMD)"
                }]
      * @example
      *  [{
      *    label: "GCMD",
      *    thesaurus: "NASA Global Change Master Directory (GCMD)"
      *  }]
      */
      emlKeywordThesauri: [{
        label: "GCMD",
        thesaurus: "NASA Global Change Master Directory (GCMD)"
      }],

      /**
      * The base URL for the repository. This only needs to be changed if the repository
      * is hosted at a different origin than the MetacatUI origin. This URL is used to contruct all
      * of the DataONE REST API URLs. If you are testing MetacatUI against a development repository
      * at an external location, this is where you would set that external repository URL.
      * @type {string}
      * @default window.location.origin || (window.location.protocol + "//" + window.location.host)
      */
      baseUrl: window.location.origin || (window.location.protocol + "//" + window.location.host),

      /**
      * The directory that metacat is installed in at the `baseUrl`. For example, if you
      * have metacat installed in the tomcat webapps directory as `metacat`, then this should be set
      * to "/metacat". Or if you renamed the metacat webapp to `catalog`, then it should be `/catalog`.
      * @type {string}
      * @default "/metacat"
      */
      context: MetacatUI.AppConfig.metacatContext || '/metacat',

      /**
      * The URL fragment for the DataONE Member Node (MN) API.
      * @type {string}
      * @default '/d1/mn/v2'
      */
      d1Service: '/d1/mn/v2',
      /**
      * The base URL of the DataONE Coordinating Node (CN). CHange this if you
      * are testing a deployment in a development environment.
      * @type {string}
      * @default "https://cn.dataone.org"
      * @example "https://cn-stage.test.dataone.org"
      */
      d1CNBaseUrl: "https://cn.dataone.org",
      /**
      * The URL fragment for the DataONE Coordinating Node (CN) API.
      * @type {string}
      * @default '/cn/v2'
      */
      d1CNService: "/cn/v2",
      /**
      * The URL for the DataONE Search MetacatUI. This only needs to be changed
      * if you want to point to a development environment.
      * @type {string}
      * @default "https://search.dataone.org"
      * @readonly
      * @since 2.13.0
      */
      dataoneSearchUrl: "https://search.dataone.org",
      /**
      * The URL for the DataONE listNodes() API. This URL is contructed dynamically when the
      * AppModel is initialized. Only override this if you are an advanced user and have a reason to!
      * (see https://releases.dataone.org/online/api-documentation-v2.0/apis/CN_APIs.html#CNCore.listNodes)
      * @type {string}
      */
      nodeServiceUrl: null,
      /**
      * The URL for the DataONE View API. This URL is contructed dynamically when the
      * AppModel is initialized. Only override this if you are an advanced user and have a reason to!
      * (see https://releases.dataone.org/online/api-documentation-v2.0/apis/MN_APIs.html#module-MNView)
      * @type {string}
      */
      viewServiceUrl: null,
      /**
      * The URL for the DataONE getPackage() API. This URL is contructed dynamically when the
      * AppModel is initialized. Only override this if you are an advanced user and have a reason to!
      * (see https://releases.dataone.org/online/api-documentation-v2.0/apis/MN_APIs.html#MNPackage.getPackage)
      *
      * @type {string}
      */
      packageServiceUrl: null,
      /**
      * The URL for the Metacat Publish service. This URL is contructed dynamically when the
      * AppModel is initialized. Only override this if you are an advanced user and have a reason to!
      * @type {string}
      */
      publishServiceUrl: null,
      /**
      * The URL for the DataONE isAuthorized() API. This URL is contructed dynamically when the
      * AppModel is initialized. Only override this if you are an advanced user and have a reason to!
      * (see https://releases.dataone.org/online/api-documentation-v2.0/apis/MN_APIs.html#MNAuthorization.isAuthorized)
      * @type {string}
      */
      authServiceUrl: null,
      /**
      * The URL for the DataONE query API. This URL is contructed dynamically when the
      * AppModel is initialized. Only override this if you are an advanced user and have a reason to!
      * (see https://releases.dataone.org/online/api-documentation-v2.0/apis/MN_APIs.html#MNQuery.query)
      * @type {string}
      */
      queryServiceUrl: null,
      /**
      * The URL for the DataONE reserveIdentifier() API. This URL is contructed dynamically when the
      * AppModel is initialized. Only override this if you are an advanced user and have a reason to!
      * (see https://releases.dataone.org/online/api-documentation-v2.0/apis/CN_APIs.html#CNCore.reserveIdentifier)
      * @type {string}
      */
      reserveServiceUrl: null,
      /**
      * The URL for the DataONE system metadata API. This URL is contructed dynamically when the
      * AppModel is initialized. Only override this if you are an advanced user and have a reason to!
      * (see https://releases.dataone.org/online/api-documentation-v2.0/apis/MN_APIs.html#MNRead.getSystemMetadata
      * and https://releases.dataone.org/online/api-documentation-v2.0/apis/MN_APIs.html#MNStorage.updateSystemMetadata)
      * @type {string}
      */
      metaServiceUrl: null,
      /**
      * The URL for the DataONE system metadata API. This URL is contructed dynamically when the
      * AppModel is initialized. Only override this if you are an advanced user and have a reason to!
      * (see https://releases.dataone.org/online/api-documentation-v2.0/apis/MN_APIs.html#MNRead.getSystemMetadata
      * and https://releases.dataone.org/online/api-documentation-v2.0/apis/MN_APIs.html#MNStorage.updateSystemMetadata)
      * @type {string}
      */
      objectServiceUrl: null,
      /**
      * The URL for the DataONE Formats API. This URL is contructed dynamically when the
      * AppModel is initialized. Only override this if you are an advanced user and have a reason to!
      * (see https://releases.dataone.org/online/api-documentation-v2.0/apis/CN_APIs.html#CNCore.listFormats)
      * @type {string}
      */
      formatsServiceUrl: null,
      /**
      * The URL fragment for the DataONE Formats API. This is combined with the AppConfig#formatsServiceUrl
      * @type {string}
      * @default "/formats"
      */
      formatsUrl: "/formats",

      /**
      * If true, parts of the UI (most notably, "funding" field in the dataset editor)
      * may look up NSF Award information
      * @type {boolean}
      * @default false
      */
      useNSFAwardAPI: false,
      /**
      * The URL for the NSF Award API, which can be used by the {@link LookupModel}
      * to look up award information for the dataset editor or other views
      * @type {string}
      * @default "https://api.nsf.gov/services/v1/awards.json"
      */
      grantsUrl: "https://api.nsf.gov/services/v1/awards.json",

      /**
      * The base URL for the ORCID REST services
      * @type {string}
      * @default "https:/orcid.org"
      */
      orcidBaseUrl: "https:/orcid.org",

      /**
      * The URL for the ORCID search API, which can be used to search for information
      * about people using their ORCID, email, name, etc.
      * This URL is constructed dynamically once the {@link AppModel} is initialized.
      * @type {string}
      */
      orcidSearchUrl: null,

      /**
      * The URL for the Metacat API. The Metacat API has been deprecated and is kept here
      * for compatability with Metacat repositories that are using the old x509 certificate
      * authentication mechanism. This is deprecated since authentication is now done via
      * the DataONE Portal service using auth tokens. (Using the {@link AppConfig#tokenUrl})
      * This URL is contructed dynamically when the AppModel is initialized.
      * Only override this if you are an advanced user and have a reason to!
      * @type {string}
      */
      metacatServiceUrl: null,

      /**
      * If false, the /monitor/status (the service that returns the status of various DataONE services) will not be used.
      * @type {boolean}
      * @default true
      * @since 2.9.0
      */
      enableMonitorStatus: true,

      /**
      * The URL for the service that returns the status of various DataONE services.
      * The only supported status so far is the search index queue -- the number of
      * objects that are waiting to be indexed in the Solr search index.
      * This URL is contructed dynamically when the
      * AppModel is initialized. Only override this if you are an advanced user and have a reason to!
      * @type {string}
      * @since 2.9.0
      */
      monitorStatusUrl: "",

      /**
      * If true, users will see a page with sign-in troubleshooting tips
      * @type {boolean}
      * @default true
      * @since 2.13.3
      */
      showSignInHelp: true,
      /**
      * If true, users can sign in using CILogon as the identity provider.
      * ORCID is the only recommended identity provider. CILogon may be deprecated
      * in the future.
      * @type {boolean}
      * @default false
      */
      enableCILogonSignIn: false,
      /**
      * The URL for the DataONE Sign In API using CILogon as the identity provider
      * This URL is constructed dynamically once the {@link AppModel} is initialized.
      * @type {string}
      */
      signInUrl: null,
      /**
      * The URL for the DataONE Sign Out API
      * This URL is constructed dynamically once the {@link AppModel} is initialized.
      * @type {string}
      */
      signOutUrl: null,
      /**
      * The URL for the DataONE Sign In API using ORCID as the identity provider
      * This URL is constructed dynamically once the {@link AppModel} is initialized.
      * @type {string}
      */
      signInUrlOrcid: null,

      /**
      * Enable DataONE LDAP authentication. If true, users can sign in from an LDAP account that is in the DataONE CN LDAP directory.
      * This is not recommended, as DataONE is moving towards supporting only ORCID logins for users.
      * This LDAP authentication is separate from the File-based authentication for the Metacat Admin interface.
      * @type {boolean}
      * @default false
      * @since 2.11.0
      */
      enableLdapSignIn: false,
      /**
      * The URL for the DataONE Sign In API using LDAP as the identity provider
      * This URL is constructed dynamically once the {@link AppModel} is initialized.
      * @type {string}
      */
      signInUrlLdap: null,

      /**
      * The URL for the DataONE Token API using ORCID as the identity provider
      * This URL is constructed dynamically once the {@link AppModel} is initialized.
      * @type {string}
      */
      tokenUrl: null,
      /**
      * The URL for the DataONE echoCredentials() API
      * This URL is constructed dynamically once the {@link AppModel} is initialized.
      * (see https://releases.dataone.org/online/api-documentation-v2.0/apis/CN_APIs.html#CNDiagnostic.echoCredentials)
      * @type {string}
      */
      checkTokenUrl: null,
      /**
      * The URL for the DataONE Identity API
      * This URL is constructed dynamically once the {@link AppModel} is initialized.
      * (see https://releases.dataone.org/online/api-documentation-v2.0/apis/CN_APIs.html#module-CNIdentity)
      * @type {string}
      */
      accountsUrl: null,
      /**
      * The URL for the DataONE Pending Maps API
      * This URL is constructed dynamically once the {@link AppModel} is initialized.
      * (see https://releases.dataone.org/online/api-documentation-v2.0/apis/CN_APIs.html#CNIdentity.getPendingMapIdentity)
      * @type {string}
      */
      pendingMapsUrl: null,
      /**
      * The URL for the DataONE mapIdentity() API
      * This URL is constructed dynamically once the {@link AppModel} is initialized.
      * (see https://releases.dataone.org/online/api-documentation-v2.0/apis/CN_APIs.html#CNIdentity.mapIdentity)
      * @type {string}
      */
      accountsMapsUrl: null,
      /**
      * The URL for the DataONE Groups API
      * This URL is constructed dynamically once the {@link AppModel} is initialized.
      * (see https://releases.dataone.org/online/api-documentation-v2.0/apis/CN_APIs.html#CNIdentity.createGroup)
      * @type {string}
      */
      groupsUrl: null,
      /**
      * The URL for the DataONE metadata assessment service
      * @type {string}
      * @default "https://docker-ucsb-4.dataone.org:30443/quality"
      */
      mdqBaseUrl: "https://docker-ucsb-4.dataone.org:30443/quality",
      /**
      * Metadata Assessment Suite IDs for the dataset assessment reports.
      * @type {string[]}
      * @default ["FAIR-suite-0.3.1"]
      */
      mdqSuiteIds: ["FAIR-suite-0.3.1"],
      /**
      * Metadata Assessment Suite labels for the dataset assessment reports
      * @type {string[]}
      * @default ["FAIR Suite v0.3.1"]
      */
      mdqSuiteLabels: ["FAIR Suite v0.3.1"],
      /**
      * Metadata Assessment Suite IDs for the aggregated assessment charts
      * @type {string[]}
      * @default ["FAIR-suite-0.3.1"]
      */
      mdqAggregatedSuiteIds: ["FAIR-suite-0.3.1"],
      /**
      * Metadata Assessment Suite labels for the aggregated assessment charts
      * @type {string[]}
      * @default ["FAIR Suite v0.3.1"]
      */
      mdqAggregatedSuiteLabels: ["FAIR Suite v0.3.1"],
      /**
      * The metadata formats for which to display metadata assessment reports
      * @type {string[]}
      * @default ["eml*", "https://eml*", "*isotc211*"]
      */
      mdqFormatIds:["eml*", "https://eml*", "*isotc211*"],

      /**
      * Metrics endpoint url
      * @type {string}
      */
      metricsUrl: 'https://logproc-stage-ucsb-1.test.dataone.org/metrics',

      /**
      * Forwards collection Query to Metrics Service if enabled
      * @type {boolean}
      * @default true
      */
      metricsForwardCollectionQuery: true,

      /**
      * DataONE Citation reporting endpoint url
      * @type {string}
      */
      dataoneCitationsUrl: 'https://logproc-stage-ucsb-1.test.dataone.org/citations',

     /**
      * Hide or show the report Citation button in the dataset landing page.
      * @type {boolean}
      * @default true
      */
      hideReportCitationButton: false,

      /**
      * Hide or show the aggregated citations chart in the StatsView.
      * These charts are only available for DataONE Plus members or Hosted Repositories.
      * (see https://dataone.org)
      * @type {boolean}
      * @default true
      * @since 2.9.0
      */
      hideSummaryCitationsChart: true,
      /**
      * Hide or show the aggregated downloads chart in the StatsView
      * These charts are only available for DataONE Plus members or Hosted Repositories.
      * (see https://dataone.org)
      * @type {boolean}
      * @default true
      * @since 2.9.0
      */
      hideSummaryDownloadsChart: true,
      /**
      * Hide or show the aggregated metadata assessment chart in the StatsView
      * These charts are only available for DataONE Plus members or Hosted Repositories.
      * (see https://dataone.org)
      * @type {boolean}
      * @default true
      * @since 2.9.0
      */
      hideSummaryMetadataAssessment: true,
      /**
      * Hide or show the aggregated views chart in the StatsView
      * These charts are only available for DataONE Plus members or Hosted Repositories.
      * (see https://dataone.org)
      * @type {boolean}
      * @default true
      * @since 2.9.0
      */
      hideSummaryViewsChart: true,

      /**
      * Metrics flag for the Dataset Landing Page
      * Enable this flag to enable metrics display
      * @type {boolean}
      * @default true
      */
      displayDatasetMetrics: true,

      /**
      * If true, displays the dataset metrics tooltips on the metrics buttons.
      * Turn off all dataset metrics displays using the {@link AppConfig#displayDatasetMetrics}
      * @type {boolean}
      * @default true
      */
      displayDatasetMetricsTooltip: true,
      /**
      * If true, displays the datasets metric modal windows on the dataset landing page
      * Turn off all dataset metrics displays using the {@link AppConfig#displayDatasetMetrics}
      * @type {boolean}
      * @default true
      */
      displayMetricModals: true,
      /**
      * If true, displays the dataset citation metrics on the dataset landing page
      * Turn off all dataset metrics displays using the {@link AppConfig#displayDatasetMetrics}
      * @type {boolean}
      * @default true
      */
      displayDatasetCitationMetric: true,
      /**
      * If true, displays the dataset download metrics on the dataset landing page
      * Turn off all dataset metrics displays using the {@link AppConfig#displayDatasetMetrics}
      * @type {boolean}
      * @default true
      */
      displayDatasetDownloadMetric: true,
      /**
      * If true, displays the dataset view metrics on the dataset landing page
      * Turn off all dataset metrics displays using the {@link AppConfig#displayDatasetMetrics}
      * @type {boolean}
      * @default true
      */
      displayDatasetViewMetric: true,
      /**
      * If true, displays the citation registration tool on the dataset landing page
      * @type {boolean}
      * @default true
      * @since 2.15.0
      */
      displayRegisterCitationTool: true,
      /**
      * If true, displays the "Edit" button on the dataset landing page
      * @type {boolean}
      * @default true
      */
      displayDatasetEditButton: true,
      /**
      * If true, displays the metadata assessment metrics on the dataset landing page
      * @type {boolean}
      * @default false
      */
      displayDatasetQualityMetric: false,
      /**
      * If true, displays the WholeTale "Analyze" button on the dataset landing page
      * @type {boolean}
      * @default false
      */
      displayDatasetAnalyzeButton: false,
      /**
      * If true, displays various buttons on the dataset landing page for dataset owners
      * @type {boolean}
      * @default false
      */
      displayDatasetControls: true,
      /** Hide metrics display for SolrResult models that match the given properties.
      *  Properties can be functions, which are given the SolrResult model value as a parameter.
      * Turn off all dataset metrics displays using the {@link AppConfig#displayDatasetMetrics}
      * @type {object}
      * @example
      * {
      *   formatId: "eml://ecoinformatics.org/eml-2.1.1",
      *   isPublic: true,
      *   dateUploaded: function(date){
      *     return new Date(date) < new Date('1995-12-17T03:24:00');
      *   }
      * }
      * // This example would hide metrics for any objects that are:
      * //  EML 2.1.1 OR public OR were uploaded before 12/17/1995.
      */
      hideMetricsWhen: null,

      /**
      * The bounding box path color to use in the Google Static Map images on the dataset landing pages.
      * Specify the color either as a 24-bit (example: color=0xFFFFCC) or 32-bit hexadecimal value
      * (example: color=0xFFFFCCFF), or from the set: black, brown, green, purple, yellow, blue, gray, orange, red, white.
      * For more information, see the Google Statis Maps API docs: https://developers.google.com/maps/documentation/maps-static/start#PathStyles
      * @type {string}
      * @default "0xDA4D3Aff" (red)
      * @since 2.13.0
      */
      datasetMapPathColor: "0xDA4D3Aff",

      /**
      * The bounding box fill color to use in the Google Static Map images on the dataset landing pages.
      * If you don't want to fill in the bounding boxes with a color, set this to null or undefined.
      * Specify the color either as a 24-bit (example: color=0xFFFFCC) or 32-bit hexadecimal value
      * (example: color=0xFFFFCCFF), or from the set: black, brown, green, purple, yellow, blue, gray, orange, red, white.
      * For more information, see the Google Statis Maps API docs: https://developers.google.com/maps/documentation/maps-static/start#PathStyles
      * @type {string}
      * @default "0xFFFF0033" (light yellow)
      * @since 2.13.0
      */
      datasetMapFillColor: "0xFFFF0033",

      /**
      * The hue/color of the tiles drawn on the map when searching for data.
      * This should be a three-digit hue degree between 0 and 360. (Try https://hslpicker.com)
      * This is set on the {@link Map} model when it is initialized.
      * @type {string}
      * @default "192" (blue)
      * @since 2.13.3
      */
      searchMapTileHue: "192",

      /**
      * If true, the dataset landing pages will generate Schema.org-compliant JSONLD
      * and insert it into the page.
      * @type {boolean}
      * @default true
      */
      isJSONLDEnabled: true,

      /**
      * If true, users can see a "Publish" button in the MetadataView, which makes the metadata
      * document public and gives it a DOI identifier.
      * If false, the button will be hidden completely.
      * @type {boolean}
      * @default true
      */
      enablePublishDOI: true,

      /**
      * A list of users or groups who exclusively will be able to see and use the "Publish" button,
      * which makes the metadata document public and gives it a DOI identifier.
      * Anyone not in this list will not be able to see the Publish button.
      * `enablePublishDOI` must be set to `true` for this to take effect.
      * @type {string[]}
      */
      enablePublishDOIForSubjects: [],

      /**
      * If true, users can change the AccessPolicy for any of their objects.
      * This is equivalent to setting {@link AppConfig#allowAccessPolicyChangesPortals} and
      * {@link AppConfig#allowAccessPolicyChangesDatasets} to `true`.
      * @type {boolean}
      * @default true
      * @since 2.9.0
      */
      allowAccessPolicyChanges: true,

      /**
      * If true, users can change the AccessPolicy for their portals only.
      * @type {boolean}
      * @default true
      * @since 2.15.0
      */
      allowAccessPolicyChangesPortals: true,

      /**
      * Limit portal Access policy editing to only a defined list of people or groups.
      * To let everyone edit access policies for their own objects, keep this as an empty array
      * and make sure {@link AppConfig#allowAccessPolicyChangesPortals} is set to `true`
      * @type {boolean}
      * @default []
      * @since 2.15.0
      */
      allowAccessPolicyChangesPortalsForSubjects: [],

      /**
      * If true, users can change the AccessPolicy for their datasets only.
      * @type {boolean}
      * @default true
      * @since 2.15.0
      */
      allowAccessPolicyChangesDatasets: true,

      /**
      * Limit dataset Access policy editing to only a defined list of people or groups.
      * To let everyone edit access policies for their own objects, keep this as an empty array
      * and make sure {@link AppConfig#allowAccessPolicyChangesDatasets} is set to `true`
      * @type {boolean}
      * @default true
      * @since 2.15.0
      */
      allowAccessPolicyChangesDatasetsForSubjects: [],

      /**
      * The default {@link AccessPolicy} set on new objects uploaded to the repository.
      * Each literal object here gets set directly on an {@link AccessRule} model.
      * See the {@link AccessRule} list of default attributes for options on what to set here.
      * @see {@link AccessRule}
      * @type {object[]}
      * @since 2.9.0
      * @default [{
                  subject: "public",
                  read: true
                }]
      * @example
      * [{
      *   subject: "public",
      *   read: true
      * }]
      * // This example would assign public access to all new objects created in MetacatUI.
      */
      defaultAccessPolicy: [{
        subject: "public",
        read: true
      }],

      /**
      * When new data objects are added to a {@link DataPackage}, they can either inherit the {@link AccessPolicy} from the
      * parent metadata object, or default to the {@link AppConfig#defaultAccessPolicy}. To inherit the {@link AccessPolicy}
      * from the parent metadata object, set this config to `true`.
      * @type {boolean}
      * @default true
      * @since 2.15.0
      */
      inheritAccessPolicy: true,

      /**
      * The user-facing name for editing the Access Policy. This is displayed as the header of the AccessPolicyView, for example
      * @type {string}
      * @since 2.9.0
      * @default "Sharing options"
      */
      accessPolicyName: "Sharing options",

      /**
      * @type {object}
      * @property {boolean} accessRuleOptions.read  - If true, users will be able to give others read access to their DataONE objects
      * @property {boolean} accessRuleOptions.write - If true, users will be able to give others write access to their DataONE objects
      * @property {boolean} accessRuleOptions.changePermission - If true, users will be able to give others changePermission access to their DataONE objects
      * @since 2.9.0
      * @default {
                  read: true,
                  write: true,
                  changePermission: true
                }
      * @example
      * {
      *   read: true,
      *   write: true,
      *   changePermission: false
      * }
      * // This example would enable users to edit the read and write access to files,
      * // but not change ownership, in the Access Policy View.
      */
      accessRuleOptions: {
        read: true,
        write: true,
        changePermission: true
      },

      /**
      * @type {object}
      * @property {boolean} accessRuleOptionNames.read  - The user-facing name of the "read" access in Access Rules
      * @property {boolean} accessRuleOptionNames.write - The user-facing name of the "write" access in Access Rules
      * @property {boolean} accessRuleOptionNames.changePermission - The user-facing name of the "changePermission" access in Access Rules
      * @since 2.9.0
      * @example
      *  {
      *    read: "Can view",
      *    write: "Can edit",
      *    changePermission: "Is owner"
      *  }
      */
      accessRuleOptionNames: {
        read: "Can view",
        write: "Can edit",
        changePermission: "Is owner"
      },

      /**
      * If false, the rightsHolder of a resource will not be displayed in the AccessPolicyView.
      * @type {boolean}
      * @default true
      * @since 2.9.0
      */
      displayRightsHolderInAccessPolicy: true,

      /**
      * If false, users will not be able to change the rightsHolder of a resource in the AccessPolicyView
      * @type {boolean}
      * @default true
      * @since 2.9.0
      */
      allowChangeRightsHolder: true,

      /**
      * A list of group subjects that will be hidden in the AccessPolicy view to
      * everyone except those in the group. This is useful for preventing users from
      * removing repository administrative groups from access policies.
      * @type {string[]}
      * @since 2.9.0
      * @example ["CN=data-admin-group,DC=dataone,DC=org"]
      */
      hiddenSubjectsInAccessPolicy: [],

      /**
      * If true, the public/private toggle will be displayed in the Sharing Options for portals.
      * @type {boolean}
      * @default true
      * @since 2.9.0
      */
      showPortalPublicToggle: true,

      /**
      * The public/private toggle will be displayed in the Sharing Options for portals for only
      * the given users or groups. To display the public/private toggle for everyone,
      * set `showPortalPublicToggle` to true and keep this array empty.
      * @type {string[]}
      * @since 2.9.0
      */
      showPortalPublicToggleForSubjects: [],

      /**
      * If true, the public/private toggle will be displayed in the Sharing Options for datasets.
      * @type {boolean}
      * @default true
      * @since 2.9.0
      */
      showDatasetPublicToggle: true,

      /**
      * The public/private toggle will be displayed in the Sharing Options for datasets for only
      * the given users or groups. To display the public/private toggle for everyone,
      * set `showDatasetPublicToggle` to true and keep this array empty.
      * @type {string[]}
      * @since 2.15.0
      */
      showDatasetPublicToggleForSubjects: [],

      /**
      * Set to false to hide the display of "My Portals", which shows the user's current portals
      * @type {boolean}
      * @default true
      */
      showMyPortals: true,
      /**
      * The user-facing term for portals in lower-case and in singular form.
      * e.g. "portal"
      * @type {string}
      * @default "portal"
      */
      portalTermSingular: "portal",
      /**
      * The user-facing term for portals in lower-case and in plural form.
      * e.g. "portals". This allows for portal terms with irregular plurals.
      * @type {string}
      * @default "portals"
      */
      portalTermPlural: "portals",
      /**
      * A URL of a webpage for people to learn more about portals. If no URL is provided,
      * links to more info about portals will be omitted.
      * @since 2.14.0
      * @type {string}
      * @example "https://dataone.org/plus"
      * @default null
      */
      portalInfoURL: null,
      /**
      * Set to false to prevent ANYONE from creating a new portal.
      * @type {boolean}
      * @default true
      */
      enableCreatePortals: true,
      /**
      * Limits only the following people or groups to create new portals. If this is left as an empty array,
      * then any logged-in user can create a portal.
      * @type {string[]}
      */
      limitPortalsToSubjects: [],

      /**
      * This message will display when a user tries to create a new Portal in the PortalEditor
      * when they are not associated with a whitelisted subject in the `limitPortalsToSubjects` list
      * @type {string}
      */
      portalEditNotAuthCreateMessage: "You have not been authorized to create new portals. Please contact us with any questions.",

      /**
      * This message will display when a user tries to access the Portal Editor for a portal
      * for which they do not have write permission.
      * @type {string}
      */
      portalEditNotAuthEditMessage: "The portal owner has not granted you permission to edit this portal. Please contact the owner to be given edit permission.",

      /**
      * This message will display when a user tries to create a new portal when they have exceeded their DataONE portal quota
      * @type {string}
      */
      portalEditNoQuotaMessage: "You have already reached the maximum number of portals for your membership level.",

      /**
      * This message will display when there is any non-specific error during the save process of the PortalEditor.
      * @type {string}
      */
      portalEditSaveErrorMsg: "Something went wrong while attempting to save your changes.",

      /**
      * The list of fields that should be required in the portal editor.
      * Set individual properties to `true` to require them in the portal editor.
      * @type {object}
      * @property {boolean} label - Default: true
      * @property {boolean} name - Default: true
      * @property {boolean} description - Default: false
      * @property {boolean} sectionTitle - Default: true
      * @property {boolean} sectionIntroduction - Default: false
      * @property {boolean} logo - Default: false
      */
      portalEditorRequiredFields: {
        label: true,
        name: true,
        description: false,
        sectionTitle: true,
        sectionIntroduction: false,
        logo: false,
        //The following fields are not yet supported as required fields in the portal editor
        //TODO: Add support for requiring the below fields
        sectionImage: false,
        acknowledgments: false,
        acknowledgmentsLogos: false,
        awards: false,
        associatedParties: false
      },

      /**
      * A list of portals labels that no one should be able to create portals with
      * @type {string[]}
      * @readonly
      * @since 2.11.3
      */
      portalLabelBlockList: [
        "Dataone",
        'urn:node:CN', 'CN', 'cn',
        'urn:node:CNUNM1', 'CNUNM1', 'cn-unm-1',
        'urn:node:CNUCSB1', 'CNUCSB1', 'cn-ucsb-1',
        'urn:node:CNORC1', 'CNORC1', 'cn-orc-1',
        'urn:node:KNB', 'KNB', 'KNB Data Repository',
        'urn:node:ESA', 'ESA', 'ESA Data Registry',
        'urn:node:SANPARKS', 'SANPARKS', 'SANParks Data Repository',
        'urn:node:ORNLDAAC', 'ORNLDAAC', 'ORNL DAAC',
        'urn:node:LTER', 'LTER', 'U.S. LTER Network',
        'urn:node:CDL', 'CDL', 'UC3 Merritt',
        'urn:node:PISCO', 'PISCO', 'PISCO MN',
        'urn:node:ONEShare', 'ONEShare', 'ONEShare DataONE Member Node',
        'urn:node:mnORC1', 'mnORC1', 'DataONE ORC Dedicated Replica Server',
        'urn:node:mnUNM1', 'mnUNM1', 'DataONE UNM Dedicated Replica Server',
        'urn:node:mnUCSB1', 'mnUCSB1', 'DataONE UCSB Dedicated Replica Server',
        'urn:node:TFRI', 'TFRI', 'TFRI Data Catalog',
        'urn:node:USANPN', 'USANPN', 'USA National Phenology Network',
        'urn:node:SEAD', 'SEAD', 'SEAD Virtual Archive',
        'urn:node:GOA', 'GOA', 'Gulf of Alaska Data Portal',
        'urn:node:KUBI', 'KUBI', 'University of Kansas - Biodiversity Institute',
        'urn:node:LTER_EUROPE', 'LTER_EUROPE', 'LTER Europe Member Node',
        'urn:node:DRYAD', 'DRYAD', 'Dryad Digital Repository',
        'urn:node:CLOEBIRD', 'CLOEBIRD', 'Cornell Lab of Ornithology - eBird',
        'urn:node:EDACGSTORE', 'EDACGSTORE', 'EDAC Gstore Repository',
        'urn:node:IOE', 'IOE', 'Montana IoE Data Repository',
        'urn:node:US_MPC', 'US_MPC', 'Minnesota Population Center',
        'urn:node:EDORA', 'EDORA', 'Environmental Data for the Oak Ridge Area (EDORA)',
        'urn:node:RGD', 'RGD', 'Regional and Global biogeochemical dynamics Data (RGD)',
        'urn:node:GLEON', 'GLEON', 'GLEON Data Repository',
        'urn:node:IARC', 'IARC', 'IARC Data Archive',
        'urn:node:NMEPSCOR', 'NMEPSCOR', 'NM EPSCoR Tier 4 Node',
        'urn:node:TERN', 'TERN', 'TERN Australia',
        'urn:node:NKN', 'NKN', 'Northwest Knowledge Network',
        'urn:node:USGS_SDC', 'USGS_SDC', 'USGS Science Data Catalog',
        'urn:node:NRDC', 'NRDC', 'NRDC DataONE member node',
        'urn:node:NCEI', 'NCEI', 'NOAA NCEI Environmental Data Archive',
        'urn:node:PPBIO', 'PPBIO', 'PPBio',
        'urn:node:NEON', 'NEON', 'NEON Member Node',
        'urn:node:TDAR', 'TDAR', 'The Digital Archaeological Record',
        'urn:node:ARCTIC', 'ARCTIC', 'Arctic Data Center',
        'urn:node:BCODMO', 'BCODMO', 'Biological and Chemical Oceanography Data Management Office (BCO-DMO) ',
        'urn:node:GRIIDC', 'GRIIDC', 'Gulf of Mexico Research Initiative Information and Data Cooperative (GRIIDC)',
        'urn:node:R2R', 'R2R', 'Rolling Deck to Repository (R2R)',
        'urn:node:EDI', 'EDI', 'Environmental Data Initiative',
        'urn:node:UIC', 'UIC', 'A Member Node for University of Illinois at Chicago.',
        'urn:node:RW', 'RW', 'Research Workspace',
        'urn:node:FEMC', 'FEMC', 'Forest Ecosystem Monitoring Cooperative Member Node',
        'urn:node:OTS_NDC', 'OTS_NDC', 'Organization for Tropical Studies - Neotropical Data Center',
        'urn:node:PANGAEA', 'PANGAEA', 'PANGAEA',
        'urn:node:ESS_DIVE', 'ESS_DIVE', 'ESS-DIVE: Deep Insight for Earth Science Data',
        'urn:node:CAS_CERN', 'CAS_CERN', 'Chinese Ecosystem Research Network (CERN)',
        'urn:node:FIGSHARE_CARY', 'FIGSHARE_CARY', 'Cary Institute of Ecosystem Studies (powered by Figshare)',
        'urn:node:IEDA_EARTHCHEM', 'IEDA_EARTHCHEM', 'IEDA EARTHCHEM',
        'urn:node:IEDA_USAP', 'IEDA_USAP', 'IEDA USAP',
        'urn:node:IEDA_MGDL', 'IEDA_MGDL', 'IEDA MGDL',
        'urn:node:METAGRIL', 'METAGRIL', 'metaGRIL',
        'urn:node:ARM', 'ARM', 'ARM - Atmospheric Radiation Measurement Research Facility',
        "urn:node:CA_OPC", "CA_OPC", "OPC",
        "urn:node:TNC_DANGERMOND", "dangermond", "TNC_DANGERMOND", "dangermondpreserve"
      ],

      /**
      * Limit users to a certain number of portals. This limit will be ignored if {@link AppConfig#enableBookkeeperServices}
      * is set to true, because the limit will be enforced by Bookkeeper Quotas instead.
      * @type {number}
      * @default 100
      * @since 2.14.0
      */
      portalLimit: 100,

      /**
      * The default values to use in portals. Default sections are applied when a portal is new.
      * Default images are used in new freeform pages in the portal builder.
      * The default colors are used when colors haven't been saved to the portal document.
      * Colors can be hex codes, rgb codes, or any other form supported by browsers in CSS
      * @type {object}
      * @property {object[]} sections The default sections for a new portal. Each object within the section array can have a title property and a label property
      * @property {string} label The name of the section that will appear in the tab
      * @property {string} title A longer title for the section that will appear in the section header
      * @property {string} newPortalActiveSectionLabel When a user start the portal builder for a brand new portal, the label for the section that the builder should start on. Can be set to "Data", "Metrics", "Settings", or one of the labels from the default sections described above.
      * @property {string[]} sectionImageIdentifiers A list of image pids to use as default images for new markdown sections
      * @property {string} primaryColor The color that is used most frequently in the portal view
      * @property {string} secondaryColor The color that is used second-most frequently in the portal view
      * @property {string} accentColor The color that is rarely used in portal views as an accent color
      * @property {string} primaryColorTransparent An rgba() version of the primaryColor that is semi-transparent
      * @property {string} secondaryColorTransparent An rgba() version of the secondaryColor that is semi-transparent
      * @property {string} accentColorTransparent An rgba() version of the accentColor that is semi-transparent
      * @example {
      *   sections: [
      *     { label: "About",
      *       title: "About our project"
      *     },
      *     { label: "Publications",
      *       title: "Selected publications by our lab group"
      *     }
      *   ],
      *   newPortalActiveSectionLabel: "About",
      *   sectionImageIdentifiers: ["urn:uuid:d2f31a83-debf-4d78-bef7-6abe20962581", "urn:uuid:6ad37acd-d0ac-4142-9f42-e5f05ff55564", "urn:uuid:0b6be09f-2e6f-4e7b-a83c-2823495f9608", "urn:uuid:5b4e0347-07ed-4580-b039-6c4df57ed801", "urn:uuid:0cf62da9-a099-440e-9c1e-595a55c0d60d"],
      *   primaryColor: "#16acc0",
      *   primaryColorTransparent: "rgba(22, 172, 192, .7)",
      *   secondaryColor: "#EED268",
      *   secondaryColorTransparent: "rgba(238, 210, 104, .7)",
      *   accentColor: "#0f5058",
      *   accentColorTransparent: "rgba(15, 80, 88, .7)"
      *  }
      * @since 2.14.0
      */
      portalDefaults: {
      },

      /**
      * Enable or disable the use of Fluid Earth Viewer visualizations in portals.
      * This config option is marked as `private` since this is an experimental feature.
      * @type {boolean}
      * @private
      * @since 2.13.4
      */
      enableFeverVisualizations: false,
      /**
      * The relative path to the location where the Fluid Earth Viewer (FEVer) is deployed. This should be
      * deployed at the same origin as MetacatUI, since your web server configuration and many browsers
      * may block iframes from different origins.
      * This config option is marked as `private` since this is an experimental feature.
      * @type {string}
      * @private
      * @since 2.13.4
      */
      feverPath: "/fever",
      /**
      * The full URL to the location where the Fluid Earth Viewer (FEVer) is deployed.
      * This URL is constructed during {@link AppModel#initialize} using the {@link AppConfig#baseUrl}
      * and {@link AppConfig#feverPath}.
      * This config option is marked as `private` since this is an experimental feature.
      * @type {string}
      * @readonly
      * @private
      * @since 2.13.4
      */
      feverUrl: "",

      /** If true, then archived content is available in the search index.
      * Set to false if this MetacatUI is using a Metacat version before 2.10.0
      * @type {boolean}
      * @default true
      */
      archivedContentIsIndexed: true,

      /**
       * The metadata fields to hide when a user is creating a collection
       * definition using the query builder displayed in the portal builder on
       * the data page, or anywhere else the EditCollectionView is displayed.
       * Strings listed here should exactly match the 'name' for
       * each field provided by the DataONE search index API (i.e. should match
       * the Solr field).
       * @example ["sem_annotated_by", "mediaType"]
       * @type {string[]}
       */
      collectionQueryExcludeFields: [
        "sem_annotated_by", "sem_annotates", "sem_comment", "pubDate",
        "namedLocation", "contactOrganization", "investigator", "originator",
        "originatorText", "serviceInput",
        "authorGivenName", "authorSurName", "topic", "webUrl", "_root_",
        "collectionQuery", "geohash_1", "geohash_2", "geohash_3", "geohash_4",
        "geohash_5", "geohash_6", "geohash_7", "geohash_8", "geohash_9", "label",
        "LTERSite", "_version_", "checksumAlgorithm", "keywords",
        "parameterText", "project", "topicText", "dataUrl", "fileID",
        "isDocumentedBy", "logo", "obsoletes", "origin", "funding", "formatType",
        "obsoletedBy", "presentationCat", "mediaType", "mediaTypeProperty",
        "relatedOrganizations", "noBoundingBox", "decade", "hasPart", "sensorText",
        "sourceText", "termText", "titlestr", "site", "id", "updateDate",
        "edition", "gcmdKeyword", "isSpatial", "keyConcept", "ogcUrl", "parameter",
        "sensor", "source", "term", "investigatorText", "sku", "_text_",
        // Fields that have been made into a special combination field
        "beginDate", "endDate", "awardNumber",
        // Provenance fields (keep only "prov_hasSources" and "prov_hasDerivations"),
        // since they are the only ones indexed on metadata objects
        "prov_wasGeneratedBy", "prov_generated", "prov_generatedByExecution",
        "prov_generatedByProgram", "prov_generatedByUser", "prov_instanceOfClass",
        "prov_used", "prov_usedByExecution", "prov_usedByProgram", "prov_usedByUser",
        "prov_wasDerivedFrom", "prov_wasExecutedByExecution", "prov_wasExecutedByUser",
        "prov_wasInformedBy"
      ],

      /**
       * A special field is one that does not exist in the query service index (i.e.
       * Solr). It can be a combination of fields that are presented to the user as a
       * single field, but which are added to the model as multiple fields. It can also be
       * a duplicate of a field that does exist, but presented with a different label (and
       * even with different {@link operatorOptions operator options} or
       * {@link valueSelectUImap value input} if needed).
       *
       * @typedef {Object} SpecialField
       * @property {string} name - A unique ID to represent this field. It must not match
       * the name of any other query fields.
       * @property {string[]} fields - The list of real query fields that this abstracted
       * field should represent. The query fields listed must exactly match the names of
       * the query fields that are retrieved from the query service.
       * @property {string} label - A user-facing label to display.
       * @property {string} description - A description for this field.
       * @property {string} category - The name of the category under which to place this
       * field. It must match one of the category names for an existing query field set in
       * {@link QueryField#categoriesMap}.
       * @property {string[]} [values] - An optional list of filter values. If set, this
       * is used to determine whether a pre-existing query rule should be displayed as one
       * of these special fields, or as a field from the query API. Setting values means
       * that the values set on the query rule model must exactly match the values set.
       *
       * @since 2.15.0
       */

      /**
       * A list of additional fields which are not retrieved from the query API (i.e. are
       * not Solr fields), but which should be added to the list of options the user can
       * select from when building a query in the EditCollectionView. This can be used to
       * add abstracted fields which are a combination of multiple query fields, or to add
       * a duplicate field that has a different label.
       *
       * @type {SpecialField[]}
       *
       * @since 2.15.0
       */
      collectionQuerySpecialFields: [
        {
          name: "documents-special-field",
          fields: ["documents"],
          label: "Contains Data Files",
          description: "Limit results to packages that include data files. Without" +
            " this rule, results may include packages with metadata but no data.",
          category: "General",
          values: ["*"]
        },
        {
          name: "year-data-collection",
          fields: ["beginDate", "endDate"],
          label: "Year of Data Collection",
          description: "The temporal range of content described by the metadata",
          category: "Dates"
        },
        {
          name: "funding-text-award-number",
          fields: ["fundingText", "awardNumber"],
          label: "Award Number",
          description: "The award number for funding associated with a dataset or the " +
            "description of funding source",
          category: "Awards & funding"
        }
      ],

      /**
       * The isPartOf filter is added to all new portals built in the Portal
       * Builder automatically. It is required for dataset owners to include
       * their dataset in a specific portal collection. By default, this filter
       * is hidden. Set to false to make this filter visible.
       * @type {boolean}
       */
      hideIsPartOfFilter: true,

      /**
      * The default FilterGroups to use in the data catalog search (DataCatalogViewWithFilters)
      *   The DataCatalogViewWithFilters is only used in the EditCollectionView (when editing collections or portals), as of 2.9.0
      *   To change the default filters in the main data search view (DataCatalogView), edit the `defaultSearchFilters` attribute here.
      * This is an array of literal objects that will be converted into FilterGroup models
      * @type {object[]}
      */
      defaultFilterGroups: [
        {
          label: "Search for: ",
          filters: [
            {
              fields: ["attribute"],
              label: "Data attribute",
              placeholder: "density, length, etc.",
              icon: "table",
              description: "Measurement type, e.g. density, temperature, species"
            },
            {
              filterType: "ToggleFilter",
              fields: ["documents"],
              label: "Show only results with data",
              trueLabel: null,
              falseLabel: null,
              trueValue: "*",
              matchSubstring: false,
              icon: "table",
              description: "Checking this option will only return packages that include data files. Leaving this unchecked may return packages that only include metadata."
            },
            {
              fields: ["originText"],
              label: "Creator",
              placeholder: "Name",
              icon: "user",
              description: "The name of the creator or originator of a dataset"
            },
            {
              filterType: "DateFilter",
              fields: ["datePublished", "dateUploaded"],
              label: "Publish Year",
              rangeMin: 1800,
              icon: "calendar",
              description: "Only show results that were published within the year range"
            },
            {
              filterType: "DateFilter",
              fields: ["beginDate"],
              label: "Year of data coverage",
              rangeMin: 1800,
              icon: "calendar",
              description: "Only show results with data collected within the year range"
            },
            {
              fields: ["identifier", "documents", "resourceMap", "seriesId"],
              label: "Identifier",
              placeholder: "DOI or ID",
              icon: "bullseye",
              description: "Find datasets if you have all or part of its DOI or ID",
              operator: "OR"
            },
            {
              fields: ["kingdom", "phylum", "class", "order", "family", "genus", "species"],
              label: "Taxon",
              placeholder: "Class, family, etc.",
              icon: "sitemap",
              description: "Find data about any taxonomic rank"
            },
            {
              fields: ["siteText"],
              label: "Location",
              placeholder: "Geographic region",
              icon: "globe",
              description: "The geographic region or study site, as described by the submitter"
            }
          ]
        }
      ],

      /**
      * Semantic annotation configuration
      * Include your Bioportal api key to show ontology information for metadata annotations
      * see: http://bioportal.bioontology.org/account
      * @type {string}
      */
      bioportalAPIKey: "",
      /**
      * The Bioportal REST API URL, which is set dynamically only if a bioportalAPIKey is configured
      * @type {string}
      * @default "https://data.bioontology.org/search"
      */
      bioportalSearchUrl: "https://data.bioontology.org/search",
      /**
      * This attribute stores cache of ontology information that is looked up in Bioportal, so that duplicate REST calls don't need to be made.
      * @type {object}
      */
      bioportalLookupCache: {},
      /**
      * Set this option to true to display the annotation icon in search result rows when a dataset has an annotation
      * @type {boolean}
      */
      showAnnotationIndicator: false,

      /**
      * A list of unsupported User-Agent regular expressions for browsers that will not work well with MetacatUI.
      * A warning message will display on the page for anyone using one of these browsers.
      * @type {RegExp[]}
      * @since 2.10.0
      * @default [/(?:\b(MS)?IE\s+|\bTrident\/7\.0;.*\s+rv:)(\d+)/]
      * @example [/(?:\b(MS)?IE\s+|\bTrident\/7\.0;.*\s+rv:)(\d+)/]
      */
      unsupportedBrowsers: [/(?:\b(MS)?IE\s+|\bTrident\/7\.0;.*\s+rv:)(\d+)/],

      /**
      * A list of alternate repositories to use for fetching and saving DataONEObjects.
      * In the AppConfig, this is an array of {@link NodeModel#members} attributes, in JSON form.
      * These are the same attributes retireved from the Node Info document, via the d1/mn/v2/node API.
      * The only required attributes are name, identifier, and baseURL.
      * @type {object[]}
      * @example [{
      *    name: "Metacat MN",
      *    identifier: "urn:node:METACAT",
      *    baseURL: "https://my-metacat.org/metacat/d1/mn"
      *  }]
      *
      * @since 2.14.0
      */
      alternateRepositories: [],

      /**
      * The node identifier of the alternate repository that is used for fetching and saving DataONEObjects.
      * this attribute is dynamically set by MetacatUI to keep track of the currently active alt repo.
      * To specify a repository that should be active by default, set {@link AppConfig#defaultAlternateRepositoryId}
      * @type {string}
      * @example "urn:node:METACAT"
      * @since 2.14.0
      * @readonly
      */
      activeAlternateRepositoryId: null,

      /**
      * The node identifier of the alternate repository that should be used for fetching and saving DataONEObjects.
      * Since there can be multiple alternate repositories configured, this attribute can be used to specify which
      * one is actively in use.
      * @type {string}
      * @example "urn:node:METACAT"
      * @since 2.14.0
      */
      defaultAlternateRepositoryId: null,

      /**
      * Enable or disable the DataONE Bookkeeper services. If enabled, Portal Views will use the DataONE Plus
      * paid features for active subscriptions. If disabled, the Portal Views will assume
      * all portals are in inactive/free, and will only render free features.
      * @type {boolean}
      * @since 2.14.0
      */
      enableBookkeeperServices: false,
      /**
      * The base URL for the DataONE Bookkeeper services, which manage the DataONE membership plans, such as
      * Hosted Repositories and Plus.
      * See https://github.com/DataONEorg/bookkeeper for more info on this service.
      * @type {string}
      * @since 2.14.0
      */
      bookkeeperBaseUrl: "https://api.test.dataone.org:30443/bookkeeper/v1",
      /**
      * The URL for the DataONE Bookkeeper Quota API, e.g. listQuotas(), getQuota(), createQuota(), etc.
      * This full URL is contructed using {@link AppModel#bookkeeperBaseUrl} when the AppModel is initialized.
      * @readonly
      * @type {string}
      * @since 2.14.0
      */
      bookkeeperQuotasUrl: null,
      /**
      * The URL for the DataONE Bookkeeper Usages API, e.g. listUsages(), getUsage(), createUsage(), etc.
      * This full URL is contructed using {@link AppModel#bookkeeperBaseUrl} when the AppModel is initialized.
      * @readonly
      * @type {string}
      * @since 2.14.0
      */
      bookkeeperUsagesUrl: null,
      /**
      * The URL for the DataONE Bookkeeper Subscriptions API, e.g. listSubscriptions(), fetchSubscription(), createSubscription(), etc.
      * This full URL is contructed using {@link AppModel#bookkeeperBaseUrl} when the AppModel is initialized.
      * @readonly
      * @type {string}
      * @since 2.14.0
      */
      bookkeeperSubscriptionsUrl: null,
      /**
      * The URL for the DataONE Bookkeeper Customers API, e.g. listCustomers(), getCustomer(), createCustomer(), etc.
      * This full URL is contructed using {@link AppModel#bookkeeperBaseUrl} when the AppModel is initialized.
      * @readonly
      * @type {string}
      * @since 2.14.0
      */
      bookkeeperCustomersUrl: null,

      /**
      * The name of the DataONE Plus membership plan, which is used in messaging throughout the UI.
      * This is only used if the enableBookkeeperServices setting is set to true.
      * @type {string}
      * @default "DataONE Plus"
      */
      dataonePlusName: "DataONE Plus",

      //These two DataONE Plus Preview attributes are for a special DataONE Plus tag of MetacatUI
      // and won't be released in an offical MetacatUI version, since they will be replaced by bookkeeper
      dataonePlusPreviewMode: false,
      dataonePlusPreviewPortals: [],
      /*
      * List of Repositories that are DataONE Hosted Repos.
      * DataONE Hosted Repo features are displayed only for these members.
      * @type {string[]}
      * @readonly
      * @since 2.13.0
      * ------------------------------------
      * This config will not be displayed in the JSDoc documentation since it is
      * temporary and only useful for internal DataONE purposes. This functionality will be replaced
      * with the DataONE Bookkeeper service, eventually.
      */
      dataoneHostedRepos: ["urn:node:KNB", "urn:node:ARCTIC", "urn:node:CA_OPC", "urn:node:TNC_DANGERMOND", "urn:node:ESS_DIVE"],

      /**
      * The length of random portal label generated during preview/trial mode of DataONE Plus
      * @readonly
      * @type {number}
      * @default 7
      * @since 2.14.0
      */
      randomLabelNumericLength: 7,

      /**
<<<<<<< HEAD
      * If enabled (by setting to true), Cesium maps will be used in the interface.
      * If a {@link AppConfig#cesiumToken} is not provided, Cesium features will be disabled.
      * @type {boolean}
      * @default false
      * @since 2.X.X
      */
      enableCesium: true,

      /**
      * Your Access Token for the Cesium API, which can be retrieved from https://cesium.com/ion/tokens.
      * @type {string}
      * @since 2.X.X
      * @example eyJhbGciOiJIUzI1R5cCI6IkpXVCJ9.eyJqdGkiOiJmYzUwYjI0ZC0yN2Y4LTRiZjItOdCI6MTYwODIyNDg5MH0.KwCI2-4cHjFYXrR6-mUrwkhh1UdNARK7NxFLpFftjeg
      */
      cesiumToken: "",
      
      /**
       * Your Access Token for the Bing Maps Imagery API, which can be retrieved from
       * https://www.bingmapsportal.com/. Required if any Cesium layers use imagery
       * directly from Bing.
       * @type {string}
       * @since 2.X.X
       * @example AtZjkdlajkl_jklcCAO_1JYafsvAjU1nkd9jdD6CDnHyamndlasdt5CB7xs
      */
      bingMapsKey: "",
=======
      * Enable or disable showing the MeasurementTypeView in the Editor's
      * attribute modal dialog. The {@link AppModel#bioportalAPIKey} must be set to a valid Bioportal
      * API key for the ontology tree widget to work.
      * @type {boolean}
      * @since 2.X.0
      * @default false
      */
      enableMeasurementTypeView: false,
>>>>>>> 3889272f

      /**
      * The following configuration options are deprecated or experimental and should only be changed by advanced users
      */
      /**
      * The URL for the DataONE log service. This service has been replaced with the DataONE metrics service
      * (which has not been publicly released), so this configuration will be deprecated in the future.
      * This URL is constructed dynamically upon AppModel intialization.
      * @type {string}
      * @deprecated
      */
      d1LogServiceUrl: null
      /**
      * This Bioportal REST API URL is used by the experimental and unsupported AnnotatorView to get multiple ontology class info at once.
      * @deprecated
      */
      //bioportalBatchUrl: "https://data.bioontology.org/batch",
      /**
      * This DataONE API Annotator URL is used by the experimental and unsupported AnnotatorView to save an annotation
      * @deprecated
      */
      //annotatorUrl: null
		}, MetacatUI.AppConfig),

    defaultView: "data",

    initialize: function() {

      //If no base URL is specified, then user the DataONE CN base URL
      if(!this.get("baseUrl")){
        this.set("baseUrl",   this.get("d1CNBaseUrl"));
        this.set("d1Service", this.get("d1CNService"));
      }

      //Set the DataONE MN API URLs
      this.set( this.getDataONEMNAPIs() );

      //Determine if this instance of MetacatUI is pointing to a CN, rather than a MN
      this.set("isCN", (this.get("d1Service").indexOf("cn/v2") > 0));

      this.set('metacatServiceUrl', this.get('baseUrl') + this.get('context') + '/metacat');

      // Metadata quality report services
      this.set('mdqSuitesServiceUrl', this.get("mdqBaseUrl") + "/suites/");
      this.set('mdqRunsServiceUrl', this.get('mdqBaseUrl') + "/runs/");

      //DataONE CN API
      if(this.get("d1CNBaseUrl")){

        //Add a forward slash to the end of the base URL if there isn't one
        var d1CNBaseUrl = this.get("d1CNBaseUrl");
        if( d1CNBaseUrl.charAt( d1CNBaseUrl.length-1 ) == "/" ){
          d1CNBaseUrl = d1CNBaseUrl.substring(0, d1CNBaseUrl.length-1);
          this.set("d1CNBaseUrl", d1CNBaseUrl);
        }

        //Account services
        if(typeof this.get("accountsUrl") != "undefined"){
          this.set("accountsUrl", d1CNBaseUrl + this.get("d1CNService") + "/accounts/");

          if(typeof this.get("pendingMapsUrl") != "undefined")
            this.set("pendingMapsUrl", this.get("accountsUrl") + "pendingmap/");

          if(typeof this.get("accountsMapsUrl") != "undefined")
            this.set("accountsMapsUrl", this.get("accountsUrl") + "map/");

          if(typeof this.get("groupsUrl") != "undefined")
            this.set("groupsUrl", d1CNBaseUrl + this.get("d1CNService") + "/groups/");
        }

        if(typeof this.get("d1LogServiceUrl") != "undefined")
          this.set('d1LogServiceUrl', d1CNBaseUrl + this.get('d1CNService') + '/query/logsolr/?');

        this.set("nodeServiceUrl",    d1CNBaseUrl + this.get("d1CNService") + "/node/");
        this.set('resolveServiceUrl', d1CNBaseUrl + this.get('d1CNService') + '/resolve/');
        this.set("reserveServiceUrl", d1CNBaseUrl + this.get("d1CNService") + "/reserve");

        //Token URLs
        if(typeof this.get("tokenUrl") != "undefined"){
          this.set("tokenUrl", d1CNBaseUrl + "/portal/" + "token");

          this.set("checkTokenUrl", d1CNBaseUrl + this.get("d1CNService") + "/diag/subject");

          //The sign-in and out URLs - allow these to be turned off by removing them in the defaults above (hence the check for undefined)
          if(this.get("enableCILogonSignIn") || typeof this.get("signInUrl") !== "undefined")
            this.set("signInUrl", d1CNBaseUrl + "/portal/" + "startRequest?target=");
          if(typeof this.get("signInUrlOrcid") !== "undefined")
            this.set("signInUrlOrcid", d1CNBaseUrl + "/portal/" + "oauth?action=start&target=");

          if(this.get("enableLdapSignIn") && !this.get("signInUrlLdap")){
            this.set("signInUrlLdap", d1CNBaseUrl + "/portal/" + "ldap?target=");
          }


          if(this.get('orcidBaseUrl'))
            this.set('orcidSearchUrl', this.get('orcidBaseUrl') + '/v1.1/search/orcid-bio?q=');

          if((typeof this.get("signInUrl") !== "undefined") || (typeof this.get("signInUrlOrcid") !== "undefined"))
            this.set("signOutUrl", d1CNBaseUrl + "/portal/" + "logout");

        }

        // Object format list
        if ( typeof this.get("formatsUrl") != "undefined" ) {
             this.set("formatsServiceUrl",
               d1CNBaseUrl + this.get("d1CNService") + this.get("formatsUrl"));
        }

        //ORCID search
        if(typeof this.get("orcidBaseUrl") != "undefined")
          this.set('orcidSearchUrl', this.get('orcidBaseUrl') + '/search/orcid-bio?q=');

        //Annotator API
        if(typeof this.get("annotatorUrl") !== "undefined")
          this.set('annotatorUrl', d1CNBaseUrl + '/portal/annotator');
      }

      // Metadata quality report services
      this.set('mdqSuitesServiceUrl', this.get("mdqBaseUrl") + "/suites/");
      this.set('mdqRunsServiceUrl', this.get('mdqBaseUrl') + "/runs/");
      this.set('mdqScoresServiceUrl', this.get('mdqBaseUrl') + "/scores/");

      //Construct the DataONE Bookkeeper service API URLs
      if( this.get("enableBookkeeperServices") ){
        this.set("bookkeeperSubscriptionsUrl", this.get("bookkeeperBaseUrl")  + "/subscriptions");
        this.set("bookkeeperCustomersUrl",     this.get("bookkeeperBaseUrl")  + "/customers");
        this.set("bookkeeperQuotasUrl",        this.get("bookkeeperBaseUrl")  + "/quotas");
        this.set("bookkeeperUsagesUrl",        this.get("bookkeeperBaseUrl")  + "/usages");
      }

      //Construct the Fluid Earth Fever URL
      if( this.get("enableFeverVisualizations") && this.get("feverPath") && !this.get("feverUrl") ){
        this.set("feverUrl", this.get("baseUrl") + this.get("feverPath"));
      }

      this.on("change:pid", this.changePid);

      //For backward-compatbility, set the theme and themeTitle variables using the
      // attributes set on this model, which are taken from the AppConfig
      MetacatUI.theme = this.get("theme");
      MetacatUI.themeTitle = this.get("repositoryName");

      //Set up the alternative repositories
      _.map(this.get("alternateRepositories"), function(repo){
        repo = _.extend(repo, this.getDataONEMNAPIs(repo.baseURL));
      }, this);

    },

    /**
    * Constructs the DataONE API URLs for the given baseUrl
    * @param {string} [baseUrl] - The baseUrl to use in the URLs. If not specified, it uses the AppModel attributes.
    * @returns {object}
    */
    getDataONEMNAPIs: function(baseUrl){

      var urls = {};

      //Get the baseUrl from this model if one isn't given
      if( typeof baseUrl == "undefined" ){
        var baseUrl = this.get("baseUrl");
      }

      //Remove a forward slash to the end of the base URL if there is one
      if( baseUrl.charAt( baseUrl.length-1 ) == "/" ){
        baseUrl = baseUrl.substring(0, baseUrl.length-1);
      }

      //If the baseUrl doesn't have the full DataONE MN API structure, then construct it
      if( baseUrl.indexOf("/d1/mn") == -1 ){

        //Get the Dataone API fragment, which is either "/d1/mn/v2" or "/cn/v2"
        var d1Service = this.get('d1Service');
        if( typeof d1Service != "string" || !d1Service.length ){
          d1Service = "/d1/mn/v2";
        }
        else if( d1Service.charAt(0) != "/" ){
          d1Service = "/" + d1Service;
        }

        //Get the Metacat context, and make sure it starts with a forward slash
        var context = this.get("context");
        if( typeof context != "string" || !context.length ){
          context = "";
        }
        else if( context.charAt(0) != "/" ){
          context = "/" + context;
        }

        //Construct the base URL
        baseUrl = baseUrl + context + d1Service;
      }
      //Otherwise, just make sure the API version is appended to the base URL
      else if( baseUrl.substring( baseUrl.length-3 ) != "/v2" ){
        d1Service = "/d1/mn";
        baseUrl = baseUrl + "/v2";
      }

      // these are pretty standard, but can be customized if needed
      urls.viewServiceUrl    = baseUrl + '/views/metacatui/';
      urls.publishServiceUrl = baseUrl + '/publish/';
      urls.authServiceUrl    = baseUrl + '/isAuthorized/';
      urls.queryServiceUrl   = baseUrl + '/query/solr/?';
      urls.metaServiceUrl    = baseUrl + '/meta/';
      urls.packageServiceUrl = baseUrl + '/packages/application%2Fbagit-097/';

      if( d1Service.indexOf("mn") > 0 ){
        urls.objectServiceUrl = baseUrl + '/object/';
      }

      if( this.get("enableMonitorStatus") ){
        urls.monitorStatusUrl = baseUrl + "/monitor/status";
      }

      return urls;

    },

    changePid: function(model, name){
      this.set("previousPid", model.previous("pid"));
    },

    /**
    * Gets the currently-active alternative repository that is configured in this AppModel.
    * @returns {object}
    */
    getActiveAltRepo: function(){
      //Get the alternative repositories to use for uploading objects
      var altRepos = this.get("alternateRepositories"),
          activeAltRepo;

      //Get the active alt repo
      if( altRepos.length && this.get("activeAlternateRepositoryId") ){
        activeAltRepo = _.findWhere(altRepos, {identifier: this.get("activeAlternateRepositoryId") });

        return activeAltRepo || null;
      }
      else{
        return null;
      }
    },

    /**
    * Gets the default alternate repository and sets it as the active alternate repository.
    * If a default alt repo ({@link AppConfig#defaultAlternateRepositoryId}) isn't configured,
    * the first alt repo in the {@link AppConfig#alternateRepositories} list is used.
    * @fires AppModel#change:activeAlternateRepositoryId
    */
    setActiveAltRepo: function(){
      //Get the alternative repositories to use for uploading objects
      var altRepos = this.get("alternateRepositories"),
          defaultAltRepo;

      if( !altRepos.length ){
        return;
      }

      //If a default alt repo is configured, set that as the active alt repo
      if( this.get("defaultAlternateRepositoryId") ){
        defaultAltRepo = _.findWhere(altRepos, {identifier: this.get("defaultAlternateRepositoryId") });
        if( defaultAltRepo ){
          this.set("activeAlternateRepositoryId", defaultAltRepo.identifier);
        }
      }

      //Otherwise, use the first alt repo in the list
      if( !defaultAltRepo ){
        this.set("activeAlternateRepositoryId", altRepos[0].identifier);
      }
      },
      
      /**
       * Given a string of CSS and an associated unique ID, check whether that CSS file
       * was already added to the document head, and add it if not. Prevents adding the
       * CSS file multiple times if the view is loaded more than once. The first time each
       * CSS path is added, we need to save a record of the event. It doesn't work to just
       * search the document head for the style element to determine if the CSS has
       * already been added, because views may be initialized too quickly, before the
       * previous instance has had a chance to add the stylesheet element.
       * @param {string} css A string containing CSS styles
       * @param {string} id A unique ID for the CSS styles which has not been used
       * anywhere else in the app.
       */
      addCSS: function (css, id) {
        try {
        if (!MetacatUI.loadedCSS) {
          MetacatUI.loadedCSS = []
        }
        if (!MetacatUI.loadedCSS.includes(id)) {
          MetacatUI.loadedCSS.push(id);
          var style = document.createElement('style');
            style.id = id;
          style.appendChild(document.createTextNode(css));
          document.querySelector("head").appendChild(style);
          }
        }
        catch (error) {
          console.log(
            'There was an error adding CSS to the app' +
            '. Error details: ' + error
          );
        }
      },

      /**
       * Remove CSS from the app that was added using the {@link AppModel#addCSS}
       * function.
       * @param {string} id A unique ID for the CSS styles which has not been used
       * anywhere else in the app. The same ID used to add the CSS with
       * {@link AppModel#addCSS}
       */
      removeCSS: function (id) {
        try {
          if (!MetacatUI.loadedCSS) {
            MetacatUI.loadedCSS = []
          }
          if (MetacatUI.loadedCSS.includes(id)) {
            MetacatUI.loadedCSS = MetacatUI.loadedCSS.filter(e => e !== id);
            var sheet = document.querySelector("head #" + id)
            if (sheet) {
              sheet.remove()
            }
          }
        }
        catch (error) {
          console.log(
            'There was an error removing CSS from the app' +
            '. Error details: ' + error
          );
        }
      }

  });
  return AppModel;
});<|MERGE_RESOLUTION|>--- conflicted
+++ resolved
@@ -1722,7 +1722,6 @@
       randomLabelNumericLength: 7,
 
       /**
-<<<<<<< HEAD
       * If enabled (by setting to true), Cesium maps will be used in the interface.
       * If a {@link AppConfig#cesiumToken} is not provided, Cesium features will be disabled.
       * @type {boolean}
@@ -1747,17 +1746,17 @@
        * @since 2.X.X
        * @example AtZjkdlajkl_jklcCAO_1JYafsvAjU1nkd9jdD6CDnHyamndlasdt5CB7xs
       */
-      bingMapsKey: "",
-=======
-      * Enable or disable showing the MeasurementTypeView in the Editor's
-      * attribute modal dialog. The {@link AppModel#bioportalAPIKey} must be set to a valid Bioportal
-      * API key for the ontology tree widget to work.
-      * @type {boolean}
-      * @since 2.X.0
-      * @default false
+        bingMapsKey: "",
+      
+      /**
+       * Enable or disable showing the MeasurementTypeView in the Editor's
+       * attribute modal dialog. The {@link AppModel#bioportalAPIKey} must be set to a valid Bioportal
+       * API key for the ontology tree widget to work.
+       * @type {boolean}
+       * @since 2.X.0
+       * @default false
       */
       enableMeasurementTypeView: false,
->>>>>>> 3889272f
 
       /**
       * The following configuration options are deprecated or experimental and should only be changed by advanced users
