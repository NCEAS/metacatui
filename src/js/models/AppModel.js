/*global define */
define(['jquery', 'underscore', 'backbone'],
  function($, _, Backbone) {
  'use strict';

  /**
  * @class AppModel
  * @classdesc A utility model that contains top-level configuration and storage for the application
  * @name AppModel
  * @extends Backbone.Model
  * @constructor
  */
  var AppModel = Backbone.Model.extend(
    /** @lends AppModel.prototype */ {

    defaults: _.extend(
      /** @lends AppConfig.prototype */{

      //TODO: These attributes are stored in the AppModel, but shouldn't be set in the AppConfig,
      //so we need to add docs for them in a separate place
      headerType: 'default',
      searchMode: MetacatUI.mapKey ? 'map' : 'list',
      searchHistory: [],
      page: 0,
      previousPid: null,
      lastPid: null,
      anchorId: null,
      profileUsername: null,

      /**
      * The theme name to use
      * @type {string}
      * @default "default"
      */
      theme: "default",

      /**
      * The default page title.
      * @type {string}
      */
      title: MetacatUI.themeTitle || "Metacat Data Catalog",

      /**
      * The name of this repository. This is used throughout the interface in different
      * messages and page content.
      * @type {string}
      * @default "Metacat Data Catalog"
      * @since 2.11.2
      */
      repositoryName: MetacatUI.themeTitle || "Metacat Data Catalog",

      /**
      * The e-mail address that people should contact when they need help with
      * submitting datasets, resolving error messages, etc.
      * @type {string}
      * @default knb-help@nceas.ucsb.edu
      */
      emailContact: "knb-help@nceas.ucsb.edu",

      /**
      * Your Google Maps API key, which is used to diplay interactive maps on the search
      * views and static maps on dataset landing pages.
      * If a Google Maps API key is no specified, the maps will be omitted from the interface.
      * Sign up for Google Maps services at https://console.developers.google.com/
      * @type {string}
      * @example "AIzaSyCYyHnbIokUEpMx5M61ButwgNGX8fIHUs"
      * @default null
      */
      mapKey: null,

      /**
      * Your Google Analytics API key, which is used to send page view and custom events
      * to the Google Analytics service.
      * This service is optional in MetacatUI.
      * Sign up for Google Analytics services at https://analytics.google.com/analytics/web/
      * @type {string}
      * @example "UA-74622301-1"
      * @default null
      */
      googleAnalyticsKey: null,

      /**
      * The node identifier for this repository. This is set dynamically by retrieving the
      * DataONE Coordinating Node document and finding this repository in the Node list.
      * (see https://cn.dataone.org/cn/v2/node).
      * If this repository is not registered with DataONE, then set this node id by copying
      * the node id from your node info at https://your-repo-site.com/metacat/d1/mn/v2/node
      * @type {string}
      * @example "urn:node:METACAT"
      * @default null
      */
      nodeId: null,

      /**
      * If true, this MetacatUI instance is pointing to a CN rather than a MN.
      * This attribute is set during the AppModel initialization, based on the other configured attributes.
      * @readonly
      * @type {boolean}
      */
      isCN: false,

      /**
      * Enable or disable the user profiles. If enabled, users will see a "My profile" link
      * and can view their datasets, metrics on those datasets, their groups, etc.
      * @type {boolean}
      * @default true
      */
      enableUserProfiles: true,

      /**
      * Enable or disable the user settings view. If enabled, users will see a list of
      * changeable settings - name, email, groups, portals, etc.
      * @type {boolean}
      * @default true
      */
      enableUserProfileSettings: true,

      /**
      * The maximum dataset .zip file size, in bytes, that a user can download.
      * Datasets whose total size are larger than this maximum will show a disabled
      * "Download All" button, and users will be directed to download files individually.
      * This is useful for preventing the Metacat package service from getting overloaded.
      * @type {number}
      * @default 3000000000
      */
      maxDownloadSize: 3000000000,

      /**
      * Add a message that will display during a certain time period. This is useful when
      * displaying a warning message about planned outages/maintenance, or alert users to other
      * important information.
      * If this attribute is left blank, no message will display, even if there is a start and end time specified.
      * If there are is no start or end time specified, this message will display until you remove it here.
      *
      * @type {string}
      * @default null
      * @since 2.11.4
      */
      temporaryMessage: null,

      /**
      * If there is a temporaryMessage specified, it will display after this start time.
      * Remember that Dates are in GMT time!
      * @type {Date}
      * @example new Date(1594818000000)
      * @default null
      * @since 2.11.4
      */
      temporaryMessageStartTime: null,

      /**
      * If there is a temporaryMessage specified, it will display before this end time.
      * Remember that Dates are in GMT time!
      * @type {Date}
      * @example new Date(1594818000000)
      * @default null
      * @since 2.11.4
      */
      temporaryMessageEndTime: null,

      /**
      * Additional HTML classes to give the temporary message element. Use these to style the message.
      * @type {string}
      * @default "warning"
      * @since 2.11.4
      */
      temporaryMessageClasses: "warning",

      /**
      * A jQuery selector for the element that the temporary message will be displayed in.
      * @type {string}
      * @default "#Navbar"
      * @since 2.11.4
      */
      temporaryMessageContainer: "#Navbar",

      /**
      * Show or hide the source repository logo in the search result rows
      * @type {boolean}
      * @default false
      */
      displayRepoLogosInSearchResults: false,
      /**
      * Show or hide the Download button in the search result rows
      * @type {boolean}
      * @default false
      */
      displayDownloadButtonInSearchResults: false,

      /**
      * If set to false, some parts of the app will send POST HTTP requests to the
      * Solr search index via the `/query/solr` DataONE API.
      * Set this configuration to true if using Metacat 2.10.2 or earlier
      * @type {boolean}
      */
      disableQueryPOSTs: false,

      /** If set to true, some parts of the app will use the Solr Join Query syntax
      * when sending queries to the `/query/solr` DataONE API.
      * If this is not enabled, then some parts of the UI may not work if a query has too
      * many characters or has too many boolean clauses. This impacts the "Metrics" tabs of portals/collections,
      * at least.
      * The Solr Join Query Parser as added in Solr 4.0.0-ALPHA (I believe!): https://archive.apache.org/dist/lucene/solr/4.0.0/changes/Changes.html#4.0.0-alpha.new_features
      * About the Solr Join Query Parser: https://lucene.apache.org/solr/guide/8_5/other-parsers.html#join-query-parser
      * WARNING: At some point, MetacatUI will deprecate this configuration and will REQUIRE Solr Join Queries
      * @type {boolean}
      */
      enableSolrJoins: false,

      /**
      * The search filters that will be displayed in the search views. Add or remove
      * filter names from this array to show or hide them. See "example" to see all the
      * filter options.
      * @type {string[]}
      * @default ["all", "attribute", "documents", "creator", "dataYear", "pubYear", "id", "taxon", "spatial"]
      * @example ["all", "annotation", "attribute", "dataSource", "documents", "creator", "dataYear", "pubYear", "id", "taxon", "spatial"]
      */
      defaultSearchFilters: ["all", "attribute", "documents", "creator", "dataYear", "pubYear", "id", "taxon", "spatial"],

      /**
       * Enable to show Whole Tale features
       * @type {Boolean}
       * @default false
       */
      showWholeTaleFeatures: false,
      /**
       * The WholeTale environments that are exposed on the dataset landing pages
       * @type {string[]}
       * @default ["RStudio", "Jupyter Notebook"]
       */
      taleEnvironments: ["RStudio", "Jupyter Notebook"],
      /**
      * The Whole Tale endpoint
      * @type {string}
      * @default 'https://girder.wholetale.org/api/v1/integration/dataone'
      */
      dashboardUrl: 'https://girder.wholetale.org/api/v1/integration/dataone',

      /**
       * A list of all the required fields in the EML Editor.
       * Any field set to `true` will prevent the user from saving the Editor until a value has been given
       * Any EML field not supported in this list cannot be required.
       * @type {object}
       * @property {boolean} abstract - Default: true
       * @property {boolean} alternateIdentifier - Default: false
       * @property {boolean} funding - Default: false
       * @property {boolean} generalTaxonomicCoverage - Default: false
       * @property {boolean} taxonCoverage - Default: false. If true, at least one taxonomic rank and value will be required.
       * @property {boolean} geoCoverage - Default: false. If true, at least one geographic coverage description and point/bounding box will be required.
       * @property {boolean} intellectualRights - Default: true
       * @property {boolean} keywordSets - Default: false. If true, at least one keyword will be required.
       * @property {boolean} methods - Default: false. If true, at least one method step will be required.
       * @property {boolean} samplingDescription - Default: false
       * @property {boolean} studyExtentDescription - Default: false
       * @property {boolean} temporalCoverage - Default: false. If true, at least a beginDate will be required.
       * @property {boolean} title - Default: true. EML documents always require a title. Only set this to false if you are extending MetacatUI to ensure a title another way.
       * @default {
                     abstract: true,
                     alternateIdentifier: false,
                     funding: false,
                     generalTaxonomicCoverage: false,
                     taxonCoverage: false,
                     geoCoverage: false,
                     intellectualRights: true,
                     keywordSets: false,
                     methods: false,
                     samplingDescription: false,
                     studyExtentDescription: false,
                     temporalCoverage: false,
                     title: true
                   }
        * @example
        *  {
        *    abstract: true,
        *    alternateIdentifier: false,
        *    funding: false,
        *    generalTaxonomicCoverage: false,
        *    taxonCoverage: false,
        *    geoCoverage: false,
        *    intellectualRights: true,
        *    keywordSets: false,
        *    methods: false,
        *    samplingDescription: false,
        *    studyExtentDescription: false,
        *    temporalCoverage: false,
        *    title: true
        *  }
       */
      emlEditorRequiredFields: {
        abstract: true,
        alternateIdentifier: false,
        funding: false,
        generalTaxonomicCoverage: false,
        taxonCoverage: false,
        geoCoverage: false,
        intellectualRights: true,
        keywordSets: false,
        methods: false,
        samplingDescription: false,
        studyExtentDescription: false,
        temporalCoverage: false,
        title: true
      },

      /**
      * An array of science metadata format IDs that are editable in MetacatUI.
      * Metadata documents with these format IDs will have an Edit button and will be
      * editable in the Editor Views.
      * This should only be changed if you have extended MetacatUI to edit a new format,
      * or if you want to disable editing of a specific format ID.
      * @type {string[]}
      * @default [
        "eml://ecoinformatics.org/eml-2.1.1",
        "https://eml.ecoinformatics.org/eml-2.2.0"
      ]
      * @example
      *  [
      *    "eml://ecoinformatics.org/eml-2.1.1",
      *    "https://eml.ecoinformatics.org/eml-2.2.0"
      *  ]
      * @readonly
      */
      editableFormats: [
        "eml://ecoinformatics.org/eml-2.1.1",
        "https://eml.ecoinformatics.org/eml-2.2.0"
      ],

      /**
      * The format ID the dataset editor serializes new EML as
      * @type {string}
      * @default "https://eml.ecoinformatics.org/eml-2.2.0"
      * @readonly
      * @since 2.13.0
<<<<<<< HEAD
      */
      editorSerializationFormat: "https://eml.ecoinformatics.org/eml-2.2.0",

      /**
      * The XML schema location the dataset editor will use when creating new EML. This should
      * correspond with {@link AppConfig#editorSerializationFormat}
      * @type {string}
      * @default "https://eml.ecoinformatics.org/eml-2.2.0 https://eml.ecoinformatics.org/eml-2.2.0/eml.xsd"
      * @readonly
      * @since 2.13.0
      */
=======
      */
      editorSerializationFormat: "https://eml.ecoinformatics.org/eml-2.2.0",

      /**
      * The XML schema location the dataset editor will use when creating new EML. This should
      * correspond with {@link AppConfig#editorSerializationFormat}
      * @type {string}
      * @default "https://eml.ecoinformatics.org/eml-2.2.0 https://eml.ecoinformatics.org/eml-2.2.0/eml.xsd"
      * @readonly
      * @since 2.13.0
      */
>>>>>>> 5b5dec6f
      editorSchemaLocation: "https://eml.ecoinformatics.org/eml-2.2.0 https://eml.ecoinformatics.org/eml-2.2.0/eml.xsd",

      /**
      * This error message is displayed when the Editor encounters an error saving
      * @type {string}
      */
      editorSaveErrorMsg: "Not all of your changes could be submitted.",
      /**
      * This error message is displayed when the Editor encounters an error saving, and a plain-text draft is saved instead
      * @type {string}
      */
      editorSaveErrorMsgWithDraft: "Not all of your changes could be submitted, but a draft " +
        "has been saved which can be accessed by our support team. Please contact us.",

      /**
      * A list of keyword thesauri options for the user to choose from in the EML Editor.
      * A "None" option will also always display.
      * @type {object[]}
      * @property {string} label - A readable and short label for the keyword thesaurus that is displayed in the UI
      * @property {string} thesaurus - The exact keyword thesaurus name that will be saved in the EML
      * @since 2.10.0
      * @default [{
                  label: "GCMD",
                  thesaurus: "NASA Global Change Master Directory (GCMD)"
                }]
      * @example
      *  [{
      *    label: "GCMD",
      *    thesaurus: "NASA Global Change Master Directory (GCMD)"
      *  }]
      */
      emlKeywordThesauri: [{
        label: "GCMD",
        thesaurus: "NASA Global Change Master Directory (GCMD)"
      }],

      /**
      * The base URL for the repository. This only needs to be changed if the repository
      * is hosted at a different origin than the MetacatUI origin. This URL is used to contruct all
      * of the DataONE REST API URLs. If you are testing MetacatUI against a development repository
      * at an external location, this is where you would set that external repository URL.
      * @type {string}
      * @default window.location.origin || (window.location.protocol + "//" + window.location.host)
      */
      baseUrl: window.location.origin || (window.location.protocol + "//" + window.location.host),

      /**
      * The directory that metacat is installed in at the `baseUrl`. For example, if you
      * have metacat installed in the tomcat webapps directory as `metacat`, then this should be set
      * to "/metacat". Or if you renamed the metacat webapp to `catalog`, then it should be `/catalog`.
      * @type {string}
      * @default "/metacat"
      */
      context: MetacatUI.AppConfig.metacatContext || '/metacat',

      /**
      * The URL fragment for the DataONE Member Node (MN) API.
      * @type {string}
      * @default '/d1/mn/v2'
      */
      d1Service: '/d1/mn/v2',
      /**
      * The base URL of the DataONE Coordinating Node (CN). CHange this if you
      * are testing a deployment in a development environment.
      * @type {string}
      * @default "https://cn.dataone.org"
      * @example "https://cn-stage.test.dataone.org"
      */
      d1CNBaseUrl: "https://cn.dataone.org",
      /**
      * The URL fragment for the DataONE Coordinating Node (CN) API.
      * @type {string}
      * @default '/cn/v2'
      */
      d1CNService: "/cn/v2",
      /**
      * The URL for the DataONE Search MetacatUI. This only needs to be changed
      * if you want to point to a development environment.
      * @type {string}
      * @default "https://search.dataone.org"
      * @readonly
      * @since 2.13.0
      */
<<<<<<< HEAD
=======
      d1CNService: "/cn/v2",
      /**
      * The URL for the DataONE Search MetacatUI. This only needs to be changed
      * if you want to point to a development environment.
      * @type {string}
      * @default "https://search.dataone.org"
      * @readonly
      * @since 2.13.0
      */
>>>>>>> 5b5dec6f
      dataoneSearchUrl: "https://search.dataone.org",
      /**
      * The URL for the DataONE listNodes() API. This URL is contructed dynamically when the
      * AppModel is initialized. Only override this if you are an advanced user and have a reason to!
      * (see https://releases.dataone.org/online/api-documentation-v2.0/apis/CN_APIs.html#CNCore.listNodes)
      * @type {string}
      */
      nodeServiceUrl: null,
      /**
      * The URL for the DataONE View API. This URL is contructed dynamically when the
      * AppModel is initialized. Only override this if you are an advanced user and have a reason to!
      * (see https://releases.dataone.org/online/api-documentation-v2.0/apis/MN_APIs.html#module-MNView)
      * @type {string}
      */
      viewServiceUrl: null,
      /**
      * The URL for the DataONE getPackage() API. This URL is contructed dynamically when the
      * AppModel is initialized. Only override this if you are an advanced user and have a reason to!
      * (see https://releases.dataone.org/online/api-documentation-v2.0/apis/MN_APIs.html#MNPackage.getPackage)
      *
      * @type {string}
      */
      packageServiceUrl: null,
      /**
      * The URL for the Metacat Publish service. This URL is contructed dynamically when the
      * AppModel is initialized. Only override this if you are an advanced user and have a reason to!
      * @type {string}
      */
      publishServiceUrl: null,
      /**
      * The URL for the DataONE isAuthorized() API. This URL is contructed dynamically when the
      * AppModel is initialized. Only override this if you are an advanced user and have a reason to!
      * (see https://releases.dataone.org/online/api-documentation-v2.0/apis/MN_APIs.html#MNAuthorization.isAuthorized)
      * @type {string}
      */
      authServiceUrl: null,
      /**
      * The URL for the DataONE query API. This URL is contructed dynamically when the
      * AppModel is initialized. Only override this if you are an advanced user and have a reason to!
      * (see https://releases.dataone.org/online/api-documentation-v2.0/apis/MN_APIs.html#MNQuery.query)
      * @type {string}
      */
      queryServiceUrl: null,
      /**
      * The URL for the DataONE reserveIdentifier() API. This URL is contructed dynamically when the
      * AppModel is initialized. Only override this if you are an advanced user and have a reason to!
      * (see https://releases.dataone.org/online/api-documentation-v2.0/apis/CN_APIs.html#CNCore.reserveIdentifier)
      * @type {string}
      */
      reserveServiceUrl: null,
      /**
      * The URL for the DataONE system metadata API. This URL is contructed dynamically when the
      * AppModel is initialized. Only override this if you are an advanced user and have a reason to!
      * (see https://releases.dataone.org/online/api-documentation-v2.0/apis/MN_APIs.html#MNRead.getSystemMetadata
      * and https://releases.dataone.org/online/api-documentation-v2.0/apis/MN_APIs.html#MNStorage.updateSystemMetadata)
      * @type {string}
      */
      metaServiceUrl: null,
      /**
      * The URL for the DataONE system metadata API. This URL is contructed dynamically when the
      * AppModel is initialized. Only override this if you are an advanced user and have a reason to!
      * (see https://releases.dataone.org/online/api-documentation-v2.0/apis/MN_APIs.html#MNRead.getSystemMetadata
      * and https://releases.dataone.org/online/api-documentation-v2.0/apis/MN_APIs.html#MNStorage.updateSystemMetadata)
      * @type {string}
      */
      objectServiceUrl: null,
      /**
      * The URL for the DataONE Formats API. This URL is contructed dynamically when the
      * AppModel is initialized. Only override this if you are an advanced user and have a reason to!
      * (see https://releases.dataone.org/online/api-documentation-v2.0/apis/CN_APIs.html#CNCore.listFormats)
      * @type {string}
      */
      formatsServiceUrl: null,
      /**
      * The URL fragment for the DataONE Formats API. This is combined with the AppConfig#formatsServiceUrl
      * @type {string}
      * @default "/formats"
      */
      formatsUrl: "/formats",

      /**
      * If true, parts of the UI (most notably, "funding" field in the dataset editor)
      * may look up NSF Award information
      * @type {boolean}
      * @default false
      */
      useNSFAwardAPI: false,
      /**
      * The URL for the NSF Award API, which can be used by the {@link LookupModel}
      * to look up award information for the dataset editor or other views
      * @type {string}
      * @default "https://api.nsf.gov/services/v1/awards.json"
      */
      grantsUrl: "https://api.nsf.gov/services/v1/awards.json",

      /**
      * The base URL for the ORCID REST services
      * @type {string}
      * @default "https:/orcid.org"
      */
      orcidBaseUrl: "https:/orcid.org",

      /**
      * The URL for the ORCID search API, which can be used to search for information
      * about people using their ORCID, email, name, etc.
      * This URL is constructed dynamically once the {@link AppModel} is initialized.
      * @type {string}
      */
      orcidSearchUrl: null,

      /**
      * The URL for the Metacat API. The Metacat API has been deprecated and is kept here
      * for compatability with Metacat repositories that are using the old x509 certificate
      * authentication mechanism. This is deprecated since authentication is now done via
      * the DataONE Portal service using auth tokens. (Using the {@link AppConfig#tokenUrl})
      * This URL is contructed dynamically when the AppModel is initialized.
      * Only override this if you are an advanced user and have a reason to!
      * @type {string}
      */
      metacatServiceUrl: null,

      /**
      * If false, the /monitor/status (the service that returns the status of various DataONE services) will not be used.
      * @type {boolean}
      * @default true
      * @since 2.9.0
      */
      enableMonitorStatus: true,

      /**
      * The URL for the service that returns the status of various DataONE services.
      * The only supported status so far is the search index queue -- the number of
      * objects that are waiting to be indexed in the Solr search index.
      * This URL is contructed dynamically when the
      * AppModel is initialized. Only override this if you are an advanced user and have a reason to!
      * @type {string}
      * @since 2.9.0
      */
      monitorStatusUrl: "",

      /**
      * If true, users can sign in using CILogon as the identity provider.
      * ORCID is the only recommended identity provider. CILogon may be deprecated
      * in the future.
      * @type {boolean}
      * @default false
      */
      enableCILogonSignIn: false,
      /**
      * The URL for the DataONE Sign In API using CILogon as the identity provider
      * This URL is constructed dynamically once the {@link AppModel} is initialized.
      * @type {string}
      */
      signInUrl: null,
      /**
      * The URL for the DataONE Sign Out API
      * This URL is constructed dynamically once the {@link AppModel} is initialized.
      * @type {string}
      */
      signOutUrl: null,
      /**
      * The URL for the DataONE Sign In API using ORCID as the identity provider
      * This URL is constructed dynamically once the {@link AppModel} is initialized.
      * @type {string}
      */
      signInUrlOrcid: null,

      /**
      * Enable DataONE LDAP authentication. If true, users can sign in from an LDAP account that is in the DataONE CN LDAP directory.
      * This is not recommended, as DataONE is moving towards supporting only ORCID logins for users.
      * This LDAP authentication is separate from the File-based authentication for the Metacat Admin interface.
      * @type {boolean}
      * @default false
      * @since 2.11.0
      */
      enableLdapSignIn: false,
      /**
      * The URL for the DataONE Sign In API using LDAP as the identity provider
      * This URL is constructed dynamically once the {@link AppModel} is initialized.
      * @type {string}
      */
      signInUrlLdap: null,

      /**
      * The URL for the DataONE Token API using ORCID as the identity provider
      * This URL is constructed dynamically once the {@link AppModel} is initialized.
      * @type {string}
      */
      tokenUrl: null,
      /**
      * The URL for the DataONE echoCredentials() API
      * This URL is constructed dynamically once the {@link AppModel} is initialized.
      * (see https://releases.dataone.org/online/api-documentation-v2.0/apis/CN_APIs.html#CNDiagnostic.echoCredentials)
      * @type {string}
      */
      checkTokenUrl: null,
      /**
      * The URL for the DataONE Identity API
      * This URL is constructed dynamically once the {@link AppModel} is initialized.
      * (see https://releases.dataone.org/online/api-documentation-v2.0/apis/CN_APIs.html#module-CNIdentity)
      * @type {string}
      */
      accountsUrl: null,
      /**
      * The URL for the DataONE Pending Maps API
      * This URL is constructed dynamically once the {@link AppModel} is initialized.
      * (see https://releases.dataone.org/online/api-documentation-v2.0/apis/CN_APIs.html#CNIdentity.getPendingMapIdentity)
      * @type {string}
      */
      pendingMapsUrl: null,
      /**
      * The URL for the DataONE mapIdentity() API
      * This URL is constructed dynamically once the {@link AppModel} is initialized.
      * (see https://releases.dataone.org/online/api-documentation-v2.0/apis/CN_APIs.html#CNIdentity.mapIdentity)
      * @type {string}
      */
      accountsMapsUrl: null,
      /**
      * The URL for the DataONE Groups API
      * This URL is constructed dynamically once the {@link AppModel} is initialized.
      * (see https://releases.dataone.org/online/api-documentation-v2.0/apis/CN_APIs.html#CNIdentity.createGroup)
      * @type {string}
      */
      groupsUrl: null,
      /**
      * The URL for the DataONE metadata assessment service
      * @type {string}
      * @default "https://docker-ucsb-4.dataone.org:30443/quality"
      */
      mdqBaseUrl: "https://docker-ucsb-4.dataone.org:30443/quality",
      /**
      * Metadata Assessment Suite IDs for the dataset assessment reports.
      * @type {string[]}
      * @default ["FAIR.suite.1"]
      */
      mdqSuiteIds: ["FAIR.suite.1"],
      /**
      * Metadata Assessment Suite labels for the dataset assessment reports
      * @type {string[]}
      * @default ["FAIR Suite v1.0"]
      */
      mdqSuiteLabels: ["FAIR Suite v1.0"],
      /**
      * Metadata Assessment Suite IDs for the aggregated assessment charts
      * @type {string[]}
      * @default ["FAIR.suite.1"]
      */
      mdqAggregatedSuiteIds: ["FAIR.suite.1"],
      /**
      * Metadata Assessment Suite labels for the aggregated assessment charts
      * @type {string[]}
      * @default ["FAIR.suite.1"]
      */
      mdqAggregatedSuiteLabels: ["FAIR Suite v1.0"],
      /**
      * The metadata formats for which to display metadata assessment reports
      * @type {string[]}
      * @default ["eml*", "https://eml*", "*isotc211*"]
      */
      mdqFormatIds:["eml*", "https://eml*", "*isotc211*"],

      /**
      * Metrics endpoint url
      * @type {string}
      */
      metricsUrl: 'https://logproc-stage-ucsb-1.test.dataone.org/metrics',

      /**
      * DataONE Citation reporting endpoint url
      * @type {string}
      */
      dataoneCitationsUrl: 'https://logproc-stage-ucsb-1.test.dataone.org/citations',

     /**
      * Hide or show the report Citation button in the dataset landing page.
      * @type {boolean}
      * @default true
      */
      hideReportCitationButton: false,

      /**
      * Hide or show the aggregated citations chart in the StatsView.
      * These charts are only available for DataONE Plus members or Hosted Repositories.
      * (see https://dataone.org)
      * @type {boolean}
      * @default true
      * @since 2.9.0
      */
      hideSummaryCitationsChart: true,
      /**
      * Hide or show the aggregated downloads chart in the StatsView
      * These charts are only available for DataONE Plus members or Hosted Repositories.
      * (see https://dataone.org)
      * @type {boolean}
      * @default true
      * @since 2.9.0
      */
      hideSummaryDownloadsChart: true,
      /**
      * Hide or show the aggregated metadata assessment chart in the StatsView
      * These charts are only available for DataONE Plus members or Hosted Repositories.
      * (see https://dataone.org)
      * @type {boolean}
      * @default true
      * @since 2.9.0
      */
      hideSummaryMetadataAssessment: true,
      /**
      * Hide or show the aggregated views chart in the StatsView
      * These charts are only available for DataONE Plus members or Hosted Repositories.
      * (see https://dataone.org)
      * @type {boolean}
      * @default true
      * @since 2.9.0
      */
      hideSummaryViewsChart: true,

      /*
      * List of Repositories that are DataONE Plus Members.
      * DataONE Plus features are displayed only for these members.
      * @type {string[]}
      * @readonly
      * @default ["urn:node:ARCTIC", "urn:node:ESS_DIVE", "urn:node:KNB", "urn:node:mnUCSB1"]
      * @since 2.13.0
      * ------------------------------------
      * This config will not be displayed in the JSDoc documentation since it is
      * temporary and only useful for internal DataONE purposes. This functionality will be replaced
      * with the DataONE Bookkeeper service, eventually.
      */
      dataonePlusMembers: ["urn:node:ARCTIC", "urn:node:ESS_DIVE", "urn:node:KNB", "urn:node:mnUCSB1"],

      /**
      * Metrics flag for the Dataset Landing Page
      * Enable this flag to enable metrics display
      * @type {boolean}
      * @default true
      */
      displayDatasetMetrics: true,

      /**
      * If true, displays the dataset metrics tooltips on the metrics buttons.
      * Turn off all dataset metrics displays using the {@link AppConfig#displayDatasetMetrics}
      * @type {boolean}
      * @default true
      */
      displayDatasetMetricsTooltip: true,
      /**
      * If true, displays the datasets metric modal windows on the dataset landing page
      * Turn off all dataset metrics displays using the {@link AppConfig#displayDatasetMetrics}
      * @type {boolean}
      * @default true
      */
      displayMetricModals: true,
      /**
      * If true, displays the dataset citation metrics on the dataset landing page
      * Turn off all dataset metrics displays using the {@link AppConfig#displayDatasetMetrics}
      * @type {boolean}
      * @default true
      */
      displayDatasetCitationMetric: true,
      /**
      * If true, displays the dataset download metrics on the dataset landing page
      * Turn off all dataset metrics displays using the {@link AppConfig#displayDatasetMetrics}
      * @type {boolean}
      * @default true
      */
      displayDatasetDownloadMetric: true,
      /**
      * If true, displays the dataset view metrics on the dataset landing page
      * Turn off all dataset metrics displays using the {@link AppConfig#displayDatasetMetrics}
      * @type {boolean}
      * @default true
      */
      displayDatasetViewMetric: true,
      /**
      * If true, displays the "Edit" button on the dataset landing page
      * @type {boolean}
      * @default true
      */
      displayDatasetEditButton: true,
      /**
      * If true, displays the metadata assessment metrics on the dataset landing page
      * @type {boolean}
      * @default false
      */
      displayDatasetQualityMetric: false,
      /**
      * If true, displays the WholeTale "Analyze" button on the dataset landing page
      * @type {boolean}
      * @default false
      */
      displayDatasetAnalyzeButton: false,
      /**
      * If true, displays various buttons on the dataset landing page for dataset owners
      * @type {boolean}
      * @default false
      */
      displayDatasetControls: true,
      /** Hide metrics display for SolrResult models that match the given properties.
      *  Properties can be functions, which are given the SolrResult model value as a parameter.
      * Turn off all dataset metrics displays using the {@link AppConfig#displayDatasetMetrics}
      * @type {object}
      * @example
      * {
      *   formatId: "eml://ecoinformatics.org/eml-2.1.1",
      *   isPublic: true,
      *   dateUploaded: function(date){
      *     return new Date(date) < new Date('1995-12-17T03:24:00');
      *   }
      * }
      * // This example would hide metrics for any objects that are:
      * //  EML 2.1.1 OR public OR were uploaded before 12/17/1995.
      */
      hideMetricsWhen: null,

      /**
      * The zoom level to use in the Google Static Map images on the dataset landing pages.
      * The higher the zoom level, the more zoomed in the map will be. Set to 0 to show
      * the entire world in the map, and 15+ to show fine details. The highest zoom level
      * is about 20. For more information, see the Google Statis Maps API docs: https://developers.google.com/maps/documentation/maps-static/start#Zoomlevels
      * @type {number}
      * @default 6
      * @since 2.13.0
      */
      datasetMapZoomLevel: 6,

      /**
      * The bounding box path color to use in the Google Static Map images on the dataset landing pages.
      * Specify the color either as a 24-bit (example: color=0xFFFFCC) or 32-bit hexadecimal value
      * (example: color=0xFFFFCCFF), or from the set: black, brown, green, purple, yellow, blue, gray, orange, red, white.
      * For more information, see the Google Statis Maps API docs: https://developers.google.com/maps/documentation/maps-static/start#PathStyles
      * @type {string}
      * @default "0xDA4D3Aff" (red)
      * @since 2.13.0
      */
      datasetMapPathColor: "0xDA4D3Aff",

      /**
      * The bounding box fill color to use in the Google Static Map images on the dataset landing pages.
      * If you don't want to fill in the bounding boxes with a color, set this to null or undefined.
      * Specify the color either as a 24-bit (example: color=0xFFFFCC) or 32-bit hexadecimal value
      * (example: color=0xFFFFCCFF), or from the set: black, brown, green, purple, yellow, blue, gray, orange, red, white.
      * For more information, see the Google Statis Maps API docs: https://developers.google.com/maps/documentation/maps-static/start#PathStyles
      * @type {string}
      * @default "0xFFFF0033" (light yellow)
      * @since 2.13.0
      */
      datasetMapFillColor: "0xFFFF0033",

      /**
      * If true, the dataset landing pages will generate Schema.org-compliant JSONLD
      * and insert it into the page.
      * @type {boolean}
      * @default true
      */
      isJSONLDEnabled: true,

      /**
      * If true, users can see a "Publish" button in the MetadataView, which makes the metadata
      * document public and gives it a DOI identifier.
      * If false, the button will be hidden completely.
      * @type {boolean}
      * @default true
      */
      enablePublishDOI: true,

      /**
      * A list of users or groups who exclusively will be able to see and use the "Publish" button,
      * which makes the metadata document public and gives it a DOI identifier.
      * Anyone not in this list will not be able to see the Publish button.
      * `enablePublishDOI` must be set to `true` for this to take effect.
      * @type {string[]}
      */
      enablePublishDOIForSubjects: [],

      /**
      * If true, users can change the AccessPolicy for their objects.
      * @type {boolean}
      * @default true
      * @since 2.9.0
      */
      allowAccessPolicyChanges: true,

      /**
      * The default Access Policy set on new objects uploaded to the repository.
      * Each literal object here gets set directly on an AccessRule model.
      * See the AccessRule model list of default attributes for options on what to set here.
      * @see {@link AccessRule}
      * @type {object[]}
      * @since 2.9.0
      * @default [{
                  subject: "public",
                  read: true
                }]
      * @example
      * [{
      *   subject: "public",
      *   read: true
      * }]
      * // This example would assign public access to all new objects created in MetacatUI.
      */
      defaultAccessPolicy: [{
        subject: "public",
        read: true
      }],

      /**
      * The user-facing name for editing the Access Policy. This is displayed as the header of the AccessPolicyView, for example
      * @type {string}
      * @since 2.9.0
      * @default "Sharing options"
      */
      accessPolicyName: "Sharing options",

      /**
      * @type {object}
      * @property {boolean} accessRuleOptions.read  - If true, users will be able to give others read access to their DataONE objects
      * @property {boolean} accessRuleOptions.write - If true, users will be able to give others write access to their DataONE objects
      * @property {boolean} accessRuleOptions.changePermission - If true, users will be able to give others changePermission access to their DataONE objects
      * @since 2.9.0
      * @default {
                  read: true,
                  write: true,
                  changePermission: true
                }
      * @example
      * {
      *   read: true,
      *   write: true,
      *   changePermission: false
      * }
      * // This example would enable users to edit the read and write access to files,
      * // but not change ownership, in the Access Policy View.
      */
      accessRuleOptions: {
        read: true,
        write: true,
        changePermission: true
      },

      /**
      * @type {object}
      * @property {boolean} accessRuleOptionNames.read  - The user-facing name of the "read" access in Access Rules
      * @property {boolean} accessRuleOptionNames.write - The user-facing name of the "write" access in Access Rules
      * @property {boolean} accessRuleOptionNames.changePermission - The user-facing name of the "changePermission" access in Access Rules
      * @since 2.9.0
      * @example
      *  {
      *    read: "Can view",
      *    write: "Can edit",
      *    changePermission: "Is owner"
      *  }
      */
      accessRuleOptionNames: {
        read: "Can view",
        write: "Can edit",
        changePermission: "Is owner"
      },

      /**
      * If false, the rightsHolder of a resource will not be displayed in the AccessPolicyView.
      * @type {boolean}
      * @default true
      * @since 2.9.0
      */
      displayRightsHolderInAccessPolicy: true,

      /**
      * If false, users will not be able to change the rightsHolder of a resource in the AccessPolicyView
      * @type {boolean}
      * @default true
      * @since 2.9.0
      */
      allowChangeRightsHolder: true,

      /**
      * A list of group subjects that will be hidden in the AccessPolicy view to
      * everyone except those in the group. This is useful for preventing users from
      * removing repository administrative groups from access policies.
      * @type {string[]}
      * @since 2.9.0
      * @example ["CN=data-admin-group,DC=dataone,DC=org"]
      */
      hiddenSubjectsInAccessPolicy: [],

      /**
      * If true, the public/private toggle will be displayed in the Sharing Options for portals.
      * @type {boolean}
      * @default true
      * @since 2.9.0
      */
      showPortalPublicToggle: true,

      /**
      * The public/private toggle will be displayed in the Sharing Options for portals for only
      * the given users or groups. To display the public/private toggle for everyone,
      * set `showPortalPublicToggle` to true and keep this array empty.
      * @type {string[]}
      * @since 2.9.0
      */
      showPortalPublicToggleForSubjects: [],

      /**
      * If true, the public/private toggle will be displayed in the Sharing Options for datasets.
      * @type {boolean}
      * @default true
      * @since 2.9.0
      */
      showDatasetPublicToggle: true,

      /**
      * Set to false to hide the display of "My Portals", which shows the user's current portals
      * @type {boolean}
      * @default true
      */
      showMyPortals: true,
      /**
      * The user-facing term for portals in lower-case and in singular form.
      * e.g. "portal"
      * @type {string}
      * @default "portal"
      */
      portalTermSingular: "portal",
      /**
      * The user-facing term for portals in lower-case and in plural form.
      * e.g. "portals". This allows for portal terms with irregular plurals.
      * @type {string}
      * @default "portals"
      */
      portalTermPlural: "portals",
      /**
      * Set to false to prevent ANYONE from creating a new portal.
      * @type {boolean}
      * @default true
      */
      enableCreatePortals: true,
      /**
      * Limits only the following people or groups to create new portals.
      * @type {string[]}
      */
      limitPortalsToSubjects: [],

      /**
      * This message will display when a user tries to create a new Portal in the PortalEditor
      * when they are not associated with a whitelisted subject in the `limitPortalsToSubjects` list
      * @type {string}
      */
      portalEditNotAuthCreateMessage: "You have not been authorized to create new portals. Please contact us with any questions.",

      /**
      * This message will display when a user tries to access the Portal Editor for a portal
      * for which they do not have write permission.
      * @type {string}
      */
      portalEditNotAuthEditMessage: "The portal owner has not granted you permission to edit this portal. Please contact the owner to be given edit permission.",

      /**
      * This message will display when a user tries to create a new portal when they have exceeded their DataONE portal quota
      * @type {string}
      */
      portalEditNoQuotaMessage: "You have already reached the maximum number of portals for your membership level.",

      /**
      * This message will display when there is any non-specific error during the save process of the PortalEditor.
      * @type {string}
      */
      portalEditSaveErrorMsg: "Something went wrong while attempting to save your changes.",

      /**
      * The list of fields that should be required in the portal editor.
      * Set individual properties to `true` to require them in the portal editor.
      * @type {object}
      * @property {boolean} label - Default: true
      * @property {boolean} name - Default: true
      * @property {boolean} description - Default: false
      * @property {boolean} sectionTitle - Default: true
      * @property {boolean} sectionIntroduction - Default: false
      * @property {boolean} logo - Default: false
      */
      portalEditorRequiredFields: {
        label: true,
        name: true,
        description: false,
        sectionTitle: true,
        sectionIntroduction: false,
        logo: false,
        //The following fields are not yet supported as required fields in the portal editor
        //TODO: Add support for requiring the below fields
        sectionImage: false,
        acknowledgments: false,
        acknowledgmentsLogos: false,
        awards: false,
        associatedParties: false
      },

      /**
      * A list of portals labels that no one should be able to create portals with
      * @type {string[]}
      * @readonly
      * @since 2.11.3
      */
      portalLabelBlockList: [
        "Dataone",
        'urn:node:CN', 'CN', 'cn',
        'urn:node:CNUNM1', 'CNUNM1', 'cn-unm-1',
        'urn:node:CNUCSB1', 'CNUCSB1', 'cn-ucsb-1',
        'urn:node:CNORC1', 'CNORC1', 'cn-orc-1',
        'urn:node:KNB', 'KNB', 'KNB Data Repository',
        'urn:node:ESA', 'ESA', 'ESA Data Registry',
        'urn:node:SANPARKS', 'SANPARKS', 'SANParks Data Repository',
        'urn:node:ORNLDAAC', 'ORNLDAAC', 'ORNL DAAC',
        'urn:node:LTER', 'LTER', 'U.S. LTER Network',
        'urn:node:CDL', 'CDL', 'UC3 Merritt',
        'urn:node:PISCO', 'PISCO', 'PISCO MN',
        'urn:node:ONEShare', 'ONEShare', 'ONEShare DataONE Member Node',
        'urn:node:mnORC1', 'mnORC1', 'DataONE ORC Dedicated Replica Server',
        'urn:node:mnUNM1', 'mnUNM1', 'DataONE UNM Dedicated Replica Server',
        'urn:node:mnUCSB1', 'mnUCSB1', 'DataONE UCSB Dedicated Replica Server',
        'urn:node:TFRI', 'TFRI', 'TFRI Data Catalog',
        'urn:node:USANPN', 'USANPN', 'USA National Phenology Network',
        'urn:node:SEAD', 'SEAD', 'SEAD Virtual Archive',
        'urn:node:GOA', 'GOA', 'Gulf of Alaska Data Portal',
        'urn:node:KUBI', 'KUBI', 'University of Kansas - Biodiversity Institute',
        'urn:node:LTER_EUROPE', 'LTER_EUROPE', 'LTER Europe Member Node',
        'urn:node:DRYAD', 'DRYAD', 'Dryad Digital Repository',
        'urn:node:CLOEBIRD', 'CLOEBIRD', 'Cornell Lab of Ornithology - eBird',
        'urn:node:EDACGSTORE', 'EDACGSTORE', 'EDAC Gstore Repository',
        'urn:node:IOE', 'IOE', 'Montana IoE Data Repository',
        'urn:node:US_MPC', 'US_MPC', 'Minnesota Population Center',
        'urn:node:EDORA', 'EDORA', 'Environmental Data for the Oak Ridge Area (EDORA)',
        'urn:node:RGD', 'RGD', 'Regional and Global biogeochemical dynamics Data (RGD)',
        'urn:node:GLEON', 'GLEON', 'GLEON Data Repository',
        'urn:node:IARC', 'IARC', 'IARC Data Archive',
        'urn:node:NMEPSCOR', 'NMEPSCOR', 'NM EPSCoR Tier 4 Node',
        'urn:node:TERN', 'TERN', 'TERN Australia',
        'urn:node:NKN', 'NKN', 'Northwest Knowledge Network',
        'urn:node:USGS_SDC', 'USGS_SDC', 'USGS Science Data Catalog',
        'urn:node:NRDC', 'NRDC', 'NRDC DataONE member node',
        'urn:node:NCEI', 'NCEI', 'NOAA NCEI Environmental Data Archive',
        'urn:node:PPBIO', 'PPBIO', 'PPBio',
        'urn:node:NEON', 'NEON', 'NEON Member Node',
        'urn:node:TDAR', 'TDAR', 'The Digital Archaeological Record',
        'urn:node:ARCTIC', 'ARCTIC', 'Arctic Data Center',
        'urn:node:BCODMO', 'BCODMO', 'Biological and Chemical Oceanography Data Management Office (BCO-DMO) ',
        'urn:node:GRIIDC', 'GRIIDC', 'Gulf of Mexico Research Initiative Information and Data Cooperative (GRIIDC)',
        'urn:node:R2R', 'R2R', 'Rolling Deck to Repository (R2R)',
        'urn:node:EDI', 'EDI', 'Environmental Data Initiative',
        'urn:node:UIC', 'UIC', 'A Member Node for University of Illinois at Chicago.',
        'urn:node:RW', 'RW', 'Research Workspace',
        'urn:node:FEMC', 'FEMC', 'Forest Ecosystem Monitoring Cooperative Member Node',
        'urn:node:OTS_NDC', 'OTS_NDC', 'Organization for Tropical Studies - Neotropical Data Center',
        'urn:node:PANGAEA', 'PANGAEA', 'PANGAEA',
        'urn:node:ESS_DIVE', 'ESS_DIVE', 'ESS-DIVE: Deep Insight for Earth Science Data',
        'urn:node:CAS_CERN', 'CAS_CERN', 'Chinese Ecosystem Research Network (CERN)',
        'urn:node:FIGSHARE_CARY', 'FIGSHARE_CARY', 'Cary Institute of Ecosystem Studies (powered by Figshare)',
        'urn:node:IEDA_EARTHCHEM', 'IEDA_EARTHCHEM', 'IEDA EARTHCHEM',
        'urn:node:IEDA_USAP', 'IEDA_USAP', 'IEDA USAP',
        'urn:node:IEDA_MGDL', 'IEDA_MGDL', 'IEDA MGDL',
        'urn:node:METAGRIL', 'METAGRIL', 'metaGRIL',
        'urn:node:ARM', 'ARM', 'ARM - Atmospheric Radiation Measurement Research Facility',
        "urn:node:OPC", "OPC",
        "urn:node:TNC_DANGERMOND", "dangermond", "TNC_DANGERMOND"
      ],

      /**
      * Limit users to a certain number of portals. This limit will be ignored if {@link AppConfig#enableBookkeeperServices}
      * is set to true, because the limit will be enforced by Bookkeeper Quotas instead.
      * @type {number}
      * @default 1
      * @since 2.14.0
      */
      portalLimit: 1,

      /** If true, then archived content is available in the search index.
      * Set to false if this MetacatUI is using a Metacat version before 2.10.0
      * @type {boolean}
      * @default true
      */
      archivedContentIsIndexed: true,

      /**
      * The default FilterGroups to use in the data catalog search (DataCatalogViewWithFilters)
      *   The DataCatalogViewWithFilters is only used in the EditCollectionView (when editing collections or portals), as of 2.9.0
      *   To change the default filters in the main data search view (DataCatalogView), edit the `defaultSearchFilters` attribute here.
      * This is an array of literal objects that will be converted into FilterGroup models
      * @type {object[]}
      */
      defaultFilterGroups: [
        {
          label: "Search for: ",
          filters: [
            {
              fields: ["attribute"],
              label: "Data attribute",
              placeholder: "density, length, etc.",
              icon: "table",
              description: "Measurement type, e.g. density, temperature, species"
            },
            {
              filterType: "ToggleFilter",
              fields: ["documents"],
              label: "Show only results with data",
              trueLabel: null,
              falseLabel: null,
              trueValue: "*",
              matchSubstring: false,
              icon: "table",
              description: "Checking this option will only return packages that include data files. Leaving this unchecked may return packages that only include metadata."
            },
            {
              fields: ["originText"],
              label: "Creator",
              placeholder: "Name",
              icon: "user",
              description: "The name of the creator or originator of a dataset"
            },
            {
              filterType: "DateFilter",
              fields: ["datePublished", "dateUploaded"],
              label: "Publish Year",
              rangeMin: 1800,
              icon: "calendar",
              description: "Only show results that were published within the year range"
            },
            {
              filterType: "DateFilter",
              fields: ["beginDate"],
              label: "Year of data coverage",
              rangeMin: 1800,
              icon: "calendar",
              description: "Only show results with data collected within the year range"
            },
            {
              fields: ["id", "identifier", "documents", "resourceMap", "seriesId"],
              label: "Identifier",
              placeholder: "DOI or ID",
              icon: "bullseye",
              description: "Find datasets if you have all or part of its DOI or ID"
            },
            {
              fields: ["kingdom", "phylum", "class", "order", "family", "genus", "species"],
              label: "Taxon",
              placeholder: "Class, family, etc.",
              icon: "sitemap",
              description: "Find data about any taxonomic rank"
            },
            {
              fields: ["siteText"],
              label: "Location",
              placeholder: "Geographic region",
              icon: "globe",
              description: "The geographic region or study site, as described by the submitter"
            }
          ]
        }
      ],

      /**
      * Semantic annotation configuration
      * Include your Bioportal api key to show ontology information for metadata annotations
      * see: http://bioportal.bioontology.org/account
      * @type {string}
      */
      bioportalAPIKey: "",
      /**
      * The Bioportal REST API URL, which is set dynamically only if a bioportalAPIKey is configured
      * @type {string}
      * @default "https://data.bioontology.org/search"
      */
      bioportalSearchUrl: "https://data.bioontology.org/search",
      /**
      * This attribute stores cache of ontology information that is looked up in Bioportal, so that duplicate REST calls don't need to be made.
      * @type {object}
      */
      bioportalLookupCache: {},
      /**
      * Set this option to true to display the annotation icon in search result rows when a dataset has an annotation
      * @type {boolean}
      */
      showAnnotationIndicator: false,

      /**
      * A list of unsupported User-Agent regular expressions for browsers that will not work well with MetacatUI.
      * A warning message will display on the page for anyone using one of these browsers.
      * @type {RegExp[]}
      * @since 2.10.0
      * @default [/(?:\b(MS)?IE\s+|\bTrident\/7\.0;.*\s+rv:)(\d+)/]
      * @example [/(?:\b(MS)?IE\s+|\bTrident\/7\.0;.*\s+rv:)(\d+)/]
      */
      unsupportedBrowsers: [/(?:\b(MS)?IE\s+|\bTrident\/7\.0;.*\s+rv:)(\d+)/],

      /**
      * A list of alternate repositories to use for fetching and saving DataONEObjects.
      * In the AppConfig, this is an array of {@link NodeModel#members} attributes, in JSON form.
      * These are the same attributes retireved from the Node Info document, via the d1/mn/v2/node API.
      * The only required attributes are name, identifier, and baseURL.
      * @type {object[]}
      * @example [{
      *    name: "Metacat MN",
      *    identifier: "urn:node:METACAT",
      *    baseURL: "https://my-metacat.org/metacat/d1/mn"
      *  }]
      *
      * @since 2.14.0
      */
      alternateRepositories: [],

      /**
      * The node identifier of the alternate repository that should be used for fetching and saving DataONEObjects.
      * Since there can be multiple alternate repositories configured, this attribute can be used to specify which
      * one is actively in use.
      * @type {string}
      * @example "urn:node:METACAT"
      * @since 2.14.0
      */
      activeAlternateRepositoryId: null,

      /**
      * Enable or disable the DataONE Bookkeeper services. If enabled, Portal Views will use the DataONE Plus
      * paid features for active subscriptions. If disabled, the Portal Views will assume
      * all portals are in inactive/free, and will only render free features.
      * @type {boolean}
      * @since 2.14.0
      */
      enableBookkeeperServices: false,
      /**
      * The base URL for the DataONE Bookkeeper services, which manage the DataONE membership plans, such as
      * Hosted Repositories and Plus.
      * See https://github.com/DataONEorg/bookkeeper for more info on this service.
      * @type {string}
      * @since 2.14.0
      */
      bookkeeperBaseUrl: "https://api.test.dataone.org:30443/bookkeeper/v1",
      /**
      * The URL for the DataONE Bookkeeper Quota API, e.g. listQuotas(), getQuota(), createQuota(), etc.
      * This full URL is contructed using {@link AppModel#bookkeeperBaseUrl} when the AppModel is initialized.
      * @readonly
      * @type {string}
      * @since 2.14.0
      */
      bookkeeperQuotasUrl: null,
      /**
      * The URL for the DataONE Bookkeeper Usages API, e.g. listUsages(), getUsage(), createUsage(), etc.
      * This full URL is contructed using {@link AppModel#bookkeeperBaseUrl} when the AppModel is initialized.
      * @readonly
      * @type {string}
      * @since 2.14.0
      */
      bookkeeperUsagesUrl: null,
      /**
      * The URL for the DataONE Bookkeeper Subscriptions API, e.g. listSubscriptions(), getSubscription(), createSubscription(), etc.
      * This full URL is contructed using {@link AppModel#bookkeeperBaseUrl} when the AppModel is initialized.
      * @readonly
      * @type {string}
      * @since 2.14.0
      */
      bookkeeperSubscriptionsUrl: null,
      /**
      * The URL for the DataONE Bookkeeper Customers API, e.g. listCustomers(), getCustomer(), createCustomer(), etc.
      * This full URL is contructed using {@link AppModel#bookkeeperBaseUrl} when the AppModel is initialized.
      * @readonly
      * @type {string}
      * @since 2.14.0
      */
      bookkeeperCustomersUrl: null,

      /**
      * The name of the DataONE Plus membership plan, which is used in messaging throughout the UI.
      * This is only used if the enableBookkeeperServices setting is set to true.
      * @type {string}
      * @default "DataONE Plus"
      */
      dataonePlusName: "DataONE Plus",

      dataonePlusPreviewMode: false,

      dataonePlusPreviewPortals: [],

      /**
      * The following configuration options are deprecated or experimental and should only be changed by advanced users
      */
      /**
      * The URL for the DataONE log service. This service has been replaced with the DataONE metrics service
      * (which has not been publicly released), so this configuration will be deprecated in the future.
      * This URL is constructed dynamically upon AppModel intialization.
      * @type {string}
      * @deprecated
      */
      d1LogServiceUrl: null
      /**
      * This Bioportal REST API URL is used by the experimental and unsupported AnnotatorView to get multiple ontology class info at once.
      * @deprecated
      */
      //bioportalBatchUrl: "https://data.bioontology.org/batch",
      /**
      * This DataONE API Annotator URL is used by the experimental and unsupported AnnotatorView to save an annotation
      * @deprecated
      */
      //annotatorUrl: null
		}, MetacatUI.AppConfig),

    defaultView: "data",

    initialize: function() {

      //If no base URL is specified, then user the DataONE CN base URL
      if(!this.get("baseUrl")){
        this.set("baseUrl",   this.get("d1CNBaseUrl"));
        this.set("d1Service", this.get("d1CNService"));
      }

<<<<<<< HEAD
      //Set the DataONE MN API URLs
      this.set( this.getDataONEMNAPIs() );

      //Determine if this instance of MetacatUI is pointing to a CN, rather than a MN
      this.set("isCN", (this.get("d1Service").indexOf("cn/v2") > 0));

      this.set('metacatServiceUrl', this.get('baseUrl') + this.get('context') + '/metacat');
=======

      //Remove a forward slash to the end of the base URL if there is one
      var baseUrl = this.get("baseUrl");
      if( baseUrl.charAt( baseUrl.length-1 ) == "/" ){
        baseUrl = baseUrl.substring(0, baseUrl.length-1);
        this.set("baseUrl", baseUrl);
      }

      //Make sure the Metacat context sttarts with a forward slash
      var context = this.get("context");
      if( context.length && context.charAt(0) != "/" ){
        context = "/" + context;
      }


      // these are pretty standard, but can be customized if needed
      this.set('viewServiceUrl',    baseUrl + context + this.get('d1Service') + '/views/metacatui/');
      this.set('publishServiceUrl', baseUrl + context + this.get('d1Service') + '/publish/');
      this.set('authServiceUrl',    baseUrl + context + this.get('d1Service') + '/isAuthorized/');
      this.set('queryServiceUrl',   baseUrl + context + this.get('d1Service') + '/query/solr/?');
      this.set('metaServiceUrl',    baseUrl + context + this.get('d1Service') + '/meta/');
      this.set('packageServiceUrl', baseUrl + context + this.get('d1Service') + '/packages/application%2Fbagit-097/');

      this.set('metacatServiceUrl', baseUrl + context + '/metacat');

      if( this.get("d1Service") && this.get("d1Service").indexOf("cn/v2") == -1 ){
        this.set('objectServiceUrl', baseUrl + context + this.get('d1Service') + '/object/');
      }

      if( this.get("enableMonitorStatus") ){
        this.set("monitorStatusUrl", baseUrl + context + this.get('d1Service') + "/monitor/status");
      }
>>>>>>> 5b5dec6f

      // Metadata quality report services
      this.set('mdqSuitesServiceUrl', this.get("mdqBaseUrl") + "/suites/");
      this.set('mdqRunsServiceUrl', this.get('mdqBaseUrl') + "/runs/");

      //DataONE CN API
      if(this.get("d1CNBaseUrl")){

        //Add a forward slash to the end of the base URL if there isn't one
        var d1CNBaseUrl = this.get("d1CNBaseUrl");
        if( d1CNBaseUrl.charAt( d1CNBaseUrl.length-1 ) == "/" ){
          d1CNBaseUrl = d1CNBaseUrl.substring(0, d1CNBaseUrl.length-1);
          this.set("d1CNBaseUrl", d1CNBaseUrl);
        }

        //Account services
        if(typeof this.get("accountsUrl") != "undefined"){
          this.set("accountsUrl", d1CNBaseUrl + this.get("d1CNService") + "/accounts/");

          if(typeof this.get("pendingMapsUrl") != "undefined")
            this.set("pendingMapsUrl", this.get("accountsUrl") + "pendingmap/");

          if(typeof this.get("accountsMapsUrl") != "undefined")
            this.set("accountsMapsUrl", this.get("accountsUrl") + "map/");

          if(typeof this.get("groupsUrl") != "undefined")
            this.set("groupsUrl", d1CNBaseUrl + this.get("d1CNService") + "/groups/");
        }

        if(typeof this.get("d1LogServiceUrl") != "undefined")
          this.set('d1LogServiceUrl', d1CNBaseUrl + this.get('d1CNService') + '/query/logsolr/?');

        this.set("nodeServiceUrl",    d1CNBaseUrl + this.get("d1CNService") + "/node/");
        this.set('resolveServiceUrl', d1CNBaseUrl + this.get('d1CNService') + '/resolve/');
        this.set("reserveServiceUrl", d1CNBaseUrl + this.get("d1CNService") + "/reserve");

        //Token URLs
        if(typeof this.get("tokenUrl") != "undefined"){
          this.set("tokenUrl", d1CNBaseUrl + "/portal/" + "token");

          this.set("checkTokenUrl", d1CNBaseUrl + this.get("d1CNService") + "/diag/subject");

          //The sign-in and out URLs - allow these to be turned off by removing them in the defaults above (hence the check for undefined)
          if(this.get("enableCILogonSignIn") || typeof this.get("signInUrl") !== "undefined")
            this.set("signInUrl", d1CNBaseUrl + "/portal/" + "startRequest?target=");
          if(typeof this.get("signInUrlOrcid") !== "undefined")
            this.set("signInUrlOrcid", d1CNBaseUrl + "/portal/" + "oauth?action=start&target=");

          if(this.get("enableLdapSignIn") && !this.get("signInUrlLdap")){
            this.set("signInUrlLdap", d1CNBaseUrl + "/portal/" + "ldap?target=");
          }


          if(this.get('orcidBaseUrl'))
            this.set('orcidSearchUrl', this.get('orcidBaseUrl') + '/v1.1/search/orcid-bio?q=');

          if((typeof this.get("signInUrl") !== "undefined") || (typeof this.get("signInUrlOrcid") !== "undefined"))
            this.set("signOutUrl", d1CNBaseUrl + "/portal/" + "logout");

        }

        // Object format list
        if ( typeof this.get("formatsUrl") != "undefined" ) {
             this.set("formatsServiceUrl",
               d1CNBaseUrl + this.get("d1CNService") + this.get("formatsUrl"));
        }

        //ORCID search
        if(typeof this.get("orcidBaseUrl") != "undefined")
          this.set('orcidSearchUrl', this.get('orcidBaseUrl') + '/search/orcid-bio?q=');

        //Annotator API
        if(typeof this.get("annotatorUrl") !== "undefined")
          this.set('annotatorUrl', d1CNBaseUrl + '/portal/annotator');
      }

      // Metadata quality report services
      this.set('mdqSuitesServiceUrl', this.get("mdqBaseUrl") + "/suites/");
      this.set('mdqRunsServiceUrl', this.get('mdqBaseUrl') + "/runs/");
      this.set('mdqScoresServiceUrl', this.get('mdqBaseUrl') + "/scores/");

      //Construct the DataONE Bookkeeper service API URLs
      if( this.get("enableBookkeeperServices") ){
        this.set("bookkeeperSubscriptionsUrl", this.get("bookkeeperBaseUrl")  + "/subscriptions");
        this.set("bookkeeperCustomersUrl",     this.get("bookkeeperBaseUrl")  + "/customers");
        this.set("bookkeeperQuotasUrl",        this.get("bookkeeperBaseUrl")  + "/quotas");
        this.set("bookkeeperUsagesUrl",        this.get("bookkeeperBaseUrl")  + "/usages");
      }

      this.on("change:pid", this.changePid);

      //For backward-compatbility, set the theme and themeTitle variables using the
      // attributes set on this model, which are taken from the AppConfig
      MetacatUI.theme = this.get("theme");
      MetacatUI.themeTitle = this.get("repositoryName");

      //Set up the alternative repositories
      _.map(this.get("alternateRepositories"), function(repo){
        repo = _.extend(repo, this.getDataONEMNAPIs(repo.baseURL));
      }, this);

    },

    /**
    * Constructs the DataONE API URLs for the given baseUrl
    * @param {string} [baseUrl] - The baseUrl to use in the URLs. If not specified, it uses the AppModel attributes.
    * @returns {object}
    */
    getDataONEMNAPIs: function(baseUrl){

      var urls = {};

      //Get the baseUrl from this model if one isn't given
      if( typeof baseUrl == "undefined" ){
        var baseUrl = this.get("baseUrl");
      }

      //Remove a forward slash to the end of the base URL if there is one
      if( baseUrl.charAt( baseUrl.length-1 ) == "/" ){
        baseUrl = baseUrl.substring(0, baseUrl.length-1);
      }

      //If the baseUrl doesn't have the full DataONE MN API structure, then construct it
      if( baseUrl.indexOf("/d1/mn") == -1 ){

        //Get the Dataone API fragment, which is either "/d1/mn/v2" or "/cn/v2"
        var d1Service = this.get('d1Service');
        if( typeof d1Service != "string" || !d1Service.length ){
          d1Service = "/d1/mn/v2";
        }
        else if( d1Service.charAt(0) != "/" ){
          d1Service = "/" + d1Service;
        }

        //Get the Metacat context, and make sure it starts with a forward slash
        var context = this.get("context");
        if( typeof context != "string" || !context.length ){
          context = "";
        }
        else if( context.charAt(0) != "/" ){
          context = "/" + context;
        }

        //Construct the base URL
        baseUrl = baseUrl + context + d1Service;
      }
      //Otherwise, just make sure the API version is appended to the base URL
      else if( baseUrl.substring( baseUrl.length-3 ) != "/v2" ){
        d1Service = "/d1/mn";
        baseUrl = baseUrl + "/v2";
      }

      // these are pretty standard, but can be customized if needed
      urls.viewServiceUrl    = baseUrl + '/views/metacatui/';
      urls.publishServiceUrl = baseUrl + '/publish/';
      urls.authServiceUrl    = baseUrl + '/isAuthorized/';
      urls.queryServiceUrl   = baseUrl + '/query/solr/?';
      urls.metaServiceUrl    = baseUrl + '/meta/';
      urls.packageServiceUrl = baseUrl + '/packages/application%2Fbagit-097/';

      if( d1Service.indexOf("mn") > 0 ){
        urls.objectServiceUrl = baseUrl + '/object/';
      }

      if( this.get("enableMonitorStatus") ){
        urls.monitorStatusUrl = baseUrl + "/monitor/status";
      }

      return urls;

    },

    changePid: function(model, name){
      this.set("previousPid", model.previous("pid"));
    },

    /**
    * Gets the currently-active alternative repository that is configured in this AppModel.
    * @returns {object}
    */
    getActiveAltRepo: function(){
      //Get the alternative repositories to use for uploading objects
      var altRepos = this.get("alternateRepositories"),
          activeAltRepo;

      //Get the active alt repo
      if( altRepos.length && this.get("activeAlternateRepositoryId") ){
        activeAltRepo = _.findWhere(altRepos, {identifier: this.get("activeAlternateRepositoryId") });

        return activeAltRepo || null;
      }
      else{
        return null;
      }
    }
  });
  return AppModel;
});<|MERGE_RESOLUTION|>--- conflicted
+++ resolved
@@ -331,7 +331,6 @@
       * @default "https://eml.ecoinformatics.org/eml-2.2.0"
       * @readonly
       * @since 2.13.0
-<<<<<<< HEAD
       */
       editorSerializationFormat: "https://eml.ecoinformatics.org/eml-2.2.0",
 
@@ -343,19 +342,6 @@
       * @readonly
       * @since 2.13.0
       */
-=======
-      */
-      editorSerializationFormat: "https://eml.ecoinformatics.org/eml-2.2.0",
-
-      /**
-      * The XML schema location the dataset editor will use when creating new EML. This should
-      * correspond with {@link AppConfig#editorSerializationFormat}
-      * @type {string}
-      * @default "https://eml.ecoinformatics.org/eml-2.2.0 https://eml.ecoinformatics.org/eml-2.2.0/eml.xsd"
-      * @readonly
-      * @since 2.13.0
-      */
->>>>>>> 5b5dec6f
       editorSchemaLocation: "https://eml.ecoinformatics.org/eml-2.2.0 https://eml.ecoinformatics.org/eml-2.2.0/eml.xsd",
 
       /**
@@ -439,18 +425,6 @@
       * @readonly
       * @since 2.13.0
       */
-<<<<<<< HEAD
-=======
-      d1CNService: "/cn/v2",
-      /**
-      * The URL for the DataONE Search MetacatUI. This only needs to be changed
-      * if you want to point to a development environment.
-      * @type {string}
-      * @default "https://search.dataone.org"
-      * @readonly
-      * @since 2.13.0
-      */
->>>>>>> 5b5dec6f
       dataoneSearchUrl: "https://search.dataone.org",
       /**
       * The URL for the DataONE listNodes() API. This URL is contructed dynamically when the
@@ -1462,7 +1436,6 @@
         this.set("d1Service", this.get("d1CNService"));
       }
 
-<<<<<<< HEAD
       //Set the DataONE MN API URLs
       this.set( this.getDataONEMNAPIs() );
 
@@ -1470,40 +1443,6 @@
       this.set("isCN", (this.get("d1Service").indexOf("cn/v2") > 0));
 
       this.set('metacatServiceUrl', this.get('baseUrl') + this.get('context') + '/metacat');
-=======
-
-      //Remove a forward slash to the end of the base URL if there is one
-      var baseUrl = this.get("baseUrl");
-      if( baseUrl.charAt( baseUrl.length-1 ) == "/" ){
-        baseUrl = baseUrl.substring(0, baseUrl.length-1);
-        this.set("baseUrl", baseUrl);
-      }
-
-      //Make sure the Metacat context sttarts with a forward slash
-      var context = this.get("context");
-      if( context.length && context.charAt(0) != "/" ){
-        context = "/" + context;
-      }
-
-
-      // these are pretty standard, but can be customized if needed
-      this.set('viewServiceUrl',    baseUrl + context + this.get('d1Service') + '/views/metacatui/');
-      this.set('publishServiceUrl', baseUrl + context + this.get('d1Service') + '/publish/');
-      this.set('authServiceUrl',    baseUrl + context + this.get('d1Service') + '/isAuthorized/');
-      this.set('queryServiceUrl',   baseUrl + context + this.get('d1Service') + '/query/solr/?');
-      this.set('metaServiceUrl',    baseUrl + context + this.get('d1Service') + '/meta/');
-      this.set('packageServiceUrl', baseUrl + context + this.get('d1Service') + '/packages/application%2Fbagit-097/');
-
-      this.set('metacatServiceUrl', baseUrl + context + '/metacat');
-
-      if( this.get("d1Service") && this.get("d1Service").indexOf("cn/v2") == -1 ){
-        this.set('objectServiceUrl', baseUrl + context + this.get('d1Service') + '/object/');
-      }
-
-      if( this.get("enableMonitorStatus") ){
-        this.set("monitorStatusUrl", baseUrl + context + this.get('d1Service') + "/monitor/status");
-      }
->>>>>>> 5b5dec6f
 
       // Metadata quality report services
       this.set('mdqSuitesServiceUrl', this.get("mdqBaseUrl") + "/suites/");
