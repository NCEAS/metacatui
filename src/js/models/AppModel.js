/*global define */
define(['jquery', 'underscore', 'backbone'],
	function($, _, Backbone) {
	'use strict';

	// Application Model
	// ------------------
	var AppModel = Backbone.Model.extend({
		// This model contains all of the attributes for the Application
		defaults: {
			headerType: 'default',
			title: MetacatUI.themeTitle || "Metacat Data Catalog",

			emailContact: "knb-help@nceas.ucsb.edu",

			googleAnalyticsKey: null,

			nodeId: null,

			searchMode: MetacatUI.mapKey ? 'map' : 'list',
			searchHistory: [],
			sortOrder: 'dateUploaded+desc',
			page: 0,

			previousPid: null,
			lastPid: null,

			anchorId: null,

			userProfiles: true,
			profileUsername: null,

			maxDownloadSize: 3000000000,

			// set this variable to true, if the content being published is moderated by the data team.
			contentIsModerated: false,

			/*
			 * emlEditorRequiredFields is a hash map of all the required fields in the EML Editor.
			 * Any field set to true will prevent the user from saving the Editor until a value has been given
			 */
			emlEditorRequiredFields: {
				abstract: true,
				alternateIdentifier: false,
				funding: true,
				generalTaxonomicCoverage: false,
				geoCoverage: true,
				intellectualRights: true,
				keywordSets: false,
				methods: false,
				samplingDescription: false,
				studyExtentDescription: false,
				taxonCoverage: false,
				temporalCoverage: true,
				title: true
			},

			editableFormats: ["eml://ecoinformatics.org/eml-2.1.1"],

			defaultAccessPolicy: [],

			baseUrl: window.location.origin || (window.location.protocol + "//" + window.location.host),
			// the most likely item to change is the Metacat deployment context
			context: '/metacat',
			d1Service: '/d1/mn/v2',
			d1CNBaseUrl: "https://cn.dataone.org/",
			d1CNService: "cn/v2",
			d1LogServiceUrl: null,
			nodeServiceUrl: null,
			viewServiceUrl: null,
			packageServiceUrl: null,
			publishServiceUrl: null,
			authServiceUrl: null,
			queryServiceUrl: null,
			metaServiceUrl: null,
			metacatBaseUrl: null,
			metacatServiceUrl: null,
			objectServiceUrl: null,
      formatsServiceUrl: null,
      formatsUrl: "/formats",
			//grantsUrl: null,
			//bioportalSearchUrl: null,
			//orcidSearchUrl: null,
			//orcidBioUrl: null,
			//signInUrl: null,
			signOutUrl: null,
			signInUrlOrcid: null,
			signInUrlLdap: null,
			tokenUrl: null,
			checkTokenUrl: null,
			//annotatorUrl: null,
			accountsUrl: null,
			pendingMapsUrl: null,
			accountsMapsUrl: null,
			groupsUrl: null,
			portalUrl: null,
			mdqUrl: null,
<<<<<<< HEAD

			// Metrics endpoint url
			metricsUrl: null,
			
			// Metrics flags for the Dataset Landing Page
			// Enable these flags to enable metrics display
			displayMetricWell: false,
			displayDatasetMetrics: false,

			// Controlling individual functionality
			// Only works if the parent flags:
			// displayDatasetMetrics and displayMetricWell are enabled
			displayDatasetMetricsTooltip: true,
			displayDatasetCitationMetric: true,
			displayDatasetDownloadMetric: true,
			displayDatasetViewMetric: true,
			displayDatasetEditButton: true,
			displayDatasetQualityMetric: false,
			displayDatasetAnalyzeButton: false,
			displayMetricModals: false,
			displayDatasetControls: true
=======
			isJSONLDEnabled: true
>>>>>>> 0ad70cae
		},

		defaultView: "data",

		initialize: function() {

			//If no base URL is specified, then user the DataONE CN base URL
			if(!this.get("baseUrl")){
				this.set("baseUrl",   this.get("d1CNBaseUrl"));
				this.set("d1Service", this.get("d1CNService"));
			}

			// these are pretty standard, but can be customized if needed
			this.set('metacatBaseUrl', this.get('baseUrl') + this.get('context'));
			this.set('viewServiceUrl', this.get('baseUrl') + this.get('context') + this.get('d1Service') + '/views/metacatui/');
			this.set('publishServiceUrl', this.get('baseUrl') + this.get('context') + this.get('d1Service') + '/publish/');
			this.set('authServiceUrl', this.get('baseUrl') + this.get('context') + this.get('d1Service') + '/isAuthorized/');
			this.set('queryServiceUrl', this.get('baseUrl') + this.get('context') + this.get('d1Service') + '/query/solr/?');
			this.set('metaServiceUrl', this.get('baseUrl') + this.get('context') + this.get('d1Service') + '/meta/');
			this.set('objectServiceUrl', this.get('baseUrl') + this.get('context') + this.get('d1Service') + '/object/');
			this.set('metacatServiceUrl', this.get('baseUrl') + this.get('context') + '/metacat');

			if(typeof this.get("grantsUrl") !== "undefined")
				this.set("grantsUrl", "https://api.nsf.gov/services/v1/awards.json");

			//DataONE CN API
			if(this.get("d1CNBaseUrl")){

				//Account services
				if(typeof this.get("accountsUrl") != "undefined"){
					this.set("accountsUrl", this.get("d1CNBaseUrl") + this.get("d1CNService") + "/accounts/");

					if(typeof this.get("pendingMapsUrl") != "undefined")
						this.set("pendingMapsUrl", this.get("accountsUrl") + "pendingmap/");

					if(typeof this.get("accountsMapsUrl") != "undefined")
						this.set("accountsMapsUrl", this.get("accountsUrl") + "map/");

					if(typeof this.get("groupsUrl") != "undefined")
						this.set("groupsUrl", this.get("d1CNBaseUrl") + this.get("d1CNService") + "/groups/");
				}

				if(typeof this.get("d1LogServiceUrl") != "undefined")
					this.set('d1LogServiceUrl', this.get('d1CNBaseUrl') + this.get('d1CNService') + '/query/logsolr/?');

				this.set("nodeServiceUrl", this.get("d1CNBaseUrl") + this.get("d1CNService") + "/node/");
				this.set('resolveServiceUrl', this.get('d1CNBaseUrl') + this.get('d1CNService') + '/resolve/');

				//Token URLs
				if(typeof this.get("tokenUrl") != "undefined"){
					this.set("portalUrl", this.get("d1CNBaseUrl") + "portal/");
					this.set("tokenUrl",  this.get("portalUrl") + "token");

					this.set("checkTokenUrl", this.get("d1CNBaseUrl") + this.get("d1CNService") + "/diag/subject");

					//The sign-in and out URLs - allow these to be turned off by removing them in the defaults above (hence the check for undefined)
					if(typeof this.get("signInUrl") !== "undefined")
						this.set("signInUrl", this.get('portalUrl') + "startRequest?target=");
					if(typeof this.get("signInUrlOrcid") !== "undefined")
						this.set("signInUrlOrcid", this.get('portalUrl') + "oauth?action=start&target=");
					if(typeof this.get("signInUrlLdap") !== "undefined")
						this.set("signInUrlLdap", this.get('portalUrl') + "ldap?target=");
					if(this.get('orcidBaseUrl'))
						this.set('orcidSearchUrl', this.get('orcidBaseUrl') + '/v1.1/search/orcid-bio?q=');

					if((typeof this.get("signInUrl") !== "undefined") || (typeof this.get("signInUrlOrcid") !== "undefined"))
						this.set("signOutUrl", this.get('portalUrl') + "logout");

				}

				// Object format list
        if ( typeof this.get("formatsUrl") != "undefined" ) {
             this.set("formatsServiceUrl",
             this.get("d1CNBaseUrl") + this.get("d1CNService") + this.get("formatsUrl"));
        }

				//ORCID search
				if(typeof this.get("orcidBaseUrl") != "undefined")
					this.set('orcidSearchUrl', this.get('orcidBaseUrl') + '/search/orcid-bio?q=');

				//Turn the provenance features on
				if(typeof this.get("prov") != "undefined")
					this.set("prov", true);

				//Turn the seriesId feature on
				if(typeof this.get("useSeriesId") != "undefined")
					this.set("useSeriesId", true);
			}

			//The package service for v2 DataONE API
			this.set('packageServiceUrl', this.get('baseUrl') + this.get('context') + this.get('d1Service') + '/packages/application%2Fbagit-097/');

			this.on("change:pid", this.changePid);

			this.set("metricsUrl", 'https://logproc-stage-ucsb-1.test.dataone.org/metrics/filters');

		},

		changePid: function(model, name){
			this.set("previousPid", model.previous("pid"));
		}
	});
	return AppModel;
});<|MERGE_RESOLUTION|>--- conflicted
+++ resolved
@@ -95,7 +95,6 @@
 			groupsUrl: null,
 			portalUrl: null,
 			mdqUrl: null,
-<<<<<<< HEAD
 
 			// Metrics endpoint url
 			metricsUrl: null,
@@ -116,10 +115,9 @@
 			displayDatasetQualityMetric: false,
 			displayDatasetAnalyzeButton: false,
 			displayMetricModals: false,
-			displayDatasetControls: true
-=======
+			displayDatasetControls: true,
+
 			isJSONLDEnabled: true
->>>>>>> 0ad70cae
 		},
 
 		defaultView: "data",
