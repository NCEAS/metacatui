--- conflicted
+++ resolved
@@ -34,7 +34,7 @@
 
 			// set this variable to true, if the content being published is moderated by the data team.
       contentIsModerated: false,
-      
+
       // Flag which, when true shows Whole Tale features in the UI
       showWholeTaleFeatures: false,
       taleEnvironments: ["RStudio", "Jupyter Notebook"],
@@ -104,7 +104,7 @@
 
 			// Metrics endpoint url
 			metricsUrl: 'https://logproc-stage-ucsb-1.test.dataone.org/metrics',
-			
+
 			// Metrics flags for the Dataset Landing Page
 			// Enable these flags to enable metrics display
 			displayDatasetMetrics: true,
@@ -122,15 +122,13 @@
 			displayDatasetControls: true,
 
 			isJSONLDEnabled: true,
-<<<<<<< HEAD
-            projectsMap: {} // A lookup map of project names to project seriesIds
-=======
+
+			// A lookup map of project names to project seriesIds
+			projectsMap: {},
 
 			// If true, then archived content is available in the search index.
 			// Set to false if this MetacatUI is using a Metacat version before 2.10.0
-			archivedContentIsIndexed: true
->>>>>>> 4ac11c98
-		},
+			archivedContentIsIndexed: true,
 
 		defaultView: "data",
 
