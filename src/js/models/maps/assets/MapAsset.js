'use strict';

define(
  [
    'jquery',
    'underscore',
    'backbone',
    'models/portals/PortalImage',
    'models/maps/AssetColorPalette',
    MetacatUI.root + '/components/dayjs.min.js'
  ],
  function (
    $,
    _,
    Backbone,
    PortalImage,
    AssetColorPalette,
    dayjs
  ) {
    /**
     * @classdesc A MapAsset Model comprises information required to fetch source data for
     * some asset or resource that is displayed in a map, such as imagery (raster) tiles,
     * vector data, a 3D tileset, or a terrain model. This model also contains metadata
     * about the source data, like an attribution and a description. It represents the
     * most generic type of asset, and can be extended to support specific assets that are
     * compatible with a given map widget.
     * @classcategory Models/Maps/Assets
     * @class MapAsset
     * @name MapAsset
     * @extends Backbone.Model
     * @since 2.18.0
     * @constructor
    */
    var MapAsset = Backbone.Model.extend(
      /** @lends MapAsset.prototype */ {

        /**
         * The name of this type of model
         * @type {string}
        */
        type: 'MapAsset',

        /**
         * Default attributes for MapAsset models
         * @name MapAsset#defaults
         * @type {Object}
<<<<<<< HEAD
         * @property {('Cesium3DTileset'|'BingMapsImageryProvider'|'IonImageryProvider'|'TileMapServiceImageryProvider'|'CesiumTerrainProvider')} type
=======
         * @property {('Cesium3DTileset'|'BingMapsImageryProvider'|'IonImageryProvider'|'WebMapTileServiceImageryProvider'|'CesiumTerrainProvider')} type
>>>>>>> 07249f41
         * The format of the data. Must be one of the supported types.
         * @property {string} label A user friendly name for this asset, to be displayed
         * in a map.
         * @property {string} [icon = '<svg viewBox="0 0 24 24" xmlns="http://www.w3.org/2000/svg"><path d="M1.2 13.7 3.6 3.5l7.2 8.7zM5 3.3c2 .3 3.5.4 4.4.4H13l3 6.3-4 1.8-7-8.5Zm9.1.6 2.8 6 4.5-2.2a23 23 0 0 1-.7-4c0-.8-1.2-.7-2-.7l-4.6.9ZM1 15l11-1.9c1.2-.3 2.7-1 4.2-2l2.5 5.2c-1.2.3-3.6.4-7.3.4-2.8 0-7.3 0-9.4-.8a2 2 0 0 1-1-.9Zm16.4-4.2 4-1.8 1.3 5.5c0 .4.1 1-.4 1.2l-2.5.5-2.4-5.4ZM1.7 17l-.5 2.6c0 .7.2 1 1 1.3a64.1 64.1 0 0 0 19.8 0c.4-.3 1-.5.7-1.6l-.5-2.3a52.6 52.6 0 0 1-20.6 0Z"/></svg>']
         * A PID for an SVG saved as a dataObject, or an SVG string. The SVG will be used
         * as an icon that will be displayed next to the label in the layers list. It
         * should be an SVG file that has no fills, borders, or styles set on it (since
         * the icon will be shaded dynamically by the maps CSS using a fill attribute). It
         * must use a viewbox property rather than a height and width.
         * @property {string} [description = ''] A brief description about the asset, e.g.
         * which area it covers, the resolution, etc.
         * @property {string} [attribution = ''] A credit or attribution to display along
         * with this map resource.
         * @property {string} [moreInfoLink = ''] A link to show in a map where a user can
         * find more information about this resource.
         * @property {string} [downloadLink = ''] A link to show in a map where a user can
         * go to download the source data.
         * @property {string} [id = ''] If this asset's data is archived in a DataONE
         * repository, the ID of the data package.
         * @property {Boolean} [selected = false] Set to true when this asset has been
         * selected by the user in the layer list.
         * @property {Number} [opacity = 1] A number between 0 and 1 indicating the
         * opacity of the layer on the map, with 0 representing fully transparent and 1
         * representing fully opaque. This applies to raster (imagery) and vector assets,
         * not to terrain assets.
         * @property {Boolean} [visible = true] Set to true if the layer is visible on the
         * map, false if it is hidden. This applies to raster (imagery) and vector assets,
         * not to terrain assets.
         * @property {AssetColorPalette} [colorPalette] The color or colors mapped to
         * attributes of this asset. This applies to raster/imagery and vector assets. For
         * imagery, the colorPalette will be used to create a legend. For vector assets
         * (e.g. 3Dtilesets), it will also be used to style the features.
         * @property {MapConfig#FeatureTemplate} [featureTemplate] Configuration for
         * content and layout of the Feature Info panel - the panel that shows information
         * about a selected feature from a vector asset ({@link FeatureInfoView}).
         * @property {MapConfig#CustomProperties} [customProperties] Configuration that
         * allows for the definition of custom feature properties, potentially based on
         * other properties. For example, a custom property could be a formatted version
         * of an existing date property.
         * @property {'ready'|'error'|null} [status = null] Set to 'ready' when the
         * resource is loaded and ready to be rendered in a map view. Set to 'error' when
         * the asset is not supported, or there was a problem requesting the resource.
         * @property {string} [statusDetails = null] Any further details about the status,
         * especially when there was an error.
        */
        defaults: function () {
          return {
            type: '',
            label: '',
            icon: '<svg viewBox="0 0 24 24" xmlns="http://www.w3.org/2000/svg"><path d="M1.2 13.7 3.6 3.5l7.2 8.7zM5 3.3c2 .3 3.5.4 4.4.4H13l3 6.3-4 1.8-7-8.5Zm9.1.6 2.8 6 4.5-2.2a23 23 0 0 1-.7-4c0-.8-1.2-.7-2-.7l-4.6.9ZM1 15l11-1.9c1.2-.3 2.7-1 4.2-2l2.5 5.2c-1.2.3-3.6.4-7.3.4-2.8 0-7.3 0-9.4-.8a2 2 0 0 1-1-.9Zm16.4-4.2 4-1.8 1.3 5.5c0 .4.1 1-.4 1.2l-2.5.5-2.4-5.4ZM1.7 17l-.5 2.6c0 .7.2 1 1 1.3a64.1 64.1 0 0 0 19.8 0c.4-.3 1-.5.7-1.6l-.5-2.3a52.6 52.6 0 0 1-20.6 0Z"/></svg>',
            description: '',
            attribution: '',
            moreInfoLink: '',
            downloadLink: '',
            id: '',
            selected: false,
            opacity: 1,
            visible: true,
            colorPalette: null,
            customProperties: {},
            featureTemplate: {},
            status: null,
            statusDetails: null
          }
        },

        /**
         * The source of a specific asset (i.e. layer or terrain data) to show on the map,
         * as well as metadata and display properties of the asset. Some properties listed
         * here do not apply to all asset types, but this is specified in the property
         * description.
         * @typedef {Object} MapAssetConfig
         * @name MapConfig#MapAssetConfig
<<<<<<< HEAD
         * @property {('Cesium3DTileset'|'BingMapsImageryProvider'|'IonImageryProvider'|'TileMapServiceImageryProvider'|'NaturalEarthII'|'CesiumTerrainProvider'|'GeoJsonDataSource')} type - 
=======
         * @property {('Cesium3DTileset'|'BingMapsImageryProvider'|'IonImageryProvider'|'WebMapTileServiceImageryProvider'|'CesiumTerrainProvider'|'GeoJsonDataSource')} type -
>>>>>>> 07249f41
         * A string indicating the format of the data. Some of these types correspond
         * directly to Cesium classes. The NaturalEarthII type is a special imagery layer
         * that automatically sets the cesiumOptions to load the Natural Earth II imagery
         * that is shipped with Cesium/MetacatUI. If this type is set, then no other
         * cesiumOptions are required.
         * @property {(Cesium3DTileset#cesiumOptions|CesiumImagery#cesiumOptions|CesiumTerrain#cesiumOptions|CesiumVectorData#cesiumOptions)} [cesiumOptions] - 
         * For MapAssets that are configured for Cesium, like
         * Cesium3DTilesets, an object with options to pass to the Cesium constructor
         * function that creates the Cesium model. Options are specific to each type of
         * asset. For details, see documentation for each of the types.
         * @property {string} label - A user friendly name for this asset, to be displayed
         * in a map.
         * @property {string} [icon] - A PID for an SVG saved as a dataObject, or an SVG
         * string. The SVG will be used as an icon that will be displayed next to the
         * label in the layers list. It should be an SVG file that has no fills, borders,
         * or styles set on it (since the icon will be shaded dynamically by the maps CSS
         * using a fill attribute). It must use a viewbox property rather than a height
         * and width.
         * @property {Number} [opacity=1] - A number between 0 and 1 indicating the
         * opacity of the layer on the map, with 0 representing fully transparent and 1
         * representing fully opaque. This applies to raster (imagery) and vector assets,
         * not to terrain assets.
         * @property {Boolean} [visible=true] - Set to true if the layer is visible on the
         * map, false if it is hidden. This applies to raster (imagery) and vector assets,
         * not to terrain assets.
         * @property {string} [description] - A brief description about the asset, e.g.
         * which area it covers, the resolution, etc.
         * @property {string} [attribution] A credit or attribution to display along with
         * this asset.
         * @property {string} [moreInfoLink] A complete URL used to create a link to show
         * in a map where a user can find more information about this resource.
         * @property {string} [downloadLink]  A complete URL used to show a link in a map
         * where a user can go to download the source data.
         * @property {string} [id] If this asset's data is archived in a DataONE
         * repository, the ID of the data package.
         * @property {MapConfig#ColorPaletteConfig} [colorPalette] The color or colors
         * mapped to attributes of this asset. This applies to raster/imagery and vector
         * assets. For imagery, the colorPalette will be used to create a legend. For
         * vector assets (e.g. 3Dtilesets), it will also be used to style the features.
         * @property {MapConfig#FeatureTemplate} [featureTemplate] Configuration for the
         * content and layout of the Feature Info panel ({@link FeatureInfoView}) - the
         * panel that shows information about a selected feature from a vector asset. If
         * no feature template is set, then the default table layout is used.
         * @property {MapConfig#CustomProperties} [customProperties] Definitions of custom
         * properties of features, potentially based on existing properties. For example,
         * a custom property could be a formatted version of another date property. These
         * custom properties can be used in the filters, colorPalette, or featureTemplate.
         * So far, custom strings and formatted dates are supported. Eventually, the
         * custom properties may be expanded to support formatted numbers and booleans.
         * @property {MapConfig#VectorFilterConfig} [filters] - A set of conditions used
         * to show or hide specific features of this tileset.
        */

        /**
         * A feature template configures the format and content of information displayed
         * in the Feature Info panel ({@link FeatureInfoView}). The Feature Info panel is
         * displayed in a map when a user clicks on a vector feature in a map.
         * @typedef {Object} FeatureTemplate
         * @name MapConfig#FeatureTemplate
         * @since 2.19.0
         * @property {'story'|'table'} [template='table'] The name/ID of the template to
         * use. This must match the name of one of the templates available in
         * {@link FeatureInfoView#contentTemplates}.
         * @property {string} [label] Sets which of the feature properties to use as the
         * title for the FeatureInfoView. The string must exactly match the key for a
         * property that exists in the feature.
         * @property {MapConfig#StoryTemplateOptions} [options] A list of key-value pairs
         * that map the template variable to a property/attribute of the the feature. Keys
         * are the template variable names and values are the names of properties in the
         * feature. Template variable names are specific to each template. Currently only
         * the 'story' template allows variables. These are specified in the
         * {@link FeatureInfoView#contentTemplates}.
         * @example
         * // Use the "story" template, which shows a secondary title, image, description,
         * // and link.
         * {
         *   "template": "story",
         *   "label": "title",
         *   "options": {
         *     "subtitle": "formattedDate",
         *     "description": "summary",
         *     "thumbnail": "imageSrc",
         *     "url": "newsLink",
         *     "urlText": "newsTitle",
         *   }
         * }
         * @example
         * // Use the default template (a table), but use the "forestName" attribute for
         * // the FeatureInfo panel label
         * {
         *   "label": "forestName"
         * }
         */

        /**
         * An object that maps template variable to feature properties for the "story"
         * template.
         * @typedef {Object}
         * @name MapConfig#StoryTemplateOptions
         * @since 2.19.0
         * @property {string} subtitle The name of a feature property to use for a
         * secondary title in the template
         * @property {string} description The name of a feature property that contains a
         * brief summary or description of the feature; displayed as a paragraph.
         * @property {string} thumbnail The name of a feature property that contains a URL
         * for an image. Displayed as a thumbnail next to the description.
         * @property {string} url The name of a feature property with a URL to use to
         * create a link (e.g. to learn more information about the given feature)
         * @property {string} urlText The name of a feature property that has text to
         * display for the url. Defaults to 'Read More' if none is set.
         */

        /**
         * An object where the keys indicate the name/ID of the new custom property to
         * create, and the values are an object that defines the new property.
         * @typedef {Object.<string, (MapConfig#CustomDateProperty|MapConfig#CustomStringProperty)>} CustomProperties
         * @name MapConfig#CustomProperties
         * @since 2.19.0
         * @example
         * {
         *   "year": {
         *     "type": "date",
         *     "property": "dateTime",
         *     "format": "YYYY",
         *   },
         *   "urlText": {
         *     "type": "string",
         *     "value": "Click here to learn more about this feature"
         *   }
         * }
         */

        /**
         * An object that defines a formatted date to use as a property in a feature. Used
         * in the {@link MapConfig#CustomProperties} object.
         * @typedef {Object} CustomDateProperty
         * @name MapConfig#CustomDateProperty
         * @since 2.19.0
         * @property {'date'} type Must be set to 'date' to indicate that this is a custom
         * date property
         * @property {string} property The name/ID of the existing date property to format
         * @property {string} format A string that indicates the new format to use.
         * Follows the syntax used by Day.JS, see
         * {@link https://day.js.org/docs/en/display/format}
         */

        /**
         * An object that defines a custom string to use as a property in a feature. Used
         * in the {@link MapConfig#CustomProperties} object.
         * @typedef {Object} CustomStringProperty
         * @name MapConfig#CustomStringProperty
         * @since 2.19.0
         * @property {'string'} type Must be set to 'string' to indicate that this is a
         * custom string property
         * @property {string} value The new string to use. So far only static strings are
         * available. In the future, templates that include other properties may be
         * supported.
         */

        /**
         * Executed when a new MapAsset model is created.
         * @param {MapConfig#MapAssetConfig} [assetConfig] The initial values of the
         * attributes, which will be set on the model.
         */
        initialize: function (assetConfig) {
          try {

            const model = this;

            if (!assetConfig || typeof assetConfig !== 'object') {
              assetConfig = {}
            }

            // Set the color palette
            if (assetConfig.colorPalette) {
              this.set('colorPalette', new AssetColorPalette(assetConfig.colorPalette))
            }

            // The map asset cannot be visible on the map if there was an error loading
            // the asset
            this.listenTo(this, 'change:status', function (model, status) {
              if (status === 'error') {
                this.set('visible', false)
              }
            })
            this.listenTo(this, 'change:visible', function (model, visible) {
              if (this.get('status') === 'error') {
                this.set('visible', false)
              }
            })

            // Fetch the icon, if there is one
            if (assetConfig.icon) {
              if (model.isSVG(assetConfig.icon)) {
                model.updateIcon(assetConfig.icon)
              } else {
                // If the string is not an SVG then assume it is a PID and try to fetch
                // the SVG file. fetchIcon will update the icon when complete.
                model.fetchIcon(assetConfig.icon)
              }
            }

            // Update the style of the asset to highlight the selected features when
            // features from this asset are selected in the map.
            if (typeof this.updateAppearance === 'function') {

              const setSelectFeaturesListeners = function () {

                const mapModel = this.get('mapModel')
                if (!mapModel) { return }
                const selectedFeatures = mapModel.get('selectedFeatures')

                this.stopListening(selectedFeatures, 'update');
                this.listenTo(selectedFeatures, 'update', this.updateAppearance)

                this.stopListening(mapModel, 'change:selectedFeatures')
                this.listenTo(mapModel, 'change:selectedFeatures', function () {
                  this.updateAppearance()
                  setSelectFeaturesListeners()
                })

              }
              setSelectFeaturesListeners.call(this)
              this.listenTo(this, 'change:mapModel', setSelectFeaturesListeners)
              this.listenTo(this, 'change:mapModel', setSelectFeaturesListeners)
            }
          }
          catch (error) {
            console.log(
              'There was an error initializing a MapAsset model' +
              '. Error details: ' + error
            );
          }
        },

        /**
         * Given a feature object from a Feature model, checks if it is part of the
         * selectedFeatures collection. See featureObject property from
         * {@link Feature#defaults}.
         * @param {*} feature - An object that a Map widget uses to represent this feature
         * in the map, e.g. a Cesium.Entity or a Cesium.Cesium3DTileFeature
         * @returns {boolean} Returns true if the given feature is part of the
         * selectedFeatures collection in this asset
         */
        featureIsSelected: function (feature) {
          const map = this.get('mapModel')
          if (!map) { return false }
          return map.get('selectedFeatures').containsFeature(feature)
        },

        /**
         * Given a set of properties from a Feature from this Map Asset model, add any
         * custom properties to the properties object and return it.
         * @since 2.19.0
         * @param {Object} properties A set of key-value pairs representing the existing
         * properties of a feature from this asset.
         * @returns {Object} The properties object with any custom properties added.
         */
        addCustomProperties: function (properties) {
          try {

            const model = this;
            const customProperties = model.get('customProperties');
            const formattedProperties = {};

            if (!customProperties || !Object.keys(customProperties).length) {
              return properties
            }

            if (!properties || typeof properties !== 'object') {
              properties = {}
            }

            if (customProperties) {
              _.each(customProperties, function (config, key) {
                let formattedValue = '';
                if (config.type === 'date') {
                  formattedValue = model.formatDateProperty(config, properties)
                  // TODO: support formatted numbers and booleans...
                  // } else if (config.type === 'number') {
                  //   formattedValue = model.formatNumberProperty(config, properties)
                  // } else if (config.type === 'boolean') {
                  //   formattedValue = model.formatBooleanProperty(config, properties)
                } else {
                  formattedValue = model.formatStringProperty(config, properties)
                }
                formattedProperties[key] = formattedValue;
              });
            }
            // merge the properties with the formatted properties
            return Object.assign(properties, formattedProperties);
          } catch (error) {
            console.log(
              'There was an error adding custom properties. Returning properties ' +
              'unchanged. Error details: ' +
              error
            );
            return properties
          }
        },

        /**
         * Given a definition for a new date property, and the properties that already
         * exist on a specific feature, returns a new string with the formatted date.
         * @since 2.19.0
         * @param {MapConfig#CustomDateProperty} config - An object that defines the new
         * date property to create
         * @param {Object} properties key-value pairs representing existing properties in
         * a Feature
         * @returns {string} The value for the new date property, formatted as defined by
         * config, for the given feature
         */
        formatDateProperty: function (config, properties) {
          try {
            if (!properties) {
              properties = {}
            }
            let formattedDate = ''
            if (!config || !config.format) {
              return formattedDate;
            }
            const value = properties[config.property];
            if (value) {
              formattedDate = dayjs(value).format(config.format);
            }
            return formattedDate;
          }
          catch (error) {
            console.log(
              'There was an error formatting a date for a Feature model' +
              '. Error details: ' + error
            );
            return '';
          }
        },

        /**
         * For a given set of Feature properties and a definition for a new sting
         * property, returns the value of the custom property. Note that since only static
         * strings are supported so far, this function essentially just returns the value
         * of config.value. This function exists to allow support of dynamic strings in
         * the future (e.g. combining strings from existing properties)
         * @since 2.19.0
         * @param {MapConfig#CustomStringProperty} config The object the defines the new
         * custom property
         * @param {Object} properties key-value pairs representing existing properties in
         * a Feature
         * @returns {string} The new string for the given Feature property
         */
        formatStringProperty: function (config, properties) {
          try {
            if (!properties) {
              properties = {}
            }
            let formattedString = ''
            if (!config || !config.value) {
              return formattedString;
            }
            formattedString = config.value;
            return formattedString;
          }
          catch (error) {
            console.log(
              'There was an error formatting a string for a Feature model' +
              '. Error details: ' + error
            );
            return '';
          }
        },

        // formatNumberProperty: function (config, properties) {
        //   try {
        //     if (!properties) {
        //       properties = {}
        //     }
        //     let formattedNumber = ''
        //     // TODO...
        //   }
        //   catch (error) {
        //     console.log(
        //       'There was an error formatting a number for a Feature model' +
        //       '. Error details: ' + error
        //     );
        //     return '';
        //   }
        // },

        // formatBooleanProperty: function (config, properties) {
        //   try {
        //     if (!properties) {
        //       properties = {}
        //     }
        //     let formattedBoolean = ''
        //     // TODO...
        //   }
        //   catch (error) {
        //     console.log(
        //       'There was an error formatting a boolean for a Feature model' +
        //       '. Error details: ' + error
        //     );
        //     return '';
        //   }
        // },

        /**
         * Sanitizes an SVG string and updates the model's 'icon' attribute the sanitized
         * string. Also sets the 'iconStatus' attribute to 'success'.
         * @param {string} icon An SVG string to use for the MapAsset icon
         */
        updateIcon: function (icon) {
          const model = this
          try {
            model.sanitizeIcon(icon, function (sanitizedIcon) {
              model.set('icon', sanitizedIcon)
              model.set('iconStatus', 'success')
            })
          }
          catch (error) {
            console.log(
              'There was an error updating an icon in a MapAsset model' +
              '. Error details: ' + error
            );
          }
        },

        /**
         * Simple test to see if a string is an SVG
         * @param {string} str The string to check
         * @returns {Boolean} Returns true if the string starts with `<svg` and ends with
         * `</svg>`, regardless of case
         */
        isSVG: function (str) {
          const strLower = str.toLowerCase()
          return strLower.startsWith('<svg') && strLower.endsWith('</svg>')
        },

        /**
         * Fetches an SVG given a pid, sanitizes it, then updates the model's icon
         * attribute with the new and SVG string (after sanitizing it)
         * @param {string} pid
         */
        fetchIcon: function (pid) {
          const model = this
          try {
            model.set('iconStatus', 'fetching')

            // Use the portal image model to get the correct baseURL for an image
            const imageURL = new PortalImage({
              identifier: pid
            }).get('imageURL')

            fetch(imageURL)
              .then(function (response) {
                return response.text();
              })
              .then(function (data) {
                if (model.isSVG(data)) {
                  model.updateIcon(data)
                }
              })
              .catch(function (response) {
                model.set('iconStatus', 'error')
              });
          }
          catch (error) {
            console.log(
              'Failed to fetch an icon for a MapAsset' +
              '. Error details: ' + error
            );
            model.set('iconStatus', 'error')
          }
        },

        /**
         * Takes an SVG string and returns it with only the allowed tags and attributes
         * @param {string} icon The SVG icon string to sanitize
         * @param {function} callback Function to call once the icon has been sanitized.
         * Will pass the sanitized icon string.
         */
        sanitizeIcon: function (icon, callback) {
          try {
            // Use the showdown xss filter to sanitize the SVG string
            require(['showdown', 'showdownXssFilter'], function (showdown, showdownXss) {
              var converter = new showdown.Converter({
                extensions: ['xssfilter']
              });
              let sanitizedIcon = converter.makeHtml(icon);
              // Remove the <p></p> tags that showdown wraps the string in
              sanitizedIcon = sanitizedIcon.replace(/^(<p>)/, '')
              sanitizedIcon = sanitizedIcon.replace(/(<\/p>)$/, '')
              // Call the callback
              if (callback && typeof callback === 'function') {
                callback(sanitizedIcon)
              }
            })
          }
          catch (error) {
            console.log(
              'There was an error sanitizing an SVG icon in a MapAsset model' +
              '. Error details: ' + error
            );
          }
        },

        /**
         * Checks if the asset information has been fetched and is ready to use.
         * @returns {Promise} Returns a promise that resolves to this model when ready.
        */
        whenReady: function () {
          const model = this;
          return new Promise(function (resolve, reject) {
            if (model.get('status') === 'ready') {
              resolve(model)
              return
            }
            model.stopListening(model, 'change:status')
            model.listenTo(model, 'change:status', function () {
              if (model.get('status') === 'ready') {
                model.stopListening(model, 'change:status')
                resolve(model)
              }
            })
          });
        },

        /**
         * Given properties of a Feature model from this MapAsset, returns the color
         * associated with that feature.
         * @param {Object} properties The properties of the feature to get the color for;
         * An object containing key-value mapping of property names to properties. (See
         * the 'properties' attribute of {@link Feature#defaults}.)
         * @returns {AssetColor#Color} The color associated with the given set of
         * properties.
        */
        getColor: function (properties) {
          try {
            const model = this
            const colorPalette = model.get('colorPalette')
            if (colorPalette) {
              return colorPalette.getColor(properties)
            } else {
              return new AssetColorPalette().getDefaultColor()
            }
          }
          catch (error) {
            console.log(
              'There was an error getting a color for a MapAsset model' +
              '. Error details: ' + error
            );
          }
        },

        /**
         * This function checks whether a feature from the MapAsset is visible on the map
         * based on the properties of the feature and the MapAsset's filter settings.
         * @param {Object} properties The properties of the feature to be filtered. (See
         * the 'properties' attribute of {@link Feature#defaults}.)
         * @returns {boolean} Returns true if the feature passes all the filters, or if
         * there are no filters set for this MapAsset. Returns false if the feature fails
         * any of the filters.
         */
        featureIsVisible: function (properties) {
          const model = this
          const filters = model.get('filters')
          if (filters && filters.length) {
            return filters.featureIsVisible(properties)
          } else {
            return true
          }
        },

        /**
         * Checks that the visible attribute is set to true and that the opacity attribute
         * is greater than zero. If both conditions are met, returns true.
         * @returns {boolean} Returns true if the MapAsset has opacity > 0 and is visible.
         */
        isVisible: function () {
          return this.get('visible') && this.get('opacity') > 0
        },

        /**
         * Make sure the layer is visible. Sets visibility to true if false, and sets
         * opacity to 0.5 if it's less than 0.05.
         */
        show: function () {
          // If the opacity is very low, set it to 50%
          if (this.get('opacity') < 0.05) {
            this.set('opacity', 0.5)
          }
          // Make sure the layer is visible
          if (this.get('visible') === false) {
            this.set('visible', true)
          }
        },

        // /**
        //  * Parses the given input into a JSON object to be set on the model.
        //  *
        //  * @param {TODO} input - The raw response object
        //  * @return {TODO} - The JSON object of all the MapAsset attributes
        //  */
        // parse: function (input) {

        //   try {

        //     var modelJSON = {};

        //     return modelJSON

        //   }
        //   catch (error) {
        //     console.log(
        //       'There was an error parsing a MapAsset model' +
        //       '. Error details: ' + error
        //     );
        //   }

        // },

        // /**
        //  * Overrides the default Backbone.Model.validate.function() to check if this if
        //  * the values set on this model are valid.
        //  *
        //  * @param {Object} [attrs] - A literal object of model attributes to validate.
        //  * @param {Object} [options] - A literal object of options for this validation
        //  * process
        //  *
        //  * @return {Object} - Returns a literal object with the invalid attributes and
        //  * their corresponding error message, if there are any. If there are no errors,
        //  * returns nothing.
        //  */
        // validate: function (attrs, options) {
        //   try {
        //     // Required attributes: type, url, label, description (all strings)
        //   }
        //   catch (error) {
        //     console.log(
        //       'There was an error validating a MapAsset model' +
        //       '. Error details: ' + error
        //     );
        //   }
        // },

        // /**
        //  * Creates a string using the values set on this model's attributes.
        //  * @return {string} The MapAsset string
        //  */
        // serialize: function () {
        //   try {
        //     var serializedMapAsset = '';

        //     return serializedMapAsset;
        //   }
        //   catch (error) {
        //     console.log(
        //       'There was an error serializing a MapAsset model' +
        //       '. Error details: ' + error
        //     );
        //   }
        // },

      });

    return MapAsset;

  }
);<|MERGE_RESOLUTION|>--- conflicted
+++ resolved
@@ -44,11 +44,7 @@
          * Default attributes for MapAsset models
          * @name MapAsset#defaults
          * @type {Object}
-<<<<<<< HEAD
-         * @property {('Cesium3DTileset'|'BingMapsImageryProvider'|'IonImageryProvider'|'TileMapServiceImageryProvider'|'CesiumTerrainProvider')} type
-=======
-         * @property {('Cesium3DTileset'|'BingMapsImageryProvider'|'IonImageryProvider'|'WebMapTileServiceImageryProvider'|'CesiumTerrainProvider')} type
->>>>>>> 07249f41
+         * @property {('Cesium3DTileset'|'BingMapsImageryProvider'|'IonImageryProvider'|'WebMapTileServiceImageryProvider'|'TileMapServiceImageryProvider'|'CesiumTerrainProvider')} type
          * The format of the data. Must be one of the supported types.
          * @property {string} label A user friendly name for this asset, to be displayed
          * in a map.
@@ -122,11 +118,7 @@
          * description.
          * @typedef {Object} MapAssetConfig
          * @name MapConfig#MapAssetConfig
-<<<<<<< HEAD
-         * @property {('Cesium3DTileset'|'BingMapsImageryProvider'|'IonImageryProvider'|'TileMapServiceImageryProvider'|'NaturalEarthII'|'CesiumTerrainProvider'|'GeoJsonDataSource')} type - 
-=======
-         * @property {('Cesium3DTileset'|'BingMapsImageryProvider'|'IonImageryProvider'|'WebMapTileServiceImageryProvider'|'CesiumTerrainProvider'|'GeoJsonDataSource')} type -
->>>>>>> 07249f41
+         * @property {('Cesium3DTileset'|'BingMapsImageryProvider'|'IonImageryProvider'|'WebMapTileServiceImageryProvider'|'TileMapServiceImageryProvider'|'NaturalEarthII'|'CesiumTerrainProvider'|'GeoJsonDataSource')} type - 
          * A string indicating the format of the data. Some of these types correspond
          * directly to Cesium classes. The NaturalEarthII type is a special imagery layer
          * that automatically sets the cesiumOptions to load the Natural Earth II imagery
