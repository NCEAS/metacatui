--- conflicted
+++ resolved
@@ -118,7 +118,6 @@
          * description.
          * @typedef {Object} MapAssetConfig
          * @name MapConfig#MapAssetConfig
-<<<<<<< HEAD
          * @property {('Cesium3DTileset'|'BingMapsImageryProvider'|'IonImageryProvider'|'TileMapServiceImageryProvider'|'NaturalEarthII'|'CesiumTerrainProvider'|'GeoJsonDataSource')} type - 
          * A string indicating the format of the data. Some of these types correspond
          * directly to Cesium classes. The NaturalEarthII type is a special imagery layer
@@ -126,12 +125,6 @@
          * that is shipped with Cesium/MetacatUI. If this type is set, then no other
          * cesiumOptions are required.
          * @property {(Cesium3DTileset#cesiumOptions|CesiumImagery#cesiumOptions|CesiumTerrain#cesiumOptions|CesiumVectorData#cesiumOptions)} [cesiumOptions] - 
-=======
-         * @property {('Cesium3DTileset'|'BingMapsImageryProvider'|'IonImageryProvider'|'CesiumTerrainProvider'|'GeoJsonDataSource')} type -
-         * A string indicating the format of the data. Some of these types correspond
-         * directly to Cesium classes.
-         * @property {(Cesium3DTileset#cesiumOptions|CesiumImagery#cesiumOptions|CesiumTerrain#cesiumOptions|CesiumVectorData#cesiumOptions)} [cesiumOptions] -
->>>>>>> ad623e57
          * For MapAssets that are configured for Cesium, like
          * Cesium3DTilesets, an object with options to pass to the Cesium constructor
          * function that creates the Cesium model. Options are specific to each type of
