--- conflicted
+++ resolved
@@ -48,15 +48,6 @@
         };
       },
 
-<<<<<<< HEAD
-        /**
-         * @param {Map} mapModel is the Map model that the ViewfinderModel is
-         * managing for the corresponding ViewfinderView.
-         */
-        initialize({ mapModel }) {
-          this.geocoderSearch = new GeocoderSearch();
-          this.mapModel = mapModel;
-=======
       /**
        * @param {Map} mapModel is the Map model that the ViewfinderModel is
        * managing for the corresponding ViewfinderView.
@@ -64,8 +55,6 @@
       initialize({ mapModel }) {
         this.geocoderSearch = new GeocoderSearch();
         this.mapModel = mapModel;
-        this.allLayers = this.mapModel.getAllLayers();
->>>>>>> a320239f
 
         this.set(
           "zoomPresets",
@@ -92,7 +81,9 @@
         // Unset error so the error will fire a change event even if it is the
         // same error as already exists.
         this.unset("error", { silent: true });
-<<<<<<< HEAD
+        // Unset error so the error will fire a change event even if it is the
+        // same error as already exists.
+        this.unset("error", { silent: true });
 
         try {
           // User is looking for autocompletions.
@@ -171,20 +162,20 @@
         });
       },
 
-        /**
-         * Select a ZoomPresetModel from the list of presets and navigate there.
-         * This function hides all layers that are not to be visible according to
-         * the ZoomPresetModel configuration.
-         * @param {ZoomPresetModel} preset A user selected preset for which to 
-         * enable layers and navigate.
-         */
-        selectZoomPreset(preset) {
-          const enabledLayerIds = preset.get('enabledLayerIds');
-          this.mapModel.get('allLayers').forEach(layer => {
-            const isVisible = enabledLayerIds.includes(layer.get('layerId'));
-            // Show or hide the layer according to the preset.
-            layer.set('visible', isVisible);
-          });
+      /**
+       * Select a ZoomPresetModel from the list of presets and navigate there.
+       * This function hides all layers that are not to be visible according to
+       * the ZoomPresetModel configuration.
+       * @param {ZoomPresetModel} preset A user selected preset for which to
+       * enable layers and navigate.
+       */
+      selectZoomPreset(preset) {
+        const enabledLayerIds = preset.get("enabledLayerIds");
+        this.mapModel.get("allLayers").forEach((layer) => {
+          const isVisible = enabledLayerIds.includes(layer.get("layerId"));
+          // Show or hide the layer according to the preset.
+          layer.set("visible", isVisible);
+        });
 
         this.mapModel.zoomTo(preset.get("geoPoint"));
       },
@@ -196,10 +187,13 @@
        */
       async selectPrediction(prediction) {
         if (!prediction) return;
-
         try {
           const geocodings = await this.geocoderSearch.geocode(prediction);
 
+          if (geocodings.length === 0) {
+            this.set("error", NO_RESULTS_MESSAGE);
+            return;
+          }
           if (geocodings.length === 0) {
             this.set("error", NO_RESULTS_MESSAGE);
             return;
@@ -223,138 +217,6 @@
         }
       },
 
-=======
-
-        try {
-          // User is looking for autocompletions.
-          const predictions = await this.geocoderSearch.autocomplete(query);
-          const error = predictions.length === 0 ? NO_RESULTS_MESSAGE : "";
-          this.set({ error, focusIndex: -1, predictions, query });
-        } catch (e) {
-          if (
-            e.code === "REQUEST_DENIED" &&
-            e.endpoint === "PLACES_AUTOCOMPLETE"
-          ) {
-            this.set({
-              error: PLACES_API_ERROR,
-              focusIndex: -1,
-              predictions: [],
-              query,
-            });
-          } else {
-            this.set({
-              error: NO_RESULTS_MESSAGE,
-              focusIndex: -1,
-              predictions: [],
-              query,
-            });
-          }
-        }
-      },
-
-      /**
-       * Decrement the focused index with a minimum value of 0. This corresponds
-       * to an ArrowUp key down event.
-       * Note: An ArrowUp key press while the current index is -1 will
-       * result in highlighting the first element in the list.
-       */
-      decrementFocusIndex() {
-        const currentIndex = this.get("focusIndex");
-        this.set("focusIndex", Math.max(0, currentIndex - 1));
-      },
-
-      /**
-       * Increment the focused index with a maximum value of the last value in
-       * the list. This corresponds to an ArrowDown key down event.
-       */
-      incrementFocusIndex() {
-        const currentIndex = this.get("focusIndex");
-        this.set(
-          "focusIndex",
-          Math.min(currentIndex + 1, this.get("predictions").length - 1),
-        );
-      },
-
-      /**
-       * Reset the focused index back to the initial value so that no element
-       * in the UI is highlighted.
-       */
-      resetFocusIndex() {
-        this.set("focusIndex", -1);
-      },
-
-      /**
-       * Navigate to the GeocodedLocation.
-       * @param {GeocodedLocation} geocoding is the location that corresponds
-       * to the the selected prediction.
-       */
-      goToLocation(geocoding) {
-        if (!geocoding) return;
-
-        const coords = geocoding.get("box").getCoords();
-        this.mapModel.zoomTo({
-          destination: Cesium.Rectangle.fromDegrees(
-            coords.west,
-            coords.south,
-            coords.east,
-            coords.north,
-          ),
-        });
-      },
-
-      /**
-       * Select a ZoomPresetModel from the list of presets and navigate there.
-       * This function hides all layers that are not to be visible according to
-       * the ZoomPresetModel configuration.
-       * @param {ZoomPresetModel} preset A user selected preset for which to
-       * enable layers and navigate.
-       */
-      selectZoomPreset(preset) {
-        const enabledLayerIds = preset.get("enabledLayerIds");
-        for (const layer of this.allLayers) {
-          const isVisible = enabledLayerIds.includes(layer.get("layerId"));
-          // Show or hide the layer according to the preset.
-          layer.set("visible", isVisible);
-        }
-
-        this.mapModel.zoomTo(preset.get("geoPoint"));
-      },
-
-      /**
-       * Select a prediction from the list of predictions and navigate there.
-       * @param {Prediction} prediction is the user-selected Prediction that
-       * needs to be geocoded and navigated to.
-       */
-      async selectPrediction(prediction) {
-        if (!prediction) return;
-
-        try {
-          const geocodings = await this.geocoderSearch.geocode(prediction);
-
-          if (geocodings.length === 0) {
-            this.set("error", NO_RESULTS_MESSAGE);
-            return;
-          }
-
-          this.trigger("selection-made", prediction.get("description"));
-          this.goToLocation(geocodings[0]);
-        } catch (e) {
-          if (
-            e.code === "REQUEST_DENIED" &&
-            e.endpoint === "GEOCODER_GEOCODE"
-          ) {
-            this.set({
-              error: GEOCODING_API_ERROR,
-              focusIndex: -1,
-              predictions: [],
-            });
-          } else {
-            this.set("error", NO_RESULTS_MESSAGE);
-          }
-        }
-      },
-
->>>>>>> a320239f
       /**
        * Event handler for Backbone.View configuration that is called whenever
        * the user clicks the search button or hits the Enter key.
