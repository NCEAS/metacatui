/**
 * @exports PortalModel
 */
/* global define */
define(["jquery",
        "underscore",
        "backbone",
        "gmaps",
        "uuid",
        "collections/Filters",
        "collections/SolrResults",
        "models/portals/PortalSectionModel",
        "models/portals/PortalImage",
        "models/metadata/eml211/EMLParty",
        "models/metadata/eml220/EMLText",
        "models/CollectionModel",
        "models/Search",
        "models/filters/FilterGroup",
        "models/Map"
    ],
    function($, _, Backbone, gmaps, uuid, Filters, SolrResults, PortalSectionModel, PortalImage,
        EMLParty, EMLText, CollectionModel, SearchModel, FilterGroup, MapModel) {
        /**
         * A PortalModel is a specialized collection that represents a portal,
         * including the associated data, people, portal descriptions, results and
         * visualizations.  It also includes settings for customized filtering of the
         * associated data, and properties used to customized the map display and the
         * overall branding of the portal.
         *
         * @class PortalModel
         * @module models/PortalModel
         * @name PortalModel
         * @constructor
        */
        var PortalModel = CollectionModel.extend(
            /** @lends PortalModel.prototype */{

            /**
            * The name of this type of model
            * @type {string}
            */
            type: "Portal",

            /**
             * Overrides the default Backbone.Model.defaults() function to
             * specify default attributes for the portal model
            * @type {object}
            */
            defaults: function() {
                return _.extend(CollectionModel.prototype.defaults(), {
                    id: null,
                    objectXML: null,
                    formatId: "https://purl.dataone.org/portals-1.0.0",
                    formatType: "METADATA",
                    type: "portal",
                    //Is true if the last fetch was sent with user credentials. False if not.
                    fetchedWithAuth: null,
                    logo: null,
                    sections: [],
                    associatedParties: [],
                    acknowledgments: null,
                    acknowledgmentsLogos: [],
                    awards: [],
                    literatureCited: [],
                    filterGroups: [],
                    createSeriesId: true, //If true, a seriesId will be created when this object is saved.
                    // The portal document options may specify section to hide
                    hideMetrics: null,
                    hideData: null,
                    hideMembers: null,
                    hideMap: null,
                    //Options for the custom section labels
                    //NOTE: This are not fully supported yet.
                    metricsLabel: "Metrics",
                    dataLabel: "Data",
                    membersLabel: "Members",
                    // Map options, as specified in the portal document options
                    mapZoomLevel: 3,
                    mapCenterLatitude: null,
                    mapCenterLongitude: null,
                    mapShapeHue: 200,
                    // The MapModel
                    mapModel: gmaps ? new MapModel() : null,
                    optionNames: ["primaryColor", "secondaryColor", "accentColor",
                            "mapZoomLevel", "mapCenterLatitude", "mapCenterLongitude",
                            "mapShapeHue", "hideData", "hideMetrics", "hideMembers"],
                    // Portal view colors, as specified in the portal document options
                    primaryColor: "#006699",
                    secondaryColor: "#009299",
                    accentColor: "#f89406",
                    primaryColorRGB: null,
                    secondaryColorRGB: null,
                    accentColorRGB: null,
                    primaryColorTransparent: "rgba(0, 102, 153, .7)",
                    secondaryColorTransparent: "rgba(0, 146, 153, .7)",
                    accentColorTransparent: "rgba(248, 148, 6, .7)"
                });
            },

            /**
             * The default text to use for a new section label added by the user
             * @type {string}
            */
            newSectionLabel: "Untitled",

            /**
             * Overrides the default Backbone.Model.initialize() function to
             * provide some custom initialize options
             *
             * @param {} options -
            */
            initialize: function(attrs) {

              //Call the super class initialize function
              CollectionModel.prototype.initialize.call(this, attrs);

              if( attrs.isNew ){
                this.set("synced", true);
                //Create an isPartOf filter for this new Portal
                this.addIsPartOfFilter();
              }

              // Cache this model for later use
              this.cachePortal();

            },

            /**
             * Returns the portal URL
             *
             * @return {string} The portal URL
            */
            url: function() {
              //If this object is being updated, use the old pid in the URL
              if ( !this.isNew() && this.get("oldPid") ) {
                return MetacatUI.appModel.get("objectServiceUrl") +
                    encodeURIComponent(this.get("oldPid"));
              }
              //If this object is new, use the new pid in the URL
              else{
                return MetacatUI.appModel.get("objectServiceUrl") +
                    encodeURIComponent(this.get("seriesId") || this.get("id"));
              }
            },

            /**
             * Overrides the default Backbone.Model.fetch() function to provide some custom
             * fetch options
             * @param [options] {object} - Options for this fetch
             * @property [options.objectOnly] {Boolean} - If true, only the object will be retrieved and not the system metadata
             * @property [options.systemMetadataOnly] {Boolean} - If true, only the system metadata will be retrieved
             * @return {XMLDocument} The XMLDocument returned from the fetch() AJAX call
            */
            fetch: function(options) {

              if ( ! options ) var options = {};
              else var options = _.clone(options);

              //If the seriesId has not been found yet, get it from Solr
              if( !this.get("id") && !this.get("seriesId") && this.get("label") ){
                this.once("change:seriesId", this.fetch);
                this.once("latestVersionFound", this.fetch);
                this.getSeriesIdByName();
                return;
              }
              //If we found the latest version in this pid version chain,
              else if( this.get("id") && this.get("latestVersion") ){
                //Set it as the id of this model
                this.set("id", this.get("latestVersion"));

                //Stop listening to the change of seriesId and the latest version found
                this.stopListening("change:seriesId", this.fetch);
                this.stopListening("latestVersionFound", this.fetch);
              }

              //Fetch the system metadata
              if( !options.objectOnly || options.systemMetadataOnly ){
                this.fetchSystemMetadata();

                if( options.systemMetadataOnly ){
                  return;
                }
              }

              var requestSettings = {
                  dataType: "xml",
                  error: function(model, response) {
                      model.trigger("error");

                      if( response && response.status == 404 ){
                        model.trigger("notFound");
                      }
                  }
              };

              //Save a boolean flag for whether or not this fetch was done with user authentication.
              //This is helpful when the app is dealing with potentially private data
              this.set("fetchedWithAuth", MetacatUI.appUserModel.get("loggedIn"));

              // Add the user settings to the fetch settings
              requestSettings = _.extend(requestSettings, MetacatUI.appUserModel.createAjaxSettings());

              // Call Backbone.Model.fetch()
              return Backbone.Model.prototype.fetch.call(this, requestSettings);

            },

            /**
            * Get the portal seriesId by searching for the portal by its name in Solr
            */
            getSeriesIdByName: function(){

              //Exit if there is no portal name set
              if( !this.get("label") )
                return;

              var model = this;

              var requestSettings = {
                  url: MetacatUI.appModel.get("queryServiceUrl") +
                       "q=label:\"" + this.get("label") + "\" OR " +
                       "seriesId:\"" + this.get("label") + "\"" +
                       "&fl=seriesId,id,label" +
                       "&sort=dateUploaded%20asc" +
                       "&rows=1" +
                       "&wt=json",
                  dataType: "json",
                  error: function(response) {
                      model.trigger("error", model, response);

                      if( response.status == 404 ){
                        model.trigger("notFound");
                      }
                  },
                  success: function(response){
                    if( response.response.numFound > 0 ){

                      model.set("label", response.response.docs[0].label);

                      //Save the seriesId, if one is found
                      if( response.response.docs[0].seriesId ){
                        model.set("seriesId", response.response.docs[0].seriesId);
                      }
                      //If this portal doesn't have a seriesId,
                      //but id has been found
                      else if ( response.response.docs[0].id ){
                        //Save the id
                        model.set("id", response.response.docs[0].id);

                        //Find the latest version in this version chain
                        model.findLatestVersion(response.response.docs[0].id);
                      }
                      // if we don't have Id or SeriesId
                      else {
                        model.trigger("notFound");
                      }

                    }
                    else{
                      model.trigger("notFound");
                    }
                  }
              }

              //Save a boolean flag for whether or not this fetch was done with user authentication.
              //This is helpful when the app is dealing with potentially private data
              this.set("fetchedWithAuth", MetacatUI.appUserModel.get("loggedIn"));

              requestSettings = _.extend(requestSettings, MetacatUI.appUserModel.createAjaxSettings());

              $.ajax(requestSettings);

            },

            /**
             * Overrides the default Backbone.Model.parse() function to parse the custom
             * portal XML document
             *
             * @param {XMLDocument} response - The XMLDocument returned from the fetch() AJAX call
             * @return {JSON} The result of the parsed XML, in JSON. To be set directly on the model.
            */
            parse: function(response) {

                //Start the empty JSON object
                var modelJSON = {},
                    portalNode;

                // Iterate over each root XML node to find the portal node
                $(response).children().each(function(i, el) {
                    if (el.tagName.indexOf("portal") > -1) {
                        portalNode = el;
                        return false;
                    }
                });

                // If a portal XML node wasn't found, return an empty JSON object
                if (typeof portalNode == "undefined" || !portalNode) {
                    return {};
                }

                // Parse the collection elements
                modelJSON = this.parseCollectionXML(portalNode);

                // Save the xml for serialize
                modelJSON.objectXML = response;

                // Parse the portal logo
                var portLogo = $(portalNode).children("logo")[0];
                if (portLogo) {
                  var portImageModel = new PortalImage({ objectDOM: portLogo });
                  portImageModel.set(portImageModel.parse());
                  modelJSON.logo = portImageModel
                };

                // Parse acknowledgement logos into urls
                var logos = $(portalNode).children("acknowledgmentsLogo");
                modelJSON.acknowledgmentsLogos = [];
                _.each(logos, function(logo, i) {
                    if ( !logo ) return;

                    var imageModel = new PortalImage({ objectDOM: logo });
                    imageModel.set(imageModel.parse());

                    if( imageModel.get("imageURL") ){
                      modelJSON.acknowledgmentsLogos.push( imageModel );
                    }
                });

                // Parse the literature cited
                // This will only work for bibtex at the moment
                var bibtex = $(portalNode).children("literatureCited").children("bibtex");
                if (bibtex.length > 0) {
                    modelJSON.literatureCited = this.parseTextNode(portalNode, "literatureCited");
                }

                // Parse the portal content sections
                modelJSON.sections = [];
                $(portalNode).children("section").each(function(i, section){
                  // Create a new PortalSectionModel
                  modelJSON.sections.push( new PortalSectionModel({
                    objectDOM: section,
                    literatureCited: modelJSON.literatureCited
                  }) );
                  //Parse the PortalSectionModel
                  modelJSON.sections[i].set( modelJSON.sections[i].parse(section) );
                });

                // Parse the EMLText elements
                modelJSON.acknowledgments = this.parseEMLTextNode(portalNode, "acknowledgments");

                // Parse the awards
                modelJSON.awards = [];
                var parse_it = this.parseTextNode;
                $(portalNode).children("award").each(function(i, award) {
                    var award_parsed = {};
                    $(award).children().each(function(i, award_attr) {
                        if(award_attr.nodeName != "funderLogo"){
                          // parse the text nodes
                          award_parsed[award_attr.nodeName] = parse_it(award, award_attr.nodeName);
                        } else {
                          // parse funderLogo which is type ImageType
                          var imageModel = new PortalImage({ objectDOM: award_attr });
                          imageModel.set(imageModel.parse());
                          award_parsed[award_attr.nodeName] = imageModel;
                        }
                    });
                    modelJSON.awards.push(award_parsed);
                });

                // Parse the associatedParties
                modelJSON.associatedParties = [];
                $(portalNode).children("associatedParty").each(function(i, associatedParty) {

                    modelJSON.associatedParties.push(new EMLParty({
                        objectDOM: associatedParty
                    }));

                });

                // Parse the options
                $(portalNode).find("option").each(function(i, option) {

                    var optionName = $(option).find("optionName")[0].textContent,
                        optionValue = $(option).find("optionValue")[0].textContent;

                    if (optionValue === "true") {
                        optionValue = true;
                    } else if (optionValue === "false") {
                        optionValue = false;
                    }

                    // TODO: keep a list of optionNames so that in the case of
                    // custom options, we can serialize them in serialize()
                    // otherwise it's not saved in the model which attributes
                    // are <option></option>s

                    if( !_.has(modelJSON, optionName) ){
                      modelJSON[optionName] = optionValue;
                    }

                });

                // Convert all the hex colors to rgb
                if(modelJSON.primaryColor){
                  modelJSON.primaryColorRGB = this.hexToRGB(modelJSON.primaryColor);
                  modelJSON.primaryColorTransparent = "rgba(" +  modelJSON.primaryColorRGB.r +
                    "," + modelJSON.primaryColorRGB.g + "," + modelJSON.primaryColorRGB.b +
                    ", .7)";
                }
                if(modelJSON.secondaryColor){
                  modelJSON.secondaryColorRGB = this.hexToRGB(modelJSON.secondaryColor);
                  modelJSON.secondaryColorTransparent = "rgba(" +  modelJSON.secondaryColorRGB.r +
                    "," + modelJSON.secondaryColorRGB.g + "," + modelJSON.secondaryColorRGB.b +
                    ", .5)";
                }
                if(modelJSON.accentColor){
                  modelJSON.accentColorRGB = this.hexToRGB(modelJSON.accentColor);
                  modelJSON.accentColorTransparent = "rgba(" +  modelJSON.accentColorRGB.r +
                    "," + modelJSON.accentColorRGB.g + "," + modelJSON.accentColorRGB.b +
                    ", .5)";
                }

                if (gmaps) {
                    // Create a MapModel with all the map options
                    modelJSON.mapModel = new MapModel();
                    var mapOptions = modelJSON.mapModel.get("mapOptions");

                    if (modelJSON.mapZoomLevel) {
                        mapOptions.zoom = parseInt(modelJSON.mapZoomLevel);
                        mapOptions.minZoom = parseInt(modelJSON.mapZoomLevel);
                    }
                    if ((modelJSON.mapCenterLatitude || modelJSON.mapCenterLatitude === 0) &&
                        (modelJSON.mapCenterLongitude || modelJSON.mapCenterLongitude === 0)) {
                        mapOptions.center = modelJSON.mapModel.createLatLng(modelJSON.mapCenterLatitude, modelJSON.mapCenterLongitude);
                    }
                    if (modelJSON.mapShapeHue) {
                        modelJSON.mapModel.set("tileHue", modelJSON.mapShapeHue);
                    }
                }

                // Parse the FilterGroups
                modelJSON.filterGroups = [];
                var allFilters = modelJSON.searchModel.get("filters");
                $(portalNode).find("filterGroup").each(function(i, filterGroup) {

                  // Create a FilterGroup model
                  var filterGroupModel = new FilterGroup({
                      objectDOM: filterGroup
                  });
                  modelJSON.filterGroups.push(filterGroupModel);

                  // Add the Filters from this FilterGroup to the portal's Search model
                  allFilters.add(filterGroupModel.get("filters").models);

                });
                return modelJSON;
            },

            /**
             * Parses the XML nodes that are of type EMLText
             *
             * @param {Element} parentNode - The XML Element that contains all the EMLText nodes
             * @param {string} nodeName - The name of the XML node to parse
             * @param {boolean} isMultiple - If true, parses the nodes into an array
             * @return {(string|Array)} A string or array of strings comprising the text content
            */
            parseEMLTextNode: function(parentNode, nodeName, isMultiple) {

                var node = $(parentNode).children(nodeName);

                // If no matching nodes were found, return falsey values
                if (!node || !node.length) {

                    // Return an empty array if the isMultiple flag is true
                    if (isMultiple)
                        return [];
                    // Return null if the isMultiple flag is false
                    else
                        return null;
                }
                // If exactly one node is found and we are only expecting one, return the text content
                else if (node.length == 1 && !isMultiple) {
                    return new EMLText({
                        objectDOM: node[0]
                    });
                } else {
                // If more than one node is found, parse into an array
                    return _.map(node, function(node) {
                        return new EMLText({
                            objectDOM: node
                        });
                    });

                }

            },

            /**
            * Sets the fileName attribute on this model using the portal label
            * @override
            */
            setMissingFileName: function(){

              var fileName = this.get("label");

              if( !fileName ){
                fileName = "portal.xml";
              }
              else{
                fileName = fileName.replace(/[^a-zA-Z0-9]/g, "_") + ".xml";
              }

              this.set("fileName", fileName);

            },

            /**
             * @typedef {Object} PortalModel#rgb - An RGB color value
             * @property {number} r - A value between 0 and 255 defining the intensity of red
             * @property {number} g - A value between 0 and 255 defining the intensity of green
             * @property {number} b - A value between 0 and 255 defining the intensity of blue
            */

            /**
             * Converts hex color values to RGB
             *
             * @param {string} hex - a color in hexadecimal format
             * @return {rgb} a color in RGB format
            */
            hexToRGB: function(hex){
              var result = /^#?([a-f\d]{2})([a-f\d]{2})([a-f\d]{2})$/i.exec(hex);
              return result ? {
                  r: parseInt(result[1], 16),
                  g: parseInt(result[2], 16),
                  b: parseInt(result[3], 16)
              } : null;
              },

            /**
             * Finds the node in the given portal XML document afterwhich the
             * given node type should be inserted
             *
             * @param {Element} portalNode - The portal element of an XML document
             * @param {string} nodeName - The name of the node to be inserted
             *                             into xml
             * @return {(jQuery|boolean)} A jQuery object indicating a position,
             *                            or false when nodeName is not in the
             *                            portal schema
            */
            getXMLPosition: function(portalNode, nodeName){

              var nodeOrder = [ "label", "name", "description", "definition",
                                "logo", "section", "associatedParty",
                                "acknowledgments", "acknowledgmentsLogo",
                                "award", "literatureCited", "filterGroup",
                                "option"];

              var position = _.indexOf(nodeOrder, nodeName);

              // First check that nodeName is in the list of nodes
              if ( position == -1 ) {
                  return false;
              };

              // If there's already an occurence of nodeName...
              if($(portalNode).children(nodeName).length > 0){
                // ...insert it after the last occurence
                return $(portalNode).children(nodeName).last();
              } else {
                // Go through each node in the node list and find the position
                // after which this node will be inserted
                for (var i = position - 1; i >= 0; i--) {
                  if ( $(portalNode).children(nodeOrder[i]).length ) {
                    return $(portalNode).children(nodeOrder[i]).last();
                  }
                }
              }

              return false;
            },

            /**
             * Retrieves the model attributes and serializes into portal XML,
             * to produce the new or modified portal document.
             *
             * @return {string} - Returns the portal XML as a string.
            */
            serialize: function(){

              try{

                // So we can call getXMLPosition() from within if{}
                var model = this;

                var xmlDoc,
                    portalNode,
                    xmlString;

                xmlDoc = this.get("objectXML");

                // Check if there is a portal doc already
                if (xmlDoc == null){
                  // If not create one
                  xmlDoc = this.createXML();
                } else {
                  // If yes, clone it
                  xmlDoc = xmlDoc.cloneNode(true);
                };

                // Iterate over each root XML node to find the portal node
                $(xmlDoc).children().each(function(i, el) {
                    if (el.tagName.indexOf("portal") > -1) {
                        portalNode = el;
                    }
                });

                // Serialize the collection elements
                // ("name", "label", "description", "definition")
                portalNode = this.updateCollectionDOM(portalNode);
                var $portalNode = $(portalNode);

                /* ==== Serialize portal logo ==== */

                // Remove node if it exists already
                $(xmlDoc).find("logo").remove();

                // Get new values
                var logo = this.get("logo");

                // Don't serialize falsey values or empty logos
                if(logo && logo.get("identifier")){

                  // Make new node
                  var logoSerialized = logo.updateDOM("logo");

                  //Add the logo node to the XMLDocument
                  xmlDoc.adoptNode(logoSerialized);

                  // Insert new node at correct position
                  var insertAfter = this.getXMLPosition(portalNode, "logo");
                  if(insertAfter){
                    insertAfter.after(logoSerialized);
                  }
                  else{
                    portalNode.appendChild(logoSerialized);
                  }

                };

                /* ==== Serialize acknowledgment logos ==== */

                // Remove element if it exists already
                $(xmlDoc).find("acknowledgmentsLogo").remove();

                var acknowledgmentsLogos = this.get("acknowledgmentsLogos");

                // Don't serialize falsey values
                if(acknowledgmentsLogos){

                  _.each(acknowledgmentsLogos, function(imageModel) {

                    // Don't serialize empty imageModels
                    if(
                      imageModel.get("identifier") ||
                      imageModel.get("label") ||
                      imageModel.get("associatedURL")
                    ){

                      var ackLogosSerialized = imageModel.updateDOM();

                      //Add the logo node to the XMLDocument
                      xmlDoc.adoptNode(ackLogosSerialized);

                      // Insert new node at correct position
                      var insertAfter = model.getXMLPosition(portalNode, "acknowledgmentsLogo");
                      if(insertAfter){
                        insertAfter.after(ackLogosSerialized);
                      }
                      else {
                        portalNode.appendChild(ackLogosSerialized);
                      }
                    }
                  })
                };

                /* ==== Serialize literature cited ==== */
                // Assumes the value of literatureCited is a block of bibtex text

                // Remove node if it exists already
                $(xmlDoc).find("literatureCited").remove();

                // Get new values
                var litCit = this.get("literatureCited");

                // Don't serialize falsey values
                if( litCit.length ){

                  // If there's only one element in litCited, it will be a string
                  // turn it into an array so that we can use _.each
                  if(typeof litCit == "string"){
                    litCit = [litCit]
                  }

                  // Make new <literatureCited> element
                  var litCitSerialized = xmlDoc.createElement("literatureCited");

                  _.each(litCit, function(bibtex){

                    // Wrap in literature cited in cdata tags
                    var cdataLitCit = xmlDoc.createCDATASection(bibtex);
                    var bibtexSerialized = xmlDoc.createElement("bibtex");
                    // wrap in CDATA tags so that bibtex characters aren't escaped
                    bibtexSerialized.appendChild(cdataLitCit);
                    // <bibxtex> is a subelement of <literatureCited>
                    litCitSerialized.appendChild(bibtexSerialized);

                  });

                  // Insert new element at correct position
                  var insertAfter = this.getXMLPosition(portalNode, "literatureCited");
                  if(insertAfter){
                    insertAfter.after(litCitSerialized);
                  }
                  else{
                    portalNode.appendChild(litCitSerialized);
                  }
                }

                /* ==== Serialize portal content sections ==== */

                // Remove node if it exists already
                $portalNode.children("section").remove();

                var sections = this.get("sections");

                // Don't serialize falsey values
                if(sections){

                  _.each(sections, function(sectionModel) {

                    // Don't serialize sections with default values
                    if(!this.sectionIsDefault(sectionModel)){

                      var sectionSerialized = sectionModel.updateDOM();

                      //If there was an error serializing this section, or if
                      // nothing was returned, don't do anythiing further
                      if( !sectionSerialized ){
                        return;
                      }

                      //Add the section node to the XMLDocument
                      xmlDoc.adoptNode(sectionSerialized);

                      // Remove sections entirely if the content is blank
                      var newMD = $(sectionSerialized).find("markdown")[0];
                      if( !newMD || newMD.textContent == "" ){
                        $(sectionSerialized).find("markdown").remove();
                      }

                      // Remove the <content> element if it's empty.
                      // This will trigger a validation error, prompting user to
                      // enter content.
                      if($(sectionSerialized).find("content").is(':empty')){
                        $(sectionSerialized).find("content").remove();
                      }

                      // Insert new node at correct position
                      var insertAfter = model.getXMLPosition(portalNode, "section");
                      if(insertAfter){
                        insertAfter.after(sectionSerialized);
                      }
                      else {
                        portalNode.appendChild(sectionSerialized);
                      }

                    }

                  }, this)
                };

                /* ====  Serialize the EMLText elements ("acknowledgments") ==== */

                var textFields = ["acknowledgments"];

                _.each(textFields, function(field){

                  var fieldName = field;

                  // Get the EMLText model
                  var emlTextModels = Array.isArray(this.get(field)) ? this.get(field) : [this.get(field)];
                  if( ! emlTextModels.length ) return;

                  // Get the node from the XML doc
                  var nodes = $portalNode.children(fieldName);

                  // Update the DOMs for each model
                  _.each(emlTextModels, function(thisTextModel, i){
                    //Don't serialize falsey values
                    if(!thisTextModel) return;

                    var node;

                    //Get the existing node or create a new one
                    if(nodes.length < i+1){
                      node = xmlDoc.createElement(fieldName);
                      this.getXMLPosition(portalNode, fieldName).after(node);
                    }
                    else {
                       node = nodes[i];
                    }

                    var textModelSerialized = thisTextModel.updateDOM();

                    //If the text model wasn't serialized correctly or resulted in nothing
                    if(typeof textModelSerialized == "undefined" || !textModelSerialized){
                      //Remove the existing node
                      $(node).remove();
                    }
                    else{
                      xmlDoc.adoptNode(textModelSerialized);
                      $(node).replaceWith(textModelSerialized);
                    }

                  }, this);

                  // Remove the extra nodes
                  this.removeExtraNodes(nodes, emlTextModels);

                }, this);

                /* ====  Serialize awards ==== */

                // Remove award node if it exists already
                $portalNode.children("award").remove();

                // Get new values
                var awards = this.get("awards");

                // Don't serialize falsey values
                if(awards && awards.length>0){

                  _.each(awards, function(award){

                    // Make new node
                    var awardSerialized = xmlDoc.createElement("award");

                    // create the <award> subnodes
                    _.map(award, function(value, nodeName){

                      // serialize the simple text nodes
                      if(nodeName != "funderLogo"){
                        // Don't serialize falsey values
                        if(value){
                          // Make new sub-nodes
                          var awardSubnodeSerialized = xmlDoc.createElement(nodeName);
                          $(awardSubnodeSerialized).text(value);
                          $(awardSerialized).append(awardSubnodeSerialized);
                        }
                      } else {
                        // serialize "funderLogo" which is ImageType
                        var funderLogoSerialized = value.updateDOM();
                        xmlDoc.adoptNode(funderLogoSerialized);
                        $(awardSerialized).append(funderLogoSerialized);
                      }

                    });

                    // Insert new node at correct position
                    var insertAfter = model.getXMLPosition(portalNode, "award");
                    if(insertAfter){
                      insertAfter.after(awardSerialized);
                    }
                    else{
                      portalNode.appendChild(awardSerialized);
                    }

                  });

                }

                /* ====  Serialize associatedParties ==== */

                // Remove element if it exists already
                $portalNode.children("associatedParty").remove();

                // Get new values
                var parties = this.get("associatedParties");

                // Don't serialize falsey values
                if(parties){

                  // Serialize each associatedParty
                  _.each(parties, function(party){

                    // Update the DOM of the EMLParty
                    var partyEl  = party.updateDOM();
                        partyDoc = $.parseXML(party.formatXML( $(partyEl)[0] ));

                    // Make sure we don't insert empty EMLParty nodes into the EML
                    if(partyDoc.childNodes.length){
                      //Save a reference to the associated party element in the NodeList
                      var assocPartyEl = partyDoc.childNodes[0];
                      //Add the associated part element to the portal XML doc
                      xmlDoc.adoptNode(assocPartyEl);

                      // Get the last node of this type to insert after
                      var insertAfter = $portalNode.children("associatedParty").last();

                      // If there isn't a node found, find the EML position to insert after
                      if( !insertAfter.length ) {
                        insertAfter = model.getXMLPosition(portalNode, "associatedParty");
                      }

                      //Insert the party DOM at the insert position
                      if ( insertAfter && insertAfter.length ){
                        insertAfter.after(assocPartyEl);
                      } else {
                        portalNode.appendChild(assocPartyEl);
                      }
                    }
                  });
                }

                try{
                  /* ====  Serialize options (including map options) ==== */
                  // This will only serialize the options named in `optNames` (below)
                  // Functionality needed in order to serialize new or custom options

                  // The standard list of options used in portals
                  var optNames = this.get("optionNames");

                  _.each(optNames, function(optName){

                    //Get the value on the model
                    var optValue = model.get(optName),
                        existingValue;

                    //Get the existing optionName element
                    var matchingOption = $portalNode.children("option")
                                                   .find("optionName:contains('" + optName + "')");

                    //
                    if( !matchingOption.length || matchingOption.first().text() != optName ){
                      matchingOption = false;
                    }
                    else{
                      //Get the value for this option from the Portal doc
                      existingValue = matchingOption.siblings("optionValue").text();
                    }

                    // Don't serialize null or undefined values. Also don't serialize values that match the default model value
                    if( (optValue || optValue === 0 || optValue === false) &&
                        (optValue != model.defaults()[optName]) ){

                      //Replace the existing option, if it exists
                      if( matchingOption ){
                        matchingOption.siblings("optionValue").text(optValue);
                      }
                      else{
                        // Make new node
                        // <optionName> and <optionValue> are subelements of <option>
                        var optionSerialized   = xmlDoc.createElement("option"),
                            optNameSerialized  = xmlDoc.createElement("optionName"),
                            optValueSerialized = xmlDoc.createElement("optionValue");

                        $(optNameSerialized).text(optName);
                        $(optValueSerialized).text(optValue);

                        $(optionSerialized).append(optNameSerialized, optValueSerialized);

                        // Insert new node at correct position
                        var insertAfter = model.getXMLPosition(portalNode, "option");

                        if(insertAfter){
                          insertAfter.after(optionSerialized);
                        }

                      }

                    }
                    else{
                      //Remove the elements from the portal XML when the value is invalid
                      if( matchingOption ){
                        matchingOption.parent("option").remove();
                      }
                    }
                  });
                }
                catch(e){
                  console.error(e);
                }

                /* ====  Serialize FilterGroups ==== */

                // Get new filter group values
                var filterGroups = this.get("filterGroups");

                // Remove any filter groups in the current objectDOM
                $(xmlDoc).find("filterGroup").remove();

                // Make a new node for each filter group in the model
                _.each(filterGroups, function(filterGroup){

                  filterGroupSerialized = filterGroup.updateDOM();

                  //Add the new element to the XMLDocument
                  xmlDoc.adoptNode(filterGroupSerialized);

                  // Insert new node at correct position
                  var insertAfter = model.getXMLPosition(portalNode, "filterGroup");

                  if(insertAfter){
                    insertAfter.after(filterGroupSerialized);
                  }
                  else{
                    portalNode.appendChild(filterGroupSerialized);
                  }
                });

                /* ====  Remove duplicates ==== */

                //Do a final check to make sure there are no duplicate ids in the XML
                var elementsWithIDs = $(xmlDoc).find("[id]"),
                //Get an array of all the ids in this EML doc
                    allIDs = _.map(elementsWithIDs, function(el){ return $(el).attr("id") });

                //If there is at least one id in the EML...
                if(allIDs && allIDs.length){
                  //Boil the array down to just the unique values
                  var uniqueIDs = _.uniq(allIDs);

                  //If the unique array is shorter than the array of all ids,
                  // then there is a duplicate somewhere
                  if(uniqueIDs.length < allIDs.length){

                    //For each element in the EML that has an id,
                    _.each(elementsWithIDs, function(el){

                      //Get the id for this element
                      var id = $(el).attr("id");

                      //If there is more than one element in the EML with this id,
                      if( $(xmlDoc).find("[id='" + id + "']").length > 1 ){
                        //And if it is not a unit node, which we don't want to change,
                        if( !$(el).is("unit") )
                          //Then change the id attribute to a random uuid
                          $(el).attr("id", "urn-uuid-" + uuid.v4());
                      }

                    });

                  }
                }

                // Convert xml to xmlString and return xmlString
                xmlString = new XMLSerializer().serializeToString(xmlDoc);

                //If there isn't an XML declaration, add one
                if( xmlString.indexOf("<?xml") == -1 ){
                  xmlString = '<?xml version="1.0" encoding="UTF-8"?>' + xmlString;
                }

                return xmlString;
              }
              catch(e){
                console.error("Error while serializing the Portal XML document: ", e);
                this.set("errorMessage", e.stack);
                this.trigger("errorSaving", MetacatUI.appModel.get("portalEditSaveErrorMsg"));
                return;
              }
            },

            /**
             * Checks whether the given sectionModel has been updated by the
             * user, or whether all attributes match their default values.
             * For a section's markdown, the default value is either an empty
             * string or null. For a section's label, the default
             * value is either an empty string or a string that begins with the
             * value set to PortalModel.newSectionLabel. For all other attributes,
             * the defaults are set in PortalSectionModel.defaults.
             * @param {PortalSectionModel} sectionModel - The model to check against a default model
             * @return {boolean} returns true if the sectionModel matches a default model, and false when at least one attribute differs
            */
            sectionIsDefault: function(sectionModel){

              try{

                var defaults = sectionModel.defaults(),
                    currentMarkdown = sectionModel.get("content").get("markdown"),
                    labelRegex = new RegExp("^" + this.newSectionLabel, "i");

                // For each attribute, check whether it matches the default
                if(
                  // Check whether markdown matches the content that's
                  // auto-filled or whether it's empty
                  ( //currentMarkdown === this.markdownExample ||
                    currentMarkdown == "" ||
                    currentMarkdown == null
                  ) &&
                  ( sectionModel.get("image") === defaults.image ) &&
                  ( sectionModel.get("introduction") === defaults.introduction ) &&
                  // Check whether label starts with the default new page name,
                  // or whether it's empty
                  (
                    labelRegex.test( sectionModel.get("label") ) ||
                    sectionModel.get("label") == "" ||
                    sectionModel.get("label") == null
                  ) &&
                  ( sectionModel.get("literatureCited") === defaults.literatureCited ) &&
                  ( sectionModel.get("title") === defaults.title )
                ){
                  // All elements of the section match the default
                  return true
                } else {
                  // At least one attribute of the section has been updated
                  return false
                }

              }
              catch(e){
                // If there's a problem with this function for some reason,
                // return false so that the section is serialized to avoid
                // losing information
                console.log("Failed to check whether section model is default. Serializing it anyway. Error message:" + e);
                return false
              }

            },

            /**
             * Initialize the object XML for a brand spankin' new portal
             * @inheritdoc
             *
            */
            createXML: function() {

              // TODO: which attributes should a new XML portal doc should have?
              var xmlString = "<por:portal xmlns:por=\"https://purl.dataone.org/portals-1.0.0\"></por:portal>",
                  xmlNew = $.parseXML(xmlString),
                  portalNode = xmlNew.getElementsByTagName("por:portal")[0];

              return(xmlNew);
            },

            /**
             * Overrides the default Backbone.Model.validate.function() to
             * check if this portal model has all the required values necessary
             * to save to the server.
             *
             * @param {Object} [attrs] - A literal object of model attributes to validate.
             * @param {Object} [options] - A literal object of options for this validation process
             * @return {Object} If there are errors, an object comprising error
             *                   messages. If no errors, returns nothing.
            */
            validate: function(attrs, options) {

              try{

                var errors = {},
                    requiredFields = MetacatUI.appModel.get("portalEditorRequiredFields") || {};

                //Execute the superclass validate() function
                var collectionErrors = this.constructor.__super__.validate.call(this);
                if( typeof collectionErrors == "object" && Object.keys(collectionErrors).length ){
                  //Use the errors messages from the CollectionModel for this PortalModel
                  errors = collectionErrors;
                }

                // ---- Validate the description and name ----
                //Map the model attributes to the user-facing attribute name
                var textFields = {
                  description: "description",
                  name: "title"
                }
                //Iterate over each text field
                _.each( Object.keys(textFields), function(field){
                  //If this field is required, and it is a string
                  if( requiredFields[field] && typeof this.get(field) == "string" ){
                    //If this is an empty string, set an error message
                    if( !this.get(field).trim().length ){
                      errors[field] = "A " + textFields[field] + " is required.";
                    }
                  }
                  //If this field is required, and it's not a string at all, set an error message
                  else if( requiredFields[field] ){
                    errors[field] = "A " + textFields[field] + " is required.";
                  }
                }, this);

                //---Validate the sections---
                //Iterate over each section model
                _.each( this.get("sections"), function(section){

                  //Validate the section model
                  var sectionErrors = section.validate();

                  //If there is at least one error, then add an error to the PortalModel error list
                  if( sectionErrors && Object.keys(sectionErrors).length ){
                    errors.sections = "At least one section has an error";
                  }

                }, this);

                //----Validate the logo----
                if(requiredFields.logo && (!this.get("logo") ||
                    !this.get("logo").get("identifier")))
                {
                  errors.logo = "A logo image is required";
                } else if(this.get("logo")){
                  logoErrors = this.get("logo").validate();
                  if(logoErrors && Object.keys(logoErrors).length ){
                    errors.logo = "A logo image is required";
                  }
                }

                //---Validate the acknowledgmentsLogo---

                var nonEmptyAckLogos = this.get("acknowledgmentsLogos").filter(function(portalImage){
                  return(!portalImage.isEmpty())
                });

                if(
                  requiredFields.acknowledgmentsLogos &&
                  !nonEmptyAckLogos.length
                ){
                  errors.acknowledgmentsLogos = "At least one partner logo image is required.";
                }
                else if (
                  nonEmptyAckLogos &&
                  nonEmptyAckLogos.length
                ){

                  _.each( nonEmptyAckLogos, function(ackLogo){

                    // Validate the portal image model
                    var ackLogoErrors = ackLogo.validate();

                    // If there is at least one error, then add an error to the PortalModel error list
                    if( ackLogoErrors && Object.keys(ackLogoErrors).length ){
                      errors.acknowledgmentsLogosImages = "At least one acknowledgment logo has an error";
                    }

                  }, this);

                }

                //TODO: Validate these other elements, listed below, as they are added to the portal editor

                //---Validate the associatedParties---

                //---Validate the acknowledgments---

                //---Validate the award---

                //---Validate the literatureCited---

                //---Validate the filterGroups---

                //Return the errors object
                if( Object.keys(errors).length )
                  return errors;
                else{
                  return;
                }

              }
              catch(e){
                console.error(e);
              }

            },

            /**
            * Queries the Solr discovery index for other Portal objects with this same label.
            * Also, checks for the existing black list for repository labels
            * If at least one other Portal has the same label, then it is not available.
            * @param {string} label - The label to query for
            */
            checkLabelAvailability: function(label){

              //Validate the label set on the model if one isn't given
              if(!label || typeof label != "string" ){
                var label = this.get("label");
                if(!label || typeof label != "string" ){
                  //Trigger an error event
                  this.trigger("errorValidatingLabel");
                  console.error("error validating label, no label provided");
                  return
                }
              }

              var model = this;

              // Convert the black list to lower case for case insensitive match
              var lowerCaseBlackList = this.get("labelBlacklist").map(function(value) {
                return value.toLowerCase();
              });

              // Check the existing blacklist before making a Solr call
              if (lowerCaseBlackList.indexOf(label.toLowerCase()) > -1) {
                model.trigger("labelTaken");
                return
              }

              // Query solr to see if other portals already use this label
              var requestSettings = {
                  url: MetacatUI.appModel.get("queryServiceUrl") +
                       "q=label:\"" + label + "\"" +
                       " AND formatId:\"" + this.get("formatId") + "\"" +
                       "&rows=0" +
                       "&wt=json",
                  error: function(response) {
                    model.trigger("errorValidatingLabel");
                  },
                  success: function(response){
                    if( response.response.numFound > 0 ){
                      //Add this label to the blacklist so we don't have to query for it later
                      var blacklist = model.get("labelBlacklist");
                      if( Array.isArray(blacklist) ){
                        blacklist.push(label);
                      }

                      model.trigger("labelTaken");
                    } else {
                      model.trigger("labelAvailable");
                    }
                  }
              }

              //Attach the User auth info and send the request
              requestSettings = _.extend(requestSettings, MetacatUI.appUserModel.createAjaxSettings());
              $.ajax(requestSettings);
            },

            /**
             * Removes nodes from the XML that do not have an accompanying model
             * (i.e. nodes which were probably removed by the user during editing)
             *
             * @param {jQuery} nodes - The nodes to potentially remove
             * @param {Model[]} models - The model to compare to
            */
            removeExtraNodes: function(nodes, models){
              // Remove the extra nodes
               var extraNodes =  nodes.length - models.length;
               if(extraNodes > 0){
                 for(var i = models.length; i < nodes.length; i++){
                   $(nodes[i]).remove();
                 }
               }
            },

            /**
             * Saves the portal XML document to the server using the DataONE API
            */
            save: function(){

              //Validate before we try anything else
              if(!this.isValid()){

                //Check if there is a validation error on the definition filters
                var invalidAttr = Object.keys(this.validationError || {});
                if( invalidAttr.includes("definition") ){
                  _.each( this.getAllDefinitionFilters(), function(filter){

                    //Remove invalid filters from the Filters collection
                    if( !filter.isValid() ){
                      this.get("searchModel").get("filters").remove(filter);
                    }

                  }, this);
                }

                //Re-validate this model after possibly removing some invalid filters
                if( !this.isValid() ){
                  //Trigger the invalid and cancelSave events
                  this.trigger("invalid");
                  this.trigger("cancelSave");
                  //Don't save the model since it's invalid
                  return false;
                }
                else{
                  this.trigger("valid");
                }
              }
              else{
                this.trigger("valid");
              }

              //Check if the checksum has been calculated yet.
              if( !this.get("checksum") ){
                // Serialize the XML
                var xml = this.serialize();

                //If there is no xml returned from the serialize() function, then there
                // was an error, so don't save.
                if( typeof xml === "undefined" || !xml ){
                  //If no error message is set on the model, trigger an error now.
                  // If there is an error message already, it means the error has already
                  // been triggered inside the serialize() function.
                  if( !this.get("errorMessage") ){
                    this.trigger("errorSaving", MetacatUI.appModel.get("portalEditSaveErrorMsg"));
                  }

                  return;
                }

                var xmlBlob = new Blob([xml], {type : 'application/xml'});

                //Set the Blob as the upload file
                this.set("uploadFile", xmlBlob);

                //When it is calculated, restart this function
                this.off("checksumCalculated", this.save);
                this.on("checksumCalculated", this.save);
                //Calculate the checksum for this file
                this.calculateChecksum();

                //Exit this function until the checksum is done
                return;
              }

              this.constructor.__super__.save.call(this);
            },

            /**
            * Removes or hides the given section from this Portal
            * @param {PortalSectionModel|string} section - Either the PortalSectionModel
            * to remove, or the name of the section to remove. Some sections in the portals
            * are not tied to PortalSectionModels, because they are created from other parts of the Portal
            * document. For example, the Data, Metrics, and Members sections.
            */
            removeSection: function(section){

              try{

                //If this section is a string, remove it by adding custom options
                if(typeof section == "string"){
                  switch( section.toLowerCase() ){
                    case "data":
                      this.set("hideData", true);
                      break;
                    case "metrics":
                      this.set("hideMetrics", true);
                      break;
                    case "members":
                      this.set("hideMembers", true);
                      break;
                  }
                }
                //If this section is a section model, delete it from this Portal
                else if( PortalSectionModel.prototype.isPrototypeOf(section) ){

                  // Remove the section from the model's sections array object.
                  // Use clone() to create new array reference and ensure change
                  // event is tirggered.
                  var sectionModels = _.clone(this.get("sections"));
                  sectionModels.splice( $.inArray(section, sectionModels), 1);
                  this.set({sections: sectionModels});
                }
                else{
                  return;
                }
              }
              catch(e){
                console.error(e);
              }

            },

            /**
            * Adds the given section to this Portal
            * @param {PortalSectionModel|string} section - Either the PortalSectionModel
            * to add, or the name of the section to add. Some sections in the portals
            * are not tied to PortalSectionModels, because they are created from other parts of the Portal
            * document. For example, the Data, Metrics, and Members sections.
            */
            addSection: function(section){
              try{
                //If this section is a string, add it by adding custom options
                if(typeof section == "string"){
                  switch( section.toLowerCase() ){
                    case "data":
                      this.set("hideData", null);
                      break;
                    case "metrics":
                      this.set("hideMetrics", null);
                      break;
                    case "members":
                      this.set("hideMembers", null);
                      break;
                    case "freeform":
                      // Add a new, blank markdown section
                      var sectionModels = _.clone(this.get("sections")),
                          newSection = new PortalSectionModel();

                      // Set default temp values on the new markdown section.
                      newSection.set({
                        content: new EMLText({
                                      type: "content",
                                      parentModel: newSection
                                  })
                      });
                      sectionModels.push( newSection );
                      this.set("sections", sectionModels);
                      // Trigger event manually so we can just pass newSection
                      this.trigger("addSection", newSection);
                      break;
                  }
                }
                // If this section is a section model, add it to this Portal
                else if( PortalSectionModel.prototype.isPrototypeOf(section) ){
                  var sectionModels = _.clone(this.get("sections"));
                  sectionModels.push( section );
                  this.set({sections: sectionModels});
                  // trigger event manually so we can just pass newSection
                  this.trigger("addSection", section);
                }
                else{
                  return;
                }
              }
              catch(e){
                console.error(e);
              }
            },

            /**
             * removePortalImage - remove a PortalImage model from either the
             * logo, sections, or acknowledgmentsLogos node of the portal model.
             *
             * @param  {Image} portalImage the portalImage model to remove
             */
            removePortalImage: function(portalImage){
              try{
                // find the portalImage to remove
                switch (portalImage.get("nodeName")) {
                  case "logo":
                    if(portalImage === this.get("logo")){
                      this.set("logo", this.defaults().logo);
                    }
                    break;
                  case "image":
                    _.each(this.get("sections"), function(section, i) {
                      if(portalImage === section.get("image")){
                        section.set("image", section.defaults().image)
                      }
                    });
                    break;
                  case "acknowledgmentsLogo":
                    var ackLogos = _.clone(this.get("acknowledgmentsLogos"));
                    ackLogos.splice( $.inArray(portalImage, ackLogos), 1);
                    this.set({acknowledgmentsLogos: ackLogos});
                    break;
                }

              } catch(e){
                console.log("Failed to remove a portalImage model, error message: " + e);
              }

            },

            /**
            * Saves a reference to this Portal on the MetacatUI global object
            */
            cachePortal: function(){

              if( this.get("id") ){
                MetacatUI.portals = MetacatUI.portals || {};
                MetacatUI.portals[this.get("id")] = this;
              }

              this.on("change:id", this.cachePortal);
            },

            /**
            * Creates a URL for viewing more information about this object
            * @return {string}
            */
            createViewURL: function(){
<<<<<<< HEAD
              return MetacatUI.root + "/" + MetacatUI.appModel.get("portalTermPlural") + "/" + (this.get("label") || this.get("seriesId") || this.get("id"));
            },

            /**
            * Cleans up the given text so that it is XML-valid by escaping reserved characters, trimming white space, etc.
            *
            * @param {string} textString - The string to clean up
            * @return {string} - The cleaned up string
            */
            cleanXMLText: function(textString){

              if( typeof textString != "string" )
                return;

              textString = textString.trim();

              //Check for XML/HTML elements
              _.each(textString.match(/<\s*[^>]*>/g), function(xmlNode){

                //Encode <, >, and </ substrings
                var tagName = xmlNode.replace(/>/g, "&gt;");
                tagName = tagName.replace(/</g, "&lt;");

                //Replace the xmlNode in the full text string
                textString = textString.replace(xmlNode, tagName);

              });

              //Remove Unicode characters that are not valid XML characters
              //Create a regular expression that matches any character that is not a valid XML character
              // (see https://www.w3.org/TR/xml/#charsets)
              var invalidCharsRegEx = /[^\u0009\u000a\u000d\u0020-\uD7FF\uE000-\uFFFD]/g;
              textString = textString.replace(invalidCharsRegEx, "");

              return textString;

=======
              return MetacatUI.root + "/" + MetacatUI.appModel.get("portalTermPlural") + "/" + encodeURIComponent((this.get("label") || this.get("seriesId") || this.get("id")));
>>>>>>> e3f377bb
            }

        });

        return PortalModel;
    });<|MERGE_RESOLUTION|>--- conflicted
+++ resolved
@@ -1578,8 +1578,7 @@
             * @return {string}
             */
             createViewURL: function(){
-<<<<<<< HEAD
-              return MetacatUI.root + "/" + MetacatUI.appModel.get("portalTermPlural") + "/" + (this.get("label") || this.get("seriesId") || this.get("id"));
+              return MetacatUI.root + "/" + MetacatUI.appModel.get("portalTermPlural") + "/" + encodeURIComponent((this.get("label") || this.get("seriesId") || this.get("id")));
             },
 
             /**
@@ -1615,9 +1614,6 @@
 
               return textString;
 
-=======
-              return MetacatUI.root + "/" + MetacatUI.appModel.get("portalTermPlural") + "/" + encodeURIComponent((this.get("label") || this.get("seriesId") || this.get("id")));
->>>>>>> e3f377bb
             }
 
         });
