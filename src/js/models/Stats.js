--- conflicted
+++ resolved
@@ -40,16 +40,9 @@
 			temporalCoverage: 0,
 			coverageYears: 0,
 
-<<<<<<< HEAD
-=======
-			// complex objects like this
-			// {mdq_composite_d: {"min":0.25,"max":1.0,"count":11,"missing":0,"sum":6.682560903149138,"sumOfSquares":4.8545478685001076,"mean":0.6075055366499217,"stddev":0.2819317507548068}}
 			hideMetadataAssessment: false,
-			mdqStats: {},
-			mdqStatsTotal: {},
       mdqScoresImage: null,
 
->>>>>>> d08cdee4
       //HTTP GET requests are typically limited to 2,083 characters. So query lengths
       // should have this maximum before switching over to HTTP POST
       maxQueryLength: 1958,
@@ -128,16 +121,10 @@
 
 			this.getDownloadDates();
 
-<<<<<<< HEAD
-=======
 			// Only get the Mdq scores if the hideMetadataAssessment is set to false
 			if (!this.get("hideMetadataAssessment"))
 				this.getMdqScores();
 
-			//this.getMdqStatsTotal();
->>>>>>> d08cdee4
-			//this.getDataDownloadDates();
-			//this.getMetadataDownloadDates();
 		},
 
     // Send a Solr query to get the earliest beginDate, latest endDate, and facets of data collection years
@@ -1209,148 +1196,6 @@
 
 			if(this.get("downloads") == 0) this.trigger("change:downloads");
 		},
-
-<<<<<<< HEAD
-=======
-		/**
-		** getMdqStats will query SOLR for MDQ stats and will update the model accordingly
-		**/
-		getMdqStats: function(){
-			var model = this;
-
-			//Build the query to get the MDQ stats
-			var query = decodeURIComponent(this.get('query'));
-      if( query.length ){
-        query += " AND ";
-      }
-
-      query += "formatId:\"https:%2F%2Fnceas.ucsb.edu%2Fmdqe%2Fv1%23run\" AND -obsoletedBy:*";
-
-      var rows = "0",
-          stats = "true",
-          statsField = ["mdq_composite_d", "mdq_discovery_d", "mdq_interpretation_d", "mdq_identification_d"],
-          statsFacet = ["mdq_metadata_formatId_s", "mdq_metadata_rightsHolder_s", "mdq_metadata_datasource_s", "mdq_suiteId_s"],
-          wt = "json";
-
-      var successCallback = function(data, textStatus, xhr) {
-
-        // Set the pertinent information in the model
-        model.set('mdqStats', data.stats.stats_fields);
-
-      }
-
-      if( this.get("usePOST") ){
-
-        var queryData = new FormData();
-        queryData.append("q", query);
-        queryData.append("rows", rows);
-        queryData.append("stats", stats);
-        _.each(statsField, function(statsFieldValue){
-          queryData.append("stats.field", statsFieldValue);
-        });
-        _.each(statsFacet, function(statsFacetValue){
-          queryData.append("stats.facet", statsFacetValue);
-        });
-        queryData.append("wt", wt);
-
-        var requestSettings = {
-          url: MetacatUI.appModel.get('queryServiceUrl'),
-          type: "POST",
-          contentType: false,
-          processData: false,
-          data: queryData,
-          dataType: "json",
-          success: successCallback
-        }
-
-      }
-      else{
-
-        //Run the query for stats
-        var requestSettings = {
-          url: MetacatUI.appModel.get('queryServiceUrl') +
-              "q=" + query +
-              "&rows=" + rows +
-              "&stats=" + stats +
-              "&stats.field=" + statsField.join("&stats.field=") +
-              "&stats.facet=" + statsFacet.join("&stats.facet=") +
-              "&wt=" + wt,
-          type: "GET",
-          dataType: "json",
-          success: successCallback
-        }
-
-      }
-
-      $.ajax(_.extend(requestSettings, MetacatUI.appUserModel.createAjaxSettings()));
-    },
-
-    /**
-    ** getMdqStatsTotal will query SOLR for ALL MDQ stats and will update the model accordingly
-    **/
-    getMdqStatsTotal: function(){
-      var model = this;
-
-      //Build the query to get ALL MDQ stats - not filtered!
-      var query =  "formatId:\"https:%2F%2Fnceas.ucsb.edu%2Fmdqe%2Fv1%23run\" AND -obsoletedBy:*",
-          rows  = "0",
-          stats = "true",
-          statsField = ["mdq_identification_d", "mdq_composite_d", "mdq_discovery_d", "mdq_interpretation_d"],
-          wt = "json";
-
-      var successCallback = function(data, textStatus, xhr) {
-
-        var mdqStatsTotal = data.stats.stats_fields;
-
-        // Set total in the model
-        model.set('mdqStatsTotal', mdqStatsTotal);
-
-        // get the specific stats which will trigger rendering
-        model.getMdqStats();
-
-      }
-
-      if( this.get("usePOST") ){
-
-        var queryData = new FormData();
-        queryData.append("q", query);
-        queryData.append("rows", rows);
-        queryData.append("stats", stats);
-        _.each(statsField, function(statsFieldValue){
-          queryData.append("stats.field", statsFieldValue);
-        });
-        queryData.append("wt", wt);
-
-        var requestSettings = {
-          url: MetacatUI.appModel.get('queryServiceUrl'),
-          type: "POST",
-          contentType: false,
-          processData: false,
-          data: queryData,
-          dataType: "json",
-          success: successCallback
-        }
-
-      }
-      else{
-
-        //Run the query for stats
-        var requestSettings = {
-          url: MetacatUI.appModel.get('queryServiceUrl') +
-               "q=" + query +
-               "&rows=" + rows +
-               "&stats=" + stats +
-               "&stats.field=" + statsField.join("&stats.field=") +
-               "&wt=" + wt,
-          type: "GET",
-          dataType: "json",
-          success: successCallback
-        }
-      }
-
-
-      $.ajax(_.extend(requestSettings, MetacatUI.appUserModel.createAjaxSettings()));
-    },
 
     imgLoad: function(url) {
         // Create new promise with the Promise() constructor;
@@ -1428,7 +1273,6 @@
       }
     },
 
->>>>>>> d08cdee4
     setRequestType: function(){
       if( MetacatUI.appModel.get("disableQueryPOSTs") ){
         this.set("usePOST", false);
