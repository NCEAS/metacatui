/*global define */
define(['jquery', 'underscore', 'backbone'],
	function($, _, Backbone) {
	'use strict';

	// Application Model
	// ------------------
	var AppModel = Backbone.Model.extend({
		// This model contains all of the attributes for the Application
		defaults: {
			headerType: 'default',
			title: MetacatUI.themeTitle || "Metacat Data Catalog",

			emailContact: "support@arcticdata.io",

			googleAnalyticsKey: null,

			nodeId: null,

			searchMode: MetacatUI.mapKey ? 'map' : 'list',
			searchHistory: [],
			sortOrder: 'dateUploaded+desc',
			page: 0,

			previousPid: null,
			lastPid: null,

			anchorId: null,

			userProfiles: true,
			profileUsername: null,

			maxDownloadSize: 3000000000,

			// set this variable to true, if the content being published is moderated by the data team.
			contentIsModerated: true,

      // Flag which, when true shows Whole Tale features in the UI
      showWholeTaleFeatures: false,
      taleEnvironments: ["RStudio", "Jupyter Notebook"],
      dashboardUrl: 'https://dashboard.dev.wholetale.org/',

			/*
			 * emlEditorRequiredFields is a hash map of all the required fields in the EML Editor.
			 * Any field set to true will prevent the user from saving the Editor until a value has been given
			 */
			emlEditorRequiredFields: {
				abstract: true,
				alternateIdentifier: false,
				funding: true,
				generalTaxonomicCoverage: false,
				geoCoverage: true,
				intellectualRights: true,
				keywordSets: false,
				methods: false,
				samplingDescription: false,
				studyExtentDescription: false,
				taxonCoverage: false,
				temporalCoverage: true,
				title: true
			},

			editableFormats: ["eml://ecoinformatics.org/eml-2.1.1"],

			defaultAccessPolicy: [{

				subject: "CN=arctic-data-admins,DC=dataone,DC=org",
				read: true,
				write: true,
				changePermission: true
			}],

			allowAccessPolicyChanges: false,

			baseUrl: window.location.origin || (window.location.protocol + "//" + window.location.host),
			// the most likely item to change is the Metacat deployment context
			context: '/metacat',
			d1Service: '/d1/mn/v2',
			d1CNBaseUrl: "https://cn.dataone.org/",
			d1CNService: "cn/v2",
			d1LogServiceUrl: null,
			nodeServiceUrl: null,
			viewServiceUrl: null,
			packageServiceUrl: null,
			publishServiceUrl: null,
			authServiceUrl: null,
			queryServiceUrl: null,
			metaServiceUrl: null,
			metacatBaseUrl: null,
			metacatServiceUrl: null,
			objectServiceUrl: null,
			formatsServiceUrl: null,
			formatsUrl: "/formats",
			resolveServiceUrl: null,
			//bioportalSearchUrl: null,
			orcidBaseUrl: "https:/orcid.org",
			//orcidSearchUrl: null,
			//orcidBioUrl: null,
			//annotatorUrl: null,
			grantsUrl: null,
			accountsUrl: null,
			pendingMapsUrl: null,
			accountMapsUrl: null,
			groupsUrl: null,
			//signInUrl: null,
			signOutUrl: null,
			signInUrlOrcid: null,
			//signInUrlLdap: null,
			tokenUrl: null,
            
            mdqBaseUrl: "https://docker-ucsb-1.dataone.org:30443/quality",
            // suidIds and suiteLables must be specified as a list, even if only one suite is available.
            suiteIds: ["arctic.data.center.suite.1"],
            suiteLabels: ["Arctic Data Center Conformance Suite v1.0"],

			// Metrics endpoint url
			metricsUrl: 'https://logproc-stage-ucsb-1.test.dataone.org/metrics',

			// Metrics flags for the Dataset Landing Page
			// Enable these flags to enable metrics display
			displayDatasetMetrics: true,

			// Controlling individual functionality
			// Only works if the parent flags displayDatasetMetrics is enabled
			displayDatasetMetricsTooltip: true,
			displayDatasetCitationMetric: true,
			displayDatasetDownloadMetric: true,
			displayDatasetViewMetric: true,
			displayDatasetEditButton: true,
			displayDatasetQualityMetric: false,
			displayDatasetAnalyzeButton: false,
			displayMetricModals: true,
			displayDatasetControls: true,

			isJSONLDEnabled: true,
<<<<<<< HEAD
            // A lookup map of project names to project seriesIds
            projectsMap: {
                "DBO": "urn:node:93834148-30ce-420d-8d6d-b6690d93b9bc"
            }
=======

			// If true, then archived content is available in the search index.
			// Set to false if this MetacatUI is using a Metacat version before 2.10.0
			archivedContentIsIndexed: true
>>>>>>> 4ac11c98
		},

		defaultView: "data",

		initialize: function() {

			//If no base URL is specified, then user the DataONE CN base URL
			if(!this.get("baseUrl")){
				this.set("baseUrl",   this.get("d1CNBaseUrl"));
				this.set("d1Service", this.get("d1CNService"));
			}

			// these are pretty standard, but can be customized if needed
			this.set('metacatBaseUrl', this.get('baseUrl') + this.get('context'));
			this.set('viewServiceUrl', this.get('baseUrl') + this.get('context') + this.get('d1Service') + '/views/metacatui/');
			this.set('publishServiceUrl', this.get('baseUrl') + this.get('context') + this.get('d1Service') + '/publish/');
			this.set('authServiceUrl', this.get('baseUrl') + this.get('context') + this.get('d1Service') + '/isAuthorized/');
			this.set('queryServiceUrl', this.get('baseUrl') + this.get('context') + this.get('d1Service') + '/query/solr/?');
			this.set('metaServiceUrl', this.get('baseUrl') + this.get('context') + this.get('d1Service') + '/meta/');
			this.set('objectServiceUrl', this.get('baseUrl') + this.get('context') + this.get('d1Service') + '/object/');
			this.set('registryServiceUrl', this.get('baseUrl') + this.get('context') + '/cgi-bin/register-dataset.cgi');
			this.set('ldapwebServiceUrl', this.get('baseUrl') + this.get('context') + '/cgi-bin/ldapweb.cgi');
			this.set('metacatServiceUrl', this.get('baseUrl') + this.get('context') + '/metacat');

            // Metadata quality report services
            this.set('mdqSuitesServiceUrl', this.get("mdqBaseUrl") + "/suites/");
            this.set('mdqRunsServiceUrl', this.get('mdqBaseUrl') + "/runs/");
            this.set('mdqSuiteIds', this.get("suiteIds"));
            this.set('mdqSuiteLabels', this.get("suiteLabels"));

			//Set the NSF Award API proxy
			if(typeof this.get("grantsUrl") != "undefined")
				this.set("grantsUrl", "https://api.nsf.gov/services/v1/awards.json");

			//DataONE CN API
			if(this.get("d1CNBaseUrl")){

				//Account services
				if(typeof this.get("accountsUrl") != "undefined"){
					this.set("accountsUrl", this.get("d1CNBaseUrl") + this.get("d1CNService") + "/accounts/");

					if(typeof this.get("pendingMapsUrl") != "undefined")
						this.set("pendingMapsUrl", this.get("accountsUrl") + "pendingmap/");

					if(typeof this.get("accountsMapsUrl") != "undefined")
						this.set("accountsMapsUrl", this.get("accountsUrl") + "map/");

					if(typeof this.get("groupsUrl") != "undefined")
						this.set("groupsUrl", this.get("d1CNBaseUrl") + this.get("d1CNService") + "/groups/");
				}

				if(typeof this.get("d1LogServiceUrl") != "undefined")
					this.set('d1LogServiceUrl', this.get('d1CNBaseUrl') + this.get('d1CNService') + '/query/logsolr/?');

				this.set("nodeServiceUrl", this.get("d1CNBaseUrl") + this.get("d1CNService") + "/node/");
				this.set('resolveServiceUrl', this.get('d1CNBaseUrl') + this.get('d1CNService') + '/resolve/');

				// Object format list
        if ( typeof this.get("formatsUrl") != "undefined" ) {
            this.set("formatsServiceUrl",
                this.get("d1CNBaseUrl") + this.get("d1CNService") + this.get("formatsUrl"));
        }

				//Authentication / portal URLs
				this.set('portalUrl', this.get('d1CNBaseUrl') + 'portal/');
				this.set('tokenUrl',  this.get('portalUrl') + 'token');

				//Annotator API
				if(typeof this.get("annotatorUrl") !== "undefined")
					this.set('annotatorUrl', this.get('d1CNBaseUrl') + 'portal/annotator');

				//The sign-in and out URLs - allow these to be turned off by removing them in the defaults above (hence the check for undefined)
				if(typeof this.get("signInUrl") !== "undefined"){
					this.set("signInUrl", this.get('portalUrl') + "startRequest?target=");
				}
				if(typeof this.get("signInUrlOrcid") !== "undefined")
					this.set("signInUrlOrcid", this.get('portalUrl') + "oauth?action=start&target=");
				if(typeof this.get("signInUrlLdap") !== "undefined")
					this.set("signInUrlLdap", this.get('portalUrl') + "ldap?target=");
				if(this.get('orcidBaseUrl'))
					this.set('orcidSearchUrl', this.get('orcidBaseUrl') + '/v1.1/search/orcid-bio?q=');
				if((typeof this.get("signInUrl") !== "undefined") || (typeof this.get("signInUrlOrcid") !== "undefined"))
					this.set("signOutUrl", this.get('portalUrl') + "logout");

			}

			//The package service for v2 DataONE API
			this.set('packageServiceUrl', this.get('baseUrl') + this.get('context') + this.get('d1Service') + '/packages/application%2Fbagit-097/');

			this.on("change:pid", this.changePid);


		},

		changePid: function(model, name){
			this.set("previousPid", model.previous("pid"));
		}
	});
	return AppModel;
});<|MERGE_RESOLUTION|>--- conflicted
+++ resolved
@@ -107,7 +107,7 @@
 			signInUrlOrcid: null,
 			//signInUrlLdap: null,
 			tokenUrl: null,
-            
+
             mdqBaseUrl: "https://docker-ucsb-1.dataone.org:30443/quality",
             // suidIds and suiteLables must be specified as a list, even if only one suite is available.
             suiteIds: ["arctic.data.center.suite.1"],
@@ -133,18 +133,15 @@
 			displayDatasetControls: true,
 
 			isJSONLDEnabled: true,
-<<<<<<< HEAD
-            // A lookup map of project names to project seriesIds
-            projectsMap: {
-                "DBO": "urn:node:93834148-30ce-420d-8d6d-b6690d93b9bc"
-            }
-=======
+
+			// A lookup map of project names to project seriesIds
+			projectsMap: {
+			    "DBO": "urn:node:93834148-30ce-420d-8d6d-b6690d93b9bc"
+			},
 
 			// If true, then archived content is available in the search index.
 			// Set to false if this MetacatUI is using a Metacat version before 2.10.0
-			archivedContentIsIndexed: true
->>>>>>> 4ac11c98
-		},
+			archivedContentIsIndexed: true,
 
 		defaultView: "data",
 
