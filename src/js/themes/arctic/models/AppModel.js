    /*global define */
define(['jquery', 'underscore', 'backbone'],
  function($, _, Backbone) {
  'use strict';

  // Application Model
  // ------------------
  var AppModel = Backbone.Model.extend({
    // This model contains all of the attributes for the Application
    defaults: {
      headerType: 'default',
      title: MetacatUI.themeTitle || "Metacat Data Catalog",

      emailContact: "support@arcticdata.io",

      googleAnalyticsKey: null,

      nodeId: null,

      searchMode: MetacatUI.mapKey ? 'map' : 'list',
      searchHistory: [],
      sortOrder: 'dateUploaded+desc',
      page: 0,

      previousPid: null,
      lastPid: null,

      anchorId: null,

      enableUserProfiles: true,
      enableUserProfileSettings: true,
      profileUsername: null,

      maxDownloadSize: 3000000000,

      /**
       * Flag which, when true shows Whole Tale features in the UI
       * @type {Boolean}
       */
      showWholeTaleFeatures: false,
      /**
       * The environments that are exposed to DataONE users
       * @type {Array}
       */
      taleEnvironments: ["RStudio", "Jupyter Notebook"],
      /**
      * The Whole Tale endpoint that handles users
      * @type {String}
      */
      dashboardUrl: 'https://girder.wholetale.org/api/v1/integration/dataone',

      /*
       * emlEditorRequiredFields is a hash map of all the required fields in the EML Editor.
       * Any field set to true will prevent the user from saving the Editor until a value has been given
       */
      emlEditorRequiredFields: {
        abstract: true,
        alternateIdentifier: false,
        funding: true,
        generalTaxonomicCoverage: false,
        geoCoverage: true,
        intellectualRights: true,
        keywordSets: false,
        methods: false,
        samplingDescription: false,
        studyExtentDescription: false,
        taxonCoverage: false,
        temporalCoverage: true,
        title: true
      },

      editableFormats: ["eml://ecoinformatics.org/eml-2.1.1"],

      //These error messages are displayed when the Editor encounters an error saving
      editorSaveErrorMsg: "Not all of your changes could be submitted.",
      editorSaveErrorMsgWithDraft: "Not all of your changes could be submitted " +
        "due to a technical error. But, we sent a draft of your edits to " +
        "our support team, who will contact " +
        "you via email as soon as possible about getting your data package submitted. ",

      baseUrl: window.location.origin || (window.location.protocol + "//" + window.location.host),
      // the most likely item to change is the Metacat deployment context
      context: '/metacat',
      d1Service: '/d1/mn/v2',
      d1CNBaseUrl: "https://cn.dataone.org/",
      d1CNService: "cn/v2",
      d1LogServiceUrl: null,
      nodeServiceUrl: null,
      viewServiceUrl: null,
      packageServiceUrl: null,
      publishServiceUrl: null,
      authServiceUrl: null,
      queryServiceUrl: null,
      reserveServiceUrl: null,

      /**
      * If false, the /monitor/status (the service that returns the status of various DataONE services) will not be used.
      * @type {boolean}
      */
      enableMonitorStatus: true,

      /**
      * The URL for the service that returns the status of various DataONE services.
      * The only supported status so far is the search index queue -- the number of
      *   objects that are waiting to be indexed in the Solr search index
      * @type {string}
      * @readonly
      */
      monitorStatusUrl: "",

      //If set to false, some parts of the app will send POST HTTP requests to the
      // Solr search index via the `/query/solr` DataONE API.
      // Set this configuration to true if using Metacat 2.10.2 or earlier
      disableQueryPOSTs: false,

      defaultSearchFilters: ["all", "attribute", "annotation", "creator", "dataYear", "pubYear", "id", "taxon", "spatial"],

      metaServiceUrl: null,
      metacatBaseUrl: null,
      metacatServiceUrl: null,
      objectServiceUrl: null,
      formatsServiceUrl: null,
      formatsUrl: "/formats",
      resolveServiceUrl: null,
      orcidBaseUrl: "https:/orcid.org",
      //orcidSearchUrl: null,
      //orcidBioUrl: null,
      grantsUrl: null,
      accountsUrl: null,
      pendingMapsUrl: null,
      accountMapsUrl: null,
      groupsUrl: null,
      //signInUrl: null,
      signOutUrl: null,
      signInUrlOrcid: null,
      //signInUrlLdap: null,
      tokenUrl: null,

      mdqBaseUrl: "https://docker-ucsb-4.dataone.org:30443/quality",
      // suidIds and suiteLables must be specified as a list, even if only one suite is available.
<<<<<<< HEAD
      mdqSuiteIds: ["arctic.data.center.suite.1"],
      mdqSuiteLabels: ["Arctic Data Center Conformance Suite v1.0"],
      // Quality suites for aggregated quality scores (i.e. metrics tab) 
      mdqAggregatedSuiteIds: ["FAIR.suite.1"],
      mdqAggregatedSuiteLabels: ["FAIR Suite v1.0"],
      
=======
      suiteIds: ["arctic.data.center.suite.1"],
      suiteLabels: ["Arctic Data Center Conformance Suite v1.0"],
      mdqFormatIds:["eml*", "https://eml*"],

>>>>>>> 5b23f1e1
      // Metrics endpoint url
      metricsUrl: 'https://logproc-stage-ucsb-1.test.dataone.org/metrics',

      // Metrics Falgs for the /profile view (summary view)
      hideSummaryCitationsChart: false,
      hideSummaryDownloadsChart: false,
      hideSummaryMetadataAssessment: true,
      hideSummaryViewsChart: false,

      // Metrics flags for the Dataset Landing Page
      // Enable these flags to enable metrics display
      displayDatasetMetrics: true,

      // Controlling individual functionality
      // Only works if the parent flags displayDatasetMetrics is enabled
      displayDatasetMetricsTooltip: true,
      displayDatasetCitationMetric: true,
      displayDatasetDownloadMetric: true,
      displayDatasetViewMetric: true,
      displayDatasetEditButton: true,
      displayDatasetQualityMetric: true,
      displayDatasetAnalyzeButton: false,
      displayMetricModals: true,
      displayDatasetControls: true,
      /* Hide metrics display for SolrResult models that match the given properties.
      *  Properties can be functions, which are given the SolrResult model value as a parameter.
      * Example:
      * {
      *    formatId: "eml://ecoinformatics.org/eml-2.1.1",
      *    isPublic: true,
      *    dateUploaded: function(date){
      *      return new Date(date) < new Date('1995-12-17T03:24:00');
      *    }
      * }
      * This example would hide metrics for any objects that are:
      *   EML 2.1.1 OR public OR were uploaded before 12/17/1995.
      */
      hideMetricsWhen: null,

      isJSONLDEnabled: true,

      /**
      * Semantic annotation configuration
      * Include your Bioportal api key to show ontology information for metadata annotations
      * see: http://bioportal.bioontology.org/account
      * @type {string}
      */
      bioportalAPIKey: "",
      /**
      * The Bioportal REST API URL, which is set dynamically only if a bioportalAPIKey is configured
      * @readonly
      * @type {string}
      */
      bioportalSearchUrl: "https://data.bioontology.org/search",
      /**
      * This attribute stores cache of ontology information that is looked up in Bioportal, so that duplicate REST calls don't need to be made.
      * @readonly
      * @type {object}
      */
      bioportalLookupCache: {},
      /**
      * Set this option to true to display the annotation icon in search result rows when a dataset has an annotation
      * @type {boolean}
      */
      showAnnotationIndicator: false,

      /**
      * If true, users can change the AccessPolicy for their objects.
      * @type {boolean}
      */
      allowAccessPolicyChanges: true,

      /**
      * The default Access Policy set on new objects uploaded to the repository.
      * Each literal object here gets set directly on an AccessRule model.
      * See the AccessRule model list of default attributes for options on what to set here.
      * @see {@link AccessRule}
      * @type {object}
      */
      defaultAccessPolicy: [{
        subject: "CN=arctic-data-admins,DC=dataone,DC=org",
        read: true,
        write: true,
        changePermission: true
      }],

      /**
      * The user-facing name for editing the Access Policy. This is displayed as the header of the AccessPolicyView, for example
      * @type {string}
      */
      accessPolicyName: "Sharing options",

      /**
      * @type {object}
      * @property {boolean} accessRuleOptions.read  - If true, users will be able to give others read access to their DataONE objects
      * @property {boolean} accessRuleOptions.write - If true, users will be able to give others write access to their DataONE objects
      * @property {boolean} accessRuleOptions.changePermission - If true, users will be able to give others changePermission access to their DataONE objects
      */
      accessRuleOptions: {
        read: true,
        write: true,
        changePermission: true
      },

      /**
      * @type {object}
      * @property {boolean} accessRuleOptionNames.read  - The user-facing name of the "read" access in Access Rules
      * @property {boolean} accessRuleOptionNames.write - The user-facing name of the "write" access in Access Rules
      * @property {boolean} accessRuleOptionNames.changePermission - The user-facing name of the "changePermission" access in Access Rules
      */
      accessRuleOptionNames: {
        read: "Can view",
        write: "Can edit",
        changePermission: "Is owner"
      },

      /**
      * If false, the rightsHolder of a resource will not be displayed in the AccessPolicyView.
      * @type {boolean}
      */
      displayRightsHolderInAccessPolicy: true,

      /**
      * If false, users will not be able to change the rightsHolder of a resource in the AccessPolicyView
      * @type {boolean}
      */
      allowChangeRightsHolder: true,

      /**
      * A list of group subjects that will be hidden in the AccessPolicy view to
      * everyone except those in the group. This is useful for preventing users from
      * removing repository administrative groups from access policies.
      * @type {string[]}
      */
      hiddenSubjectsInAccessPolicy: ["CN=arctic-data-admins,DC=dataone,DC=org"],

      /**
      * If true, the public/private toggle will be displayed in the Sharing Options for portals.
      * @type {boolean}
      */
      showPortalPublicToggle: true,

      /**
      * The public/private toggle will be displayed in the Sharing Options for portals for only
      * the given users or groups. To display the public/private toggle for everyone,
      * set `showPortalPublicToggle` to true and keep this array empty.
      * @type {string[]}
      */
      showPortalPublicToggleForSubjects: [],

      /**
      * If true, the public/private toggle will be displayed in the Sharing Options for datasets.
      * @type {boolean}
      */
      showDatasetPublicToggle: true,

      // A lookup map of portal names to portal seriesIds
      portalsMap: {
          "DBO": "urn:uuid:3fa6665d-a89f-4cc3-b688-28e0489a45cb"
      },
      /**
      * Set to false to hide the display of "My Portals", which shows the user's current portals
      * @type {boolean}
      */
      showMyPortals: true,
      /**
      * The user-facing term for portals in lower-case and in singular form.
      * e.g. "portal"
      * @type {string}
      */
      portalTermSingular: "portal",
      /**
      * The user-facing term for portals in lower-case and in plural form.
      * e.g. "portals". This allows for portal terms with irregular plurals.
      * @type {string}
      */
      portalTermPlural: "portals",
      /**
      * Set to false to prevent ANYONE from creating a new portal.
      * @type {boolean}
      */
      enableCreatePortals: true,
      /**
      * Limits only the following people or groups to create new portals.
      * @type {string[]}
      */
      limitPortalsToSubjects: ["CN=arctic-data-admins,DC=dataone,DC=org"],

      /**
      * This message will display when a user tries to create a new Portal in the PortalEditor
      * when they are not associated with a whitelisted subject in the `limitPortalsToSubjects` list
      * @type {string}
      */
      portalEditNotAuthCreateMessage: "Creating new portals is a feature currently only available to a select group of Beta testers. You should still be able to access your existing portals. Please contact us with any questions at the email address below.",

      /**
      * This message will display when a user tries to access the Portal Editor for a portal
      * for which they do not have write permission.
      * @type {string}
      */
      portalEditNotAuthEditMessage: "The portal owner has not granted you permission to edit this portal. Please contact the owner to be given edit permission.",

      /**
      * This message will display when a user tries to create a new portal when they have exceeded their DataONE portal quota
      * @type {string}
      */
      portalEditNoQuotaMessage: "You have already reached the maximum number of portals for your membership level.",

      /**
      * This message will display when there is any non-specific error during the save process of the PortalEditor.
      * @type {string}
      */
      portalEditSaveErrorMsg: "Something went wrong while attempting to save your changes.",

      /**
      * The list of fields that should be required in the portal editor.
      * Set individual properties to `true` to require them in the portal editor.
      * @type {Object}
      */
      portalEditorRequiredFields: {
        label: true,
        name: true,
        description: false,
        sectionTitle: true,
        sectionIntroduction: false,
        logo: false,
        //The following fields are not yet supported as required fields in the portal editor
        //TODO: Add support for requiring the below fields
        sectionImage: false,
        acknowledgments: false,
        acknowledgmentsLogos: false,
        awards: false,
        associatedParties: false
      },

      // If true, then archived content is available in the search index.
      // Set to false if this MetacatUI is using a Metacat version before 2.10.0
      archivedContentIsIndexed: true,

      /**
      * The default FilterGroups to use in the data catalog search (DataCatalogViewWithFilters)
      * This is an array of literal objects that will be converted into FilterGroup models
      * @type {object[]}
      */
      defaultFilterGroups: [
        {
          label: "Search for: ",
          filters: [
            {
              fields: ["attribute"],
              label: "Data attribute",
              placeholder: "density, length, etc.",
              icon: "table",
              description: "Measurement type, e.g. density, temperature, species"
            },
            {
              filterType: "ToggleFilter",
              fields: ["documents"],
              label: "Show only results with data",
              trueLabel: null,
              falseLabel: null,
              trueValue: "*",
              icon: "table",
              description: "Checking this option will only return packages that include data files. Leaving this unchecked may return packages that only include metadata."
            },
            {
              fields: ["originText"],
              label: "Creator",
              placeholder: "Name",
              icon: "user",
              description: "The name of the creator or originator of a dataset"
            },
            {
              filterType: "DateFilter",
              fields: ["datePublished", "dateUploaded"],
              label: "Publish Year",
              rangeMin: 1800,
              icon: "calendar",
              description: "Only show results that were published within the year range"
            },
            {
              filterType: "DateFilter",
              fields: ["beginDate"],
              label: "Year of data coverage",
              rangeMin: 1800,
              icon: "calendar",
              description: "Only show results with data collected within the year range"
            },
            {
              fields: ["id", "identifier", "documents", "resourceMap", "seriesId"],
              label: "Identifier",
              placeholder: "DOI or ID",
              icon: "bullseye",
              description: "Find datasets if you have all or part of its DOI or ID"
            },
            {
              fields: ["kingdom", "phylum", "class", "order", "family", "genus", "species"],
              label: "Taxon",
              placeholder: "Class, family, etc.",
              icon: "sitemap",
              description: "Find data about any taxonomic rank"
            },
            {
              fields: ["siteText"],
              label: "Location",
              placeholder: "Geographic region",
              icon: "globe",
              description: "The geographic region or study site, as described by the submitter"
            }
          ]
        }
      ],

      /**
      * The following configuration options are deprecated or experimental and should only be changed by advanced users
      */
      /**
      * This Bioportal REST API URL is used by the experimental and unsupported AnnotatorView to get multiple ontology class info at once.
      * @deprecated
      */
      //bioportalBatchUrl: "https://data.bioontology.org/batch",
      /**
      * This DataONE API Annotator URL is used by the experimental and unsupported AnnotatorView to save an annotation
      * @deprecated
      */
      //annotatorUrl: null
    },

    defaultView: "data",


    initialize: function() {

      //If no base URL is specified, then user the DataONE CN base URL
      if(!this.get("baseUrl")){
        this.set("baseUrl",   this.get("d1CNBaseUrl"));
        this.set("d1Service", this.get("d1CNService"));
      }

      // these are pretty standard, but can be customized if needed
      this.set('metacatBaseUrl', this.get('baseUrl') + this.get('context'));
      this.set('viewServiceUrl', this.get('baseUrl') + this.get('context') + this.get('d1Service') + '/views/metacatui/');
      this.set('publishServiceUrl', this.get('baseUrl') + this.get('context') + this.get('d1Service') + '/publish/');
      this.set('authServiceUrl', this.get('baseUrl') + this.get('context') + this.get('d1Service') + '/isAuthorized/');
      this.set('queryServiceUrl', this.get('baseUrl') + this.get('context') + this.get('d1Service') + '/query/solr/?');
      this.set('metaServiceUrl', this.get('baseUrl') + this.get('context') + this.get('d1Service') + '/meta/');
      this.set('objectServiceUrl', this.get('baseUrl') + this.get('context') + this.get('d1Service') + '/object/');
      this.set('registryServiceUrl', this.get('baseUrl') + this.get('context') + '/cgi-bin/register-dataset.cgi');
      this.set('ldapwebServiceUrl', this.get('baseUrl') + this.get('context') + '/cgi-bin/ldapweb.cgi');
      this.set('metacatServiceUrl', this.get('baseUrl') + this.get('context') + '/metacat');

      if( this.get("enableMonitorStatus") ){
        this.set("monitorStatusUrl", this.get('baseUrl') + this.get('context') + this.get('d1Service') + "/monitor/status");
      }

      // Metadata quality report services
      this.set('mdqSuitesServiceUrl', this.get("mdqBaseUrl") + "/suites/");
      this.set('mdqRunsServiceUrl', this.get('mdqBaseUrl') + "/runs/");
      this.set('mdqScoresServiceUrl', this.get('mdqBaseUrl') + "/scores/");

      //Set the NSF Award API proxy
      if(typeof this.get("grantsUrl") != "undefined")
        this.set("grantsUrl", "https://api.nsf.gov/services/v1/awards.json");

      //DataONE CN API
      if(this.get("d1CNBaseUrl")){

        //Account services
        if(typeof this.get("accountsUrl") != "undefined"){
          this.set("accountsUrl", this.get("d1CNBaseUrl") + this.get("d1CNService") + "/accounts/");

          if(typeof this.get("pendingMapsUrl") != "undefined")
            this.set("pendingMapsUrl", this.get("accountsUrl") + "pendingmap/");

          if(typeof this.get("accountsMapsUrl") != "undefined")
            this.set("accountsMapsUrl", this.get("accountsUrl") + "map/");

          if(typeof this.get("groupsUrl") != "undefined")
            this.set("groupsUrl", this.get("d1CNBaseUrl") + this.get("d1CNService") + "/groups/");
        }

        if(typeof this.get("d1LogServiceUrl") != "undefined")
          this.set('d1LogServiceUrl', this.get('d1CNBaseUrl') + this.get('d1CNService') + '/query/logsolr/?');

        this.set("nodeServiceUrl", this.get("d1CNBaseUrl") + this.get("d1CNService") + "/node/");
        this.set('resolveServiceUrl', this.get('d1CNBaseUrl') + this.get('d1CNService') + '/resolve/');
        this.set("reserveServiceUrl", this.get("d1CNBaseUrl") + this.get("d1CNService") + "/reserve");

        // Object format list
        if ( typeof this.get("formatsUrl") != "undefined" ) {
            this.set("formatsServiceUrl",
                this.get("d1CNBaseUrl") + this.get("d1CNService") + this.get("formatsUrl"));
        }

        //Authentication / portal URLs
        this.set('portalUrl', this.get('d1CNBaseUrl') + 'portal/');
        this.set('tokenUrl',  this.get('portalUrl') + 'token');

        //Annotator API
        if(typeof this.get("annotatorUrl") !== "undefined")
          this.set('annotatorUrl', this.get('d1CNBaseUrl') + 'portal/annotator');

        //The sign-in and out URLs - allow these to be turned off by removing them in the defaults above (hence the check for undefined)
        if(typeof this.get("signInUrl") !== "undefined"){
          this.set("signInUrl", this.get('portalUrl') + "startRequest?target=");
        }
        if(typeof this.get("signInUrlOrcid") !== "undefined")
          this.set("signInUrlOrcid", this.get('portalUrl') + "oauth?action=start&target=");
        if(typeof this.get("signInUrlLdap") !== "undefined")
          this.set("signInUrlLdap", this.get('portalUrl') + "ldap?target=");
        if(this.get('orcidBaseUrl'))
          this.set('orcidSearchUrl', this.get('orcidBaseUrl') + '/v1.1/search/orcid-bio?q=');
        if((typeof this.get("signInUrl") !== "undefined") || (typeof this.get("signInUrlOrcid") !== "undefined"))
          this.set("signOutUrl", this.get('portalUrl') + "logout");

      }

      //The package service for v2 DataONE API
      this.set('packageServiceUrl', this.get('baseUrl') + this.get('context') + this.get('d1Service') + '/packages/application%2Fbagit-097/');

      this.on("change:pid", this.changePid);


    },

    changePid: function(model, name){
      this.set("previousPid", model.previous("pid"));
    }
  });
  return AppModel;
});<|MERGE_RESOLUTION|>--- conflicted
+++ resolved
@@ -138,19 +138,13 @@
 
       mdqBaseUrl: "https://docker-ucsb-4.dataone.org:30443/quality",
       // suidIds and suiteLables must be specified as a list, even if only one suite is available.
-<<<<<<< HEAD
       mdqSuiteIds: ["arctic.data.center.suite.1"],
       mdqSuiteLabels: ["Arctic Data Center Conformance Suite v1.0"],
       // Quality suites for aggregated quality scores (i.e. metrics tab) 
       mdqAggregatedSuiteIds: ["FAIR.suite.1"],
       mdqAggregatedSuiteLabels: ["FAIR Suite v1.0"],
+      mdqFormatIds:["eml*", "https://eml*"],
       
-=======
-      suiteIds: ["arctic.data.center.suite.1"],
-      suiteLabels: ["Arctic Data Center Conformance Suite v1.0"],
-      mdqFormatIds:["eml*", "https://eml*"],
-
->>>>>>> 5b23f1e1
       // Metrics endpoint url
       metricsUrl: 'https://logproc-stage-ucsb-1.test.dataone.org/metrics',
 
