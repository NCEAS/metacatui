--- conflicted
+++ resolved
@@ -101,7 +101,6 @@
 			//signInUrlLdap: null,
 			tokenUrl: null,
 			mdqUrl: "https://quality.nceas.ucsb.edu/quality/",
-<<<<<<< HEAD
 
 			// Metrics endpoint url
 			metricsUrl: null,
@@ -122,10 +121,9 @@
 			displayDatasetQualityMetric: false,
 			displayDatasetAnalyzeButton: false,
 			displayMetricModals: false,
-			displayDatasetControls: true
-=======
+			displayDatasetControls: true,
+
 			isJSONLDEnabled: true
->>>>>>> 0ad70cae
 		},
 
 		defaultView: "data",
