--- conflicted
+++ resolved
@@ -23,11 +23,8 @@
   hideSummaryDownloadsChart: false,
   hideSummaryViewsChart: false,
   hideSummaryMetadataAssessment: false,
-<<<<<<< HEAD
   enableFeverVisualizations: true,
-=======
   portalInfoURL: "https://arcticdata.io/data-portals/",
->>>>>>> a9d6430c
 
   //Editor
   useNSFAwardAPI: true,
