--- conflicted
+++ resolved
@@ -19,11 +19,8 @@
   hideSummaryCitationsChart: false,
   hideSummaryDownloadsChart: false,
   hideSummaryViewsChart: false,
-<<<<<<< HEAD
+  hideSummaryMetadataAssessment: false,
   portalInfoURL: "https://arcticdata.io/data-portals/",
-=======
-  hideSummaryMetadataAssessment: false,
->>>>>>> 5b4539d3
 
   //Editor
   useNSFAwardAPI: true,
