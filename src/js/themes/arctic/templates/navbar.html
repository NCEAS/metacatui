--- conflicted
+++ resolved
@@ -39,9 +39,6 @@
 			        		<li><a href="/history">History</a></li>
 			        	</ul>
 					</li>
-<<<<<<< HEAD
-			       <li><a href="submit" class="btn btn-primary">Submit Data</a></li>
-=======
 					<li class="dropdown">
 						<a>Community</a>
 						<ul class="dropdown-menu sub-menu">
@@ -49,8 +46,7 @@
 			        <li><a href="/synthesis-working-groups">Synthesis Working Groups</a></li>
 			       </ul>
 					</li>
-			       <li><a href="#submit" class="btn btn-primary">Submit Data</a></li>
->>>>>>> 244dd97f
+			       <li><a href="submit" class="btn btn-primary">Submit Data</a></li>
 					<% if (loggedIn) { %>
         				<li class="dropdown">
 							<a href="#" class="dropdown-toggle user" data-toggle="dropdown"><i class="icon icon-user"></i><%=formattedName%><b class="caret"></b></a>
