--- conflicted
+++ resolved
@@ -34,13 +34,8 @@
            		 }
               %>
         		<div class="on-map span6 stop-route">
-<<<<<<< HEAD
 					<% 
 						if (typeof geohash_9 !== "undefined" && geohash_9 !== null){
-=======
-					<%
-						if (typeof southBoundCoord != "undefined" && geohash_9){
->>>>>>> 244dd97f
 		               		print('<i class="icon-map-marker on-map open-marker stop-route" data-id="'+id+'" data-geohash="' + geohash_9 + '"></i>');
 		               }
 		               else{
