
// Set up App Configurations that are always used for the arctic theme.
// Deployment-specific configurations can be set in a separate file
MetacatUI.AppConfig = Object.assign({
  root: "/",
  title: "DataONE Data Catalog",
  theme: "dataone",
  baseUrl: "https://search.dataone.org",
  mapKey: "AIzaSyDuQ9r_7EeSfspKYs2SET7sv4c8FysLIk4",
  repositoryName: "DataONE Data Catalog",
  emailContact: "support@dataone.org",
  nodeId: "urn:node:CN",
  d1Service: "/cn/v2",
  metacatContext: "",
  enableMonitorStatus: false,
  enableCILogonSignIn: true,
  showSignInHelp: false,

  //Temp message
  temporaryMessageContainer: "#Navbar",

  //Searching
  displayRepoLogosInSearchResults: true,
  disableQueryPOSTs: true,
  enableSolrJoins: true,
  defaultSearchFilters: ["all", "attribute", "annotation", "documents", "dataSource", "creator", "dataYear", "pubYear", "id", "taxon", "spatial"],
  bioportalAPIKey: "",

  //Submissions
  contentIsModerated: false,
  displayDatasetEditButton: false,
  displayDatasetControls: false,
  enablePublishDOI: false,
  allowChangeRightsHolder: false,
  defaultAccessPolicy: [{
    subject: "CN=DataONE-Support,DC=dataone,DC=org",
    read: true,
    write: true,
    changePermission: true
  },
  {
    subject: "public",
    read: true
  }],
  hiddenSubjectsInAccessPolicy: ["CN=DataONE-Support,DC=dataone,DC=org"],

  //Portals
  hideSummaryCitationsChart: false,
  hideSummaryDownloadsChart: false,
  hideSummaryMetadataAssessment: false,
  hideSummaryViewsChart: false,
<<<<<<< HEAD
  showMyPortals: false,
  enableCreatePortals: false
}, MetacatUI.AppConfig);
=======
  enableCreatePortals: true,
  enableBookkeeperServices: true,
  dataonePlusPreviewMode: true,
  portalLimit: 5,
  portalInfoURL: "https://dataone.org/plus",
  portalDefaults: {
    sections: [
      { label: "About",
        title: "About our project"
      }
    ],
    newPortalActiveSectionLabel: "About",
    sectionImageIdentifiers: ["urn:uuid:2cf173b9-4d95-4832-b1c0-bcc6b467343a", "urn:uuid:5669b72e-1124-4afa-9b44-3ebd61801753", "urn:uuid:4514ef43-a0a3-4d21-a428-ba38ae706bad", "urn:uuid:241afa07-82a0-4522-abf5-e7614fc8dfb6", "urn:uuid:dbd8645e-9200-431e-8e46-350984730cc2"],
    primaryColor: "#16acc0",
    primaryColorTransparent: "rgba(22, 172, 192, .7)",
    secondaryColor: "#18556e",
    secondaryColorTransparent: "rgba(24, 85, 110, .7)",
    accentColor: "#EED268",
    accentColorTransparent: "rgba(238, 210, 104, .7)"
  },
  activeAlternateRepositoryId: "urn:node:mnUCSB1",
  defaultAlternateRepositoryId: "urn:node:mnUCSB1",
  alternateRepositories: [{
      name: "DataONE UCSB Dedicated Replica Server",
      identifier: "urn:node:mnUCSB1",
      baseURL: "https://mn-ucsb-1.dataone.org/knb/d1/mn"
   },
   {
       name: "NSF Arctic Data Center Repository",
       identifier: "urn:node:ARCTIC",
       baseURL: "https://arcticdata.io/metacat/d1/mn"
    },
    {
        name: "KNB",
        identifier: "urn:node:KNB",
        baseURL: "https://knb.ecoinformatics.org/knb/d1/mn"
     }],
  dataonePlusPreviewPortals: [{
    seriesId: "urn:uuid:a9fccce6-80f7-4937-b3dc-3cf76280d4f7",
    datasource: "urn:node:KNB",
    label: "SASAP"
  },
  {
    seriesId: "urn:uuid:d6d8fc1f-a4d9-4c44-8305-a8c0c35f387e",
    datasource: "urn:node:ARCTIC",
    label: "toolik"
  },
  {
    seriesId: "urn:uuid:8cdb22c6-cb33-4553-93ca-acb6f5d53ee4",
    datasource: "urn:node:ARCTIC",
    label: "dbo"
  },
  {
    seriesId: "urn:uuid:06a249da-f9c8-4946-8be4-ac80883bbd22",
    datasource: "urn:node:KNB",
    label: "ecoblender"
  }],

  //Dataset landing pages
  displayDatasetEditButton: false,
  displayDatasetControls: false,
  displayDatasetQualityMetric: true
}, (MetacatUI.AppConfig || {}));
>>>>>>> a9d6430c

MetacatUI.themeMap =
{
	'*': {
    // Routers
    "routers/BaseRouter" : MetacatUI.root + "/js/routers/router.js",
    "routers/router" : MetacatUI.root + "/js/themes/" + MetacatUI.theme + "/routers/router.js",
		// example overrides are provided here
		'templates/appHead.html' : MetacatUI.root + '/js/themes/' + MetacatUI.theme + '/templates/appHead.html',
    'templates/app.html' : MetacatUI.root + '/js/themes/' + MetacatUI.theme + '/templates/app.html',
		'templates/navbar.html' : MetacatUI.root + '/js/themes/' + MetacatUI.theme + '/components/d1website/navbar.html',
		'templates/footer.html' : MetacatUI.root + '/js/themes/' + MetacatUI.theme + '/components/d1website/footer.html',
		'templates/about.html' : MetacatUI.root + '/js/themes/' + MetacatUI.theme + '/templates/about.html',
		'templates/login.html' : MetacatUI.root + '/js/themes/' + MetacatUI.theme + '/templates/login.html',
		'templates/noResults.html' : MetacatUI.root + '/js/themes/' + MetacatUI.theme + '/templates/noResults.html',
		'routers/router' : MetacatUI.root + '/js/themes/' + MetacatUI.theme + '/routers/router.js'
		}
};

MetacatUI.customAppConfig = function(){

}<|MERGE_RESOLUTION|>--- conflicted
+++ resolved
@@ -49,11 +49,6 @@
   hideSummaryDownloadsChart: false,
   hideSummaryMetadataAssessment: false,
   hideSummaryViewsChart: false,
-<<<<<<< HEAD
-  showMyPortals: false,
-  enableCreatePortals: false
-}, MetacatUI.AppConfig);
-=======
   enableCreatePortals: true,
   enableBookkeeperServices: true,
   dataonePlusPreviewMode: true,
@@ -117,7 +112,6 @@
   displayDatasetControls: false,
   displayDatasetQualityMetric: true
 }, (MetacatUI.AppConfig || {}));
->>>>>>> a9d6430c
 
 MetacatUI.themeMap =
 {
