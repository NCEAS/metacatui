--- conflicted
+++ resolved
@@ -18,13 +18,8 @@
 
 	</div>
 	<div class="on-map icons stop-route">
-<<<<<<< HEAD
 		<% if (typeof geohash_9 !== "undefined" && geohash_9 !== null){
 	          print('<i class="icon icon-map-marker on-map open-marker tooltip-this stop-route" data-id="'+id+'" data-toggle="tooltip" data-placement="top" title="This data set has ' + geohash_9.length + ' geographic regions on the map"></i>');
-=======
-		<% if (typeof southBoundCoord != "undefined" && geohash_9){
-	          print('<i class="icon icon-map-marker on-map open-marker tooltip-this stop-route" data-id="'+id+'" data-toggle="tooltip" data-placement="top" title="This data set has ' + geohash_9.length + ' geographic region' + (geohash_9.length > 1 ? 's' : '') + ' on the map."></i>');
->>>>>>> 244dd97f
 	       }
 	       else{
 	          print('<i class="icon icon-map-marker inactive stop-route"></i>');
