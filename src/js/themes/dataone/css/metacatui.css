--- conflicted
+++ resolved
@@ -2132,21 +2132,6 @@
 .metrics:hover .metric-value.badge {
   background-color: #FFFFFF;
   color: #1C6E84;
-<<<<<<< HEAD
-}
-
-.quick-stats-count{
-	color: #FF6633;
-	fill: #FF6633;
-	font-size: xx-large;
-}
-.portal-view .quick-stats-count{
-	color: #FF6633; /* Back-up color for IE */
-	fill: #FF6633; /* Back-up color for IE */
-	color: var(--portal-primary-color);
-	fill: var(--portal-primary-color);
-	font-size: xx-large;
-=======
   color: var(--c-major-accent-6);
 }
 
@@ -2215,5 +2200,17 @@
 
 .d1_join-form form {
   margin-bottom: 0;
->>>>>>> e6bf8e99
+}
+
+.quick-stats-count{
+	color: #FF6633;
+	fill: #FF6633;
+	font-size: xx-large;
+}
+.portal-view .quick-stats-count{
+	color: #FF6633; /* Back-up color for IE */
+	fill: #FF6633; /* Back-up color for IE */
+	color: var(--portal-primary-color);
+	fill: var(--portal-primary-color);
+	font-size: xx-large;
 }