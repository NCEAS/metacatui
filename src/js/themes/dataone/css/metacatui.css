/* Body CSS
-------------------------------------------------- */
html {
  margin: 0;
  padding: 0;
  height: 100%;
}

body {
  /* font: 400 14px/20px Helvetica, Arial, "sans serif"; */
  font-family: var(--ff-body, 'Work Sans', sans-serif);
  font-size: var(--fs-body, 1rem);
  font-weight: var(--fw-body, 400);
  text-rendering: optimizeLegibility;
  -webkit-font-smoothing: antialiased;
  -moz-osx-font-smoothing: grayscale;
}

a,
.annotator-widget a {
  color: #1C6E84;
  color: var(--c-major-accent-6);
  font-weight: 600;
}

a:hover {
  color: #10424F;
  color: var(--c-major-accent-6);
  filter: brightness(1.05);
  text-decoration: none;
}

body, h1, h2, h3, h4, h5, h6 {
  color: #555;
  color: var(--c-neutral-7);
}

h1 {
  font-size: 2em;
  font-weight: lighter;
  margin-bottom: 1em;
}

strong {
  font-weight: 600;
}

pre {
  padding: 10px;
  background-color: #1C6E84;
  background-color: var(--c-major-accent-6);
  /*IE 8 fallback*/
  background: rgba(22, 97, 148, 0.7);
  color: #FFFFFF;
  font-size: 15px;
  border-radius: 5px;
  -moz-border-radius: 5px;
  -webkit-border-radius: 5px;
  margin: 20px auto;
}

.pointer {
  cursor: pointer;
}

.lead {
  font-weight: 400;
}

.hidden,
#clear-all.hidden {
  display: none;
}

#clear-all {
  background-color: #1C6E84;
  background-color: var(--c-error-on-default);
  color: white;
  font-weight: normal;
}

article, aside, figure, footer, header, hgroup, menu, nav, section {
  display: block;
}

#Content {
  background-color: #FFFFFF;
  background-color: var(--c-neutral-1);
}

.DataCatalog #Content {
  width: 100%;
  max-width: 100%;
  margin-bottom: 0px;
}

.container {
  width: 100%;
}

article>.container {
  padding: 2%;
  width: 96%;
}

.center {
  margin: 0 auto;
  float: none;
}

h1>a[name], h2>a[name], h3>a[name],
h4>a[name], h5>a[name], h6>a[name] {
  color: #555;
  color: var(--c-neutral-7);
  text-decoration: none;
  z-index: 20;
  /*keeps hidden anchor tags from blocking content*/
}

/* make sure the anchors render with padding-top */
h1>a[name]:before, h2>a[name]:before, h3>a[name]:before,
h4>a[name]:before, h5>a[name]:before, h6>a[name]:before {
  content: "";
  padding-top: 115px;
}

ul.indent>li {
  margin-left: 15px;
}

ul.plain-list>li {
  line-height: 25px;
  list-style: none;
}

.clear {
  clear: both;
}

div.row-fluid>a[name] {
  margin: 35px auto auto auto;
}

/* For full-screen background image */
img.bg {
  min-height: 100%;
  min-width: 1024px;
  width: 100%;
  height: auto;
  position: fixed;
  top: 0;
  left: 0;
  display: block;
  z-index: -1;
  /* So that right-clicking on background image will behave like right-clicking on background */
}

svg.icon {
  fill: currentColor;
}

@media screen and (max-width: 1024px) {
  img.bg {
    left: 50%;
    margin-left: -512px;
    /* 50% */
  }
}

/* Customize bootstrap wells */
.well {
  background-color: var(--c-default-darker);
  border: none;
}

/* Customize .panel and .breadcrumb */
/* Similar to @mixin card from the dataone website */
.panel, .breadcrumb {
  /* padding: .625rem 1.25rem; */
  border-radius: var(--br-default, 0.25rem);
  box-shadow: .19rem .25rem 1.5rem -0.75rem var(--c-shadow-4-on-default);
  background-color: var(--c-default-lighter, white);
  border: none;
}

.breadcrumb>li>a.inactive {
  color: var(--c-netural-4);
}

.breadcrumb>li+li:before {
  color: var(--c-netural-2);
}

.panel-default>.panel-heading {
  /* background-color: var(--c-default-darker); */
  border: none;
  background-color: transparent;
}

/* Customize input UI */
.uneditable-input, input[type=text], input[type=password],
input[type=datetime], input[type=datetime-local], input[type=date],
input[type=month], input[type=time], input[type=week], input[type=number],
input[type=email], input[type=url], input[type=tel], input[type=color],
input[type=search], textarea {
  border: none;
  outline: none;
  border-radius: var(--br-default, 0.25rem);
  color: var(--c-neutral-6);
  background-color: var(--c-neutral-2);
  box-shadow: 0 .03rem .5rem -0.2rem var(--c-shadow-2-on-default);
  /* width: 100%; */
  border-bottom: 1.5px solid transparent;
}

/** Ellipsis Styles - both single line and multi-line, which needs particular markup structure to work. See http://codepen.io/romanrudenko/pen/ymHFh **/
.ellipsis {
  text-overflow: ellipsis;
  overflow: hidden;
  white-space: nowrap;
}

.multi-line-ellipsis {
  overflow: hidden;
  height: 100px;
  line-height: 20px;
}

.multi-line-ellipsis:before {
  content: "";
  float: left;
  width: 5px;
  height: 50px;
}

.multi-line-ellipsis>*:first-child {
  float: right;
  width: 100%;
  margin-left: -5px;
}

.multi-line-ellipsis:after {
  content: "\02026";
  box-sizing: content-box;
  -webkit-box-sizing: content-box;
  -moz-box-sizing: content-box;
  float: right;
  position: relative;
  top: 29px;
  left: 99%;
  width: 3em;
  margin-left: -3em;
  padding-right: 5px;
  text-align: right;
  background-size: 100% 100%;
  /* 512x1 image, gradient for IE9. Transparent at 0% -> white at 50% -> white at 100%.*/
  background-image: url(data:image/png;base64,iVBORw0KGgoAAAANSUhEUgAAAgAAAAABCAMAAACfZeZEAAAABGdBTUEAALGPC/xhBQAAAwBQTFRF////////////////////////////////////////////////////////////////////////////////////////////////////////////////////////////////////////////////////////////////////////////////////////////////////////////////////////////////////////////////////////////////////////////////////////////////////////////////////////////////////////////////////////////////////////////////////////////////////////////////////////////////////////////////////////////////////////////////////////////////////////////////////////////AAAA////////////////////////////////////////////////////////////////////////////////////////////////////////////////////////////////////////////////////////////////////////////////////////////////////////////////////////////////////////////////////////////////////////////////////////////////////////////////////////////////////////////////////////////////////////////////////////////////////////////////////////////////////////////////////////////////////////////////////////////////////////////////////////////////wDWRdwAAAP90Uk5TgsRjMZXhS30YrvDUP3Emow1YibnM9+ggOZxrBtpRRo94gxItwLOoX/vsHdA2yGgL8+TdKUK8VFufmHSGgAQWJNc9tk+rb5KMCA8aM0iwpWV6dwP9+fXuFerm3yMs0jDOysY8wr5FTldeoWKabgEJ8RATG+IeIdsn2NUqLjQ3OgBDumC3SbRMsVKsValZplydZpZpbJOQco2KdYeEe36BDAL8/vgHBfr2CvTyDu8R7esU6RcZ5ecc4+Af3iLcJSjZ1ivT0S/PMs3LNck4x8U7wz7Bv0G9RLtHuEq1TbJQr1OtVqqnWqRdoqBhnmSbZ5mXapRtcJGOc4t2eYiFfH9AS7qYlgAAARlJREFUKM9jqK9fEGS7VNrDI2+F/nyB1Z4Fa5UKN4TbbeLY7FW0Tatkp3jp7mj7vXzl+4yrDsYoVx+JYz7mXXNSp/a0RN25JMcLPP8umzRcTZW77tNyk63tdprzXdmO+2ZdD9MFe56Y9z3LUG96mcX02n/CW71JH6Qmf8px/cw77ZvVzB+BCj8D5vxhn/vXZh6D4uzf1rN+Cc347j79q/zUL25TPrJMfG/5LvuNZP8rixeZz/mf+vU+Vut+5NL5gPOeb/sd1dZbTs03hBuvmV5JuaRyMfk849nEM7qnEk6IHI8/qn049hB35QGHiv0yZXuMdkXtYC3ebrglcqvYxoj1muvC1nDlrzJYGbpcdHHIMo2FwYv+j3QAAOBSfkZYITwUAAAAAElFTkSuQmCC);
  background: -webkit-gradient(linear, left top, right top,
      from(rgba(255, 255, 255, 0)), to(white), color-stop(50%, white));
  background: -moz-linear-gradient(to right, rgba(255, 255, 255, 0), white 50%, white);
  background: -o-linear-gradient(to right, rgba(255, 255, 255, 0), white 50%, white);
  background: -ms-linear-gradient(to right, rgba(255, 255, 255, 0), white 50%, white);
  background: linear-gradient(to right, rgba(255, 255, 255, 0), white 50%, white);
}

/** A word-wrap style, similar to ellipsis **/
.wrap-contents {
  word-wrap: break-word;
}

/* Portal editor
-------------------------------------------------- */
/* Theme specific colours for the add section 'button' images */
.port-editor-section svg .theme-primary-fill {
  fill: #660033;
  fill: var(--c-minor-accent-6);
}

.port-editor-section svg .theme-secondary-fill {
  fill: #1C6E84;
  fill: var(--c-major-accent-6);
}

.port-editor-section svg .theme-accent-fill {
  fill: #91285f
}

,
/* FORM/INPUT CUSTOMIZATIONS
-------------------------------------------------- */
.depth {
  display: block;
  border: 1px solid silver;
  background: linear-gradient(#eee, #fff);
  transition: all 0.3s ease-out;
  padding: 5px;
  color: #555;
  color: var(--c-neutral-7);
}

.depth:focus {
  outline: none;
  background-position: 0 -1.7em;
}

.controls-well {
  padding: 4px;
  backgorund-color: #FFFFFF;
  /*IE 8 fallback */
  background: rgba(255, 255, 255, 0.3);
  border: 1px solid #EEE;
  border-radius: 3px;
  -webkit-border-radius: 3px;
  -moz-border-radius: 3px;
  word-wrap: break-word;
}
}

.control-label {
  cursor: default;
}

select {
  width: auto;
  font-size: 14px;
  line-height: 14px;
}

/* CUSTOMIZE THE ACCORDIAN
-------------------------------------------------- */
.accordion-heading a.accordion-toggle {
  display: inline-block;
}

/* BUTTONS CSS
-------------------------------------------------- */
.metro.three-d {
  position: relative;
  box-shadow:
    1px 1px #53A7EA,
    2px 2px #53A7EA,
    3px 3px #53A7EA;
  transition: all 0.1s ease-in;
}

.metro.three-d:active {
  box-shadow: none;
}

.btn {
  border: 1px solid #1C6E84;
  border-color: var(--c-major-accent-6);
  background-image: none;
  color: #1C6E84;
  color: var(--c-major-accent-6);
  margin-bottom: 10px;
  background-color: white;
  box-shadow: none;
  transition: background-color .7s;
}

.btn:hover,
.annotator-editor a:focus,
.annotator-editor a:hover {
  background-color: #1C6E84;
  background-color: var(--c-major-accent-6);
  background-image: none;
  color: white;
  text-shadow: none;
  cursor: pointer;
  border: 1px solid #1C6E84;
  border-color: var(--c-major-accent-6);
  box-shadow: none;
}

.btn-primary,
.annotator-editor a.annotator-focus,
.annotator-editor a.annotator-save {
  background-color: rgba(99, 28, 63, 1);
  background-color: var(--c-minor-accent-5);
  background-image: none;
  transition: background-color .7s;
  box-shadow: none;
  text-shadow: none;
  border: 0px;
  color: #FFF;
  color: var(--c-minor-accent-8);
}

.btn-primary:hover,
.annotator-editor .annotator-save:hover {
  background-color: rgba(157, 3, 80, 1);
  background-color: var(--c-minor-accent-5);
  background-image: none;
  text-shadow: none;
  border: 0px;
  filter: brightness(1.03);
  color: var(--c-minor-accent-8);
}

.btn.subtle,
.filter.btn {
  color: #666;
  border-color: #AAA;
}

.filter.btn:hover,
.btn.subtle:hover {
  color: #FFF;
}

.btn-group>.dropdown-toggle {
  -webkit-border-top-right-radius: 4px;
  -moz-border-top-right-radius: 4px;
  border-top-right-radius: 4px;
  -webkit-border-bottom-right-radius: 4px;
  -moz-border-bottom-right-radius: 4px;
  border-radius: 4px;
}

/* Download  and Publish buttons */
.download .btn {
  width: 112px;
  /* IE fallback */
  width: calc(100% - 30px);
  max-width: 8em;
  min-width: 7em;
}

#downloadPackage a.btn {
  width: 100px;
  margin-bottom: 8px;
}

.download-this-package {
  margin-left: 20px;
}

.download-this-package i {
  margin-left: 10px;
}

#downloadPackage .dropdown-toggle {
  font-size: 20px;
  line-height: 20px;
  font-weight: 400;
}

.btn-group.open .btn.dropdown-toggle {
  color: #1C6E84;
  color: var(--c-major-accent-6);
  background: rgba(22, 97, 148, 0.2);
}

.dropdown-menu>li>a.btn {
  background-color: #FFFFFF;
  font-weight: 300;
  font-size: 18px;
  line-height: 18px;
}

/* ICONS CSS
-------------------------------------------------- */
.icon-circle-badge {
  background-color: #1C6E84;
  background-color: var(--c-major-accent-6);
}

/*.annotator-widget::after,
.annotator-widget a::after{
	background-image: url('../img/annotator-icons.png');
}*/
/* TABLES
-------------------------------------------------- */
thead tr {
  background-color: #a1b3c2;
  background-color: var(--c-neutral-4);
  color: #FFF;
}

.table th {
  border-top: 0px;
}

tr.table-header {
  background-color: #5F7F88;
  background-color: var(--c-neutral-5);
}

tr.table-header th {
  text-align: center;
}

.table-header a {
  color: #FFF;
}

.table-header .subtle {
  color: #D9E4EC;
  font-weight: lighter;
  font-size: .9em;
  margin-left: 10px;
}

.table-header-link {
  color: #FFFFFF;
}

tr, th, td {
  border-width: 0px;
}

table td.btn-container,
table th.btn-container {
  width: 1px;
  /*This will make the cell just as big as the button itself  since hte button will overflow and still be visible*/
}

table td.btn-container .btn,
table th.btn-container .btn {
  min-width: 90px;
}

<<<<<<< HEAD
/* THE NAVBAR
-------------------------------------------------- */
.navbar .nav{
	width: 100%;
}
.navbar .nav,
.navbar-upper,
.navbar-lower .nav{
	transition: width 1s;
	-webkit-transition: width 1s;
}
.navbar-lower .input-append{
	margin-top: 5px;
	margin-bottom: 5px;
}
.DataCatalog .navbar .nav,
.DataCatalog .navbar-upper .nav,
.DataCatalog .navbar-lower .nav{
	width: 100%;
}
.DataCatalog .navbar{
	margin-bottom: 0px;
}

.navbar-inner{
	background-color: #660033;
	background-image: none;
	filter: none; /* for IE override */
	border-radius: 0px;
	border-width: 0px;
}
.navbar .nav > li a {
       color: #FFF;
	text-shadow: none;
	font-size: 1em;
	font-weight: normal;
   }
   .navbar .nav > li a:hover,
   .navbar .nav > li a:focus{
   	color: rgb(0,255,255);
   }
   .navbar .nav li.dropdown.open>.dropdown-toggle, .navbar .nav li.dropdown.active>.dropdown-toggle, .navbar .nav li.dropdown.open.active>.dropdown-toggle{
   	background-color: #440029;
   	color: #FFF;
   }
.navbar-lower{
	width: 100%;
	width: calc(100% - 40px);
	min-height: 40px;
	background-color: #3F001F;
	background-image: none;
	filter: none; /* for IE override */
	padding-left: 20px;
	padding-right: 20px;
}
.navbar-lower .nav > li a {
	font-size: 1em;
	font-weight: light;
}
.navbar-lower span{
	color: #9E4884;
}
.navbar .nav > .label{
	font-size: .8em;
	color: #FFF;
	font-weight: light;
	text-transform: uppercase;
	line-height: 40px;
	margin-left: 14px;
	margin-right: 14px;
}
   .navbar-upper{
   	padding-left: 20px;
   	padding-right: 20px;
   }
   .nav li.right{
   	float: right;
   }
   .nav .logo > img{
   	height: 36px;
   }

   .navbar-lower > .nav > .input{
   	margin-left: 40px;
   }
   .navbar-lower .input > form > label{
    color: #CB508A;
   }
   .navbar-lower .input > form > input[type="text"]{
   	background-image: url(../img/subtle-bg-magenta.png);
   	background-repeat: repeat;
   	background-size: 100%;
   	background-color: transparent;
   	border: 0px;
   	color: white;
   }
.navbar-lower .input > form > .btn,
.navbar-lower .nav > li a.btn {
	background-color:#91285F;
	background-image: none;
	color:#ffffff;
	text-shadow:0px 1px 0px #3f0020;
	border: 0px;
}
.navbar-lower .nav > li a.btn{
	padding: 5px 10px;
	margin-bottom: 0px;
}
.navbar-lower .nav > li a.btn:hover,
.navbar-lower .input-append > form > .btn:hover{
	background-color: #A92C6D;
}
.navbar-lower .input-append > form > .btn{
	border-radius: 0px;
	border-top-right-radius: 2px;
 	border-bottom-right-radius: 2px;
 	margin-bottom: 0px;
}
   .navbar-lower .input > form > input[type="text"]::-webkit-input-placeholder{
   	color: #CB508A;
   }
   .navbar-lower .input > form > input[type="text"]:-moz-placeholder{
   	color: #CB508A;
   }
   .navbar-lower .input > form > input[type="text"]::-moz-placeholder{
   	color: #CB508A;
   }
   .navbar-lower .input > form > input[type="text"]:-ms-input-placeholder{
   	color: #CB508A;
   }
.navbar-lower .inline-buttons{
	margin-bottom: 0px;
	margin-top: 0px;
	line-height: 40px;
}
.navbar-lower .inline-buttons .btn{
	margin-top: 0px;
}
.navbar-lower .nav > li .dropdown-menu a{
	color: inherit;
}
.show-new-dataCatalogView{
	cursor: pointer;
}
.soc-media{
	float: right;
	margin-top: 18px;
}
.navbar-upper > .logo {
	margin: 10px;
	max-height: 83px;
	float: left;
}
.navbar .tb-megamenu-block p a {
    color: inherit;
    font-size: 1em;
}
/* Depending on the headerType, these classes apply */

.navbar-inner > ul{
	margin: 0px;
}

/** Backbone override for dropdowns so they dsplay on hover rather than click **/
   #Navbar .dropdown-toggle > .icon-sort-down{
   	font-size: 15px;
   	width: 5px;
   }
   #Navbar .dropdown-menu > li > a:hover{
   	background-color: transparent;
   	background-image: none;
   }
   .navbar .nav>li>.dropdown-menu:after{
   	left: 80%;
   }
   .dropdown-menu{
	border-radius: 0px;
	-moz-border-radius: 0px;
	-webkit-border-radius: 0px;
}
   .dropdown-menu .sub-menu {
    left: 100%;
    position: absolute;
    top: 0;
    visibility: hidden;
    margin-top: -1px;
}
.dropdown-menu li:hover .sub-menu {
    visibility: visible;
}
.dropdown:hover .dropdown-menu{
    display: block;
}
.dropdown:hover .dropdown-menu.hidden,
.dropdown-menu.hidden{
  /* important to override display set by Portals minimal navigation */
	display: none !important;
}
.nav-tabs .dropdown-menu, .nav-pills .dropdown-menu, .navbar .dropdown-menu {
    margin-top: 0;
}
   .dropdown-header{
	margin-left: 20px;
	font-size: 12px;
	text-transform: uppercase;
}
.navbar .nav>li>.dropdown-menu:before,
.navbar .nav>li>.dropdown-menu:after{
	display: none;
=======
.table-striped tfoot>tr>th {
  background-color: #f9f9f9;
>>>>>>> 18bffef1
}

/** The login form from the navbar **/
.sign-in .divider-text {
  margin-top: 30px;
  font-weight: bold;
}

<<<<<<< HEAD
.list-group > .divider {
=======
.list-group>.divider {
>>>>>>> 18bffef1
  list-style: none;
  border-bottom: 1px solid #DDD;
}

.mega-dropdown-menu .mega-nav>li>a,
.tb-megamenu .dropdown-menu a {
  display: block;
  padding: 3px 5px;
  clear: both;
  font-weight: normal;
  line-height: 1.5em;
  color: rgb(102, 0, 51);
  white-space: normal;
  font-size: .9em;
}

ul.tb-megamenu-subnav {
  margin-left: 0px;
}

.mega-dropdown-menu .mega-nav>li>a:hover,
.tb-megamenu .dropdown-menu a:hover,
.navbar .dropdown-menu>li>a:hover {
  color: #1C6E84;
  color: var(--c-major-accent-6);
  text-decoration: none;
}

.mega-dropdown-menu .mega-nav>li {
  list-style: none;
  border-bottom: 1px solid #EEE;
  padding-bottom: 3px;
  margin-bottom: 3px;
}

.mega-dropdown-menu .mega-nav>li:last-child {
  border-bottom: 0px;
}

.mega-dropdown-menu .mega-nav>li>a.mega-group-title,
.tb-megamenu .dropdown-menu a.mega-group-title {
  color: #1C6E84;
  color: var(--c-major-accent-6);
  font-weight: bold;
  text-transform: uppercase;
  font-size: .9em;
  display: block;
}

.nav img.float-left-80 {
  float: left;
  padding: 1em;
  width: 120px;
}

.tb-megamenu .mega-inner {
  padding: 5px;
}

.tb-megamenu .nav li.dropdown.open .caret,
.navbar .nav li.dropdown>.dropdown-toggle .caret,
.tb-megamenu .dropdown-menu a.mega-group-title .caret {
  display: none;
}

#Navbar .d1_nav__inner{
  max-width: calc(100vw - 80px);
}
#Navbar .d1_nav__secondary-items{
  max-width: calc(100vw - 100px);
}

/* Minimal navigation - used for the portal view and portal editor view
-------------------------------------------------- */
/*  */
.Portal.Editor .nav-collapse,
.PortalView .nav-collapse {
  display: none;
}

.Portal.Editor .navbar .nav,
.PortalView .navbar .nav {
    width: auto;
}

.Portal.Editor .navbar .nav > li a:not(.btn) ,
.PortalView .navbar .nav > li a:not(.btn) {
  color: #555;
}

.Portal.Editor .navbar .nav > li a:not(.btn):hover,
.PortalView .navbar .nav > li a:not(.btn):hover {
  color: #660033;
}

.Portal.Editor #Navbar .navbar-lower .nav,
.PortalView #Navbar .navbar-lower .nav {
  float: right;
}

/* OTHER NAVIGATION
-------------------------------------------------- */
.breadcrumb>.home,
.breadcrumb>li.home+li:before {
  /*Hide the "Home" breadcrumb link and its divider */
  display: none;
}

.panel>.list-group .list-group-item.active {
  border-left-color: #660033;
  border-left-color: var(--c-minor-accent-6);
}

/* METADATA VIEW CSS
-------------------------------------------------- */
.metadata-view .citation {
  font-size: 1.4em;
  line-height: 1.7em;
}

.metadata-index {
  padding: 20px;
  border-radius: 7px;
  -moz-border-radius: 7px;
  -webkit-border-radius: 7px;
  -o-border-radius: 7px;
}

label.control-label {
  font-weight: 400;
  font-size: 15px;
  line-height: 18px;
  cursor: default;
}

.form-horizontal .entitydetails>label {
  background-color: #437582;
  background-color: var(--c-neutral-6);
}

#Metadata>a[href="data"] {
  display: block;
  font-size: 13px;
  padding: 10px;
}

#Metadata h4 {
  font-weight: 600;
}

#Metadata .nav-header {
  text-transform: none;
}

#Metadata .nav-list>.active>a {
  font-weight: 700;
  background-color: #1C6E84;
  background-color: var(--c-major-accent-6);
  text-shadow: none;
}

#Metadata .nav>li>a:hover {
  text-shadow: none;
}

.service-table td.service-endpoint input {
  border-color: #146660;
}

.search-results a.btn {
  font-weight: 700;
}

#article-container.hasProvLeft,
#article-container.hasProvRight,
#article-container.hasProvLeft,
#article-container.hasProvRight {
  border: 1px solid #1C6E84;
  border-color: var(--c-major-accent-6);
  border-radius: 5px;
}

/* The active attribute in the attribute name list */
.attributeListTable tr.active {
  background-color: #1C6E84;
  background-color: var(--c-major-accent-6);
}

/** Prov charts **/
.prov-chart,
.prov-chart .node,
.prov-chart .connecter {
  border-color: #1C6E84;
  border-color: var(--c-major-accent-6);
}

.prov-chart .node:hover i,
.prov-chart .node.active i {
  color: #1C6E84;
  color: var(--c-major-accent-6);
}

.prov-chart .popover-title {
  background-color: #1C6E84;
  background-color: var(--c-major-accent-6);
  color: white;
  font-weight: light;
  padding: 6px;
  text-align: center;
}

/**----------------------------------------**/
.entitydetails {
  border: 1px solid #1C6E84;
  border-color: var(--c-major-accent-6);
}

.entitydetails h4 {
  color: #1C6E84;
  color: var(--c-major-accent-6);
}

.controls-well img {
  max-width: 90%;
  max-height: 900px;
  margin: 0 auto;
  display: block;
}

.georegion-map {
  margin: 0px 180px;
  display: block;
}

/** Metadata rendering via the Index **/
#metadata-index-details {
  padding: 2%;
  width: 96%;
}

#metadata-index-details .controls-well .controls-well {
  margin-left: 0px;
}

#metadata-index-details .controls-well .control-label {
  display: none;
}

#metadata-index-details .controls-well>.control-group {
  margin-bottom: 5px;
}

.download-this-package {
  display: none;
}

/**----------------------------------------**/
/** Gutter/Annotation/Sidr ****/
#gutter .comment {
  float: left;
  width: 100px;
  margin-left: 5px;
  cursor: pointer;
}

#gutter .icon {
  float: left;
}

#gutter {
  z-index: 500;
  max-height: 65%;
  overflow-x: visible;
  overflow-y: overlay;
  -webkit-transform: translate3d(0, 0, 0);
}

#gutter .hover-proxy {
  width: 100px;
}

/** sidr overrides **/
.sidr {
  top: 35%;
  width: 150px;
  background: none;
  -webkit-box-shadow: none;
  box-shadow: none;
}

/**----------------------------------------**/
/* Annotations
-------------------------------------------------- */
.annotation.tag {
  background-color: #1C6E84;
  background-color: var(--c-major-accent-6);
  color: #FFF;
}

.annotator-adder {
  opacity: 0.0;
  pointer-events: none;
}

.controls-well.annotations-container {
  box-shadow: none;
  border: 0px;
}

.annotation .annotation-value {
  background-color: #1C6E84;
  background-color: var(--c-major-accent-6);
  border-color: #1C6E84;
  border-color: var(--c-major-accent-6);
}

.annotation-icon .icon.icon-stack-base {
  color: #1C6E84;
  color: var(--c-major-accent-6);
}

.attributeListTable .active .annotation-icon .icon.icon-stack-base {
  color: #0ca3cc;
}

/* Registry CSS
-------------------------------------------------- */
label.inline {
  width: 40%;
}

/* Larger modal for guide content */
.modal.large {
  width: 80%;
  margin-left: -40%;
}

/* Inherit for these registry labels */
.label {
  display: inherit;
  padding: inherit;
  font: inherit;
  line-height: inherit;
  color: inherit;
  white-space: inherit;
  vertical-align: inherit;
  background-color: inherit;
  -webkit-border-radius: inherit;
  -moz-border-radius: inherit;
  border-radius: inherit;
}

/* Combobox styles, overlay text input on select
<!-- example here -->
<div class="select-editable">
  <select onchange="this.nextElementSibling.value=this.value">
    <option value=""></option>
    <option value="sample">sample</option>
  </select>
  <input type="text" name="keyword" value=""/>
</div>
-------------------------------------------------- */
.select-editable {
  position: relative;
  height: 45x;
}

.select-editable select {
  position: absolute;
  top: 0px;
  left: 0px;
  width: 220px;
  height: 29px;
}

.select-editable input {
  position: absolute;
  top: 0px;
  left: 0px;
  width: 193px;
  padding: 1px;
  padding-left: 5px;
  height: 25px;
}

.select-editable select:focus,
.select-editable input:focus {
  outline: none;
}

.minimize>i,
.result-header-count .minimize {
  display: none;
}

/* SIDEBAR CSS
  -------------------------------------------------- */
/***Filters ***/
.filter-contain{
  color: #555;
}
/*-- Search buttons next to text inputs --*/
.filter.btn {
  border-radius: 0px;
  -moz-border-radius: 0px;
  -webkit-border-radius: 0px;
  border-top-right-radius: 4px;
  border-bottom-right-radius: 4px;
  -webkit-border-top-right-radius: 4px;
  -webkit-border-bottom-right-radius: 4px;
  -moz-border-top-right-radius: 4px;
  -moz-border-bottom-right-radius: 4px;
  height: 29px;
  padding: 0px 7px;
  display: inline-block;
}

/*-- Inputs for search filters --*/
input.filter {
  border-radius: 4px;
  -webkit-border-radius: 4px;
  -moz-border-radius: 4px;
  border-top-right-radius: 0px;
  border-bottom-right-radius: 0px;
  -webkit-border-top-right-radius: 0px;
  -webkit-border-bottom-right-radius: 0px;
  -moz-border-top-right-radius: 0px;
  -moz-border-bottom-right-radius: 0px;
  margin-left: 10px;
  color: #555;
  color: var(--c-neutral-7);
}
.filter-input-contain input.filter{
  width: 70%;
}

.filter-contain.no-border {
  border-width: 0px;
}

input.filter::-webkit-input-placeholder {
  color: #999;
  font-weight: normal;
  font-size: .9em;
  text-shadow: none;
}

input.filter:-moz-placeholder {
  /* Firefox 19+ */
  color: #999;
  font-weight: normal;
  font-size: .9em;
  text-shadow: none;
}

input.filter::-moz-placeholder {
  /* Firefox 18- */
  color: #333;
  font-weight: normal;
  font-size: .9em;
  text-shadow: none;
}

input.filter:-ms-input-placeholder {
  color: #999;
  font-weight: normal;
  font-size: .9em;
  text-shadow: none;
}


.filter-contain .icon.expand:hover,
.filter-contain .icon.collapse:hover {
  color: #1C6E84;
  color: var(--c-major-accent-6);
}

/*-- The 'Year' filter elements --*/
#filter-year .filter-input-contain {
  margin-top: 35px;
}

#filter-year input[type="number"] {
  background: #FFF;
  border: 1px solid #CCC;
  border-radius: 4px;
  -moz-border-radius: 4px;
  -webkit-border-radius: 4px;
  text-align: right;
  min-height: 23px;
  -webkit-appearance: none;
  top: -5px;
  position: relative;
  margin-bottom: 0px;
  width: 56px;
  margin-top: 10px;
  -moz-box-shadow: inset 0 0 10px -1px #CCC;
  -webkit-box-shadow: inset 0 0 10px -1px #CCC;
  box-shadow: inset 0 0 10px -1px #CCC;
  font-size: 14px;
  color: #888;
  line-height: 14px;
  padding: 2px;
}

#filter-year input[type="number"]:focus {
  box-shadow: inset 0 1px 1px rgba(0, 0, 0, 0.075), 0 0 8px rgba(82, 168, 236, 0.6);
}

#max_year {
  float: right;
}

#min_year {
  float: left;
}

#year-range {
  min-height: 6px;
  border-radius: 4px;
  border: 0px;
  background: #AAAAAA;
  position: relative;
  margin-bottom: 5px;
  width: 89%;
  width: calc(100% - 20px);
}

#year-range.disabled,
#min_year.disabled,
#max_year.disabled {
  opacity: 0.6;
}

.ui-slider-range {
  top: 0;
  height: 100%;
  position: absolute;
  z-index: 1;
  display: block;
  border: 0;
  background: #1C6E84;
  background: var(--c-major-accent-6);
}

.ui-slider-handle {
  border: 1px solid #999999;
  background-color: #EFEFEF;
  top: -0.4em;
  position: absolute;
  z-index: 2;
  width: 1em;
  height: 1em;
  cursor: default;
  border-radius: 1.2em;
  -moz-border-radius: 1.2em;
  -webkit-border-radius: 1.2em;
}

/*-- Currently applied filters --*/
.current-filters .current-filter {
  color: #FFFFFF;
  font-weight: 400;
}

.current-filters .alert {
  width: 100%;
  margin-top: 10px;
}

#current-all-filters {
  margin-left: 0px;
}

.current-filters>li,
.current-filters>li[class*="span"] {
  background-color: #1C6E84;
  background-color: var(--c-major-accent-6);
  color: #FFF;
}

#filter-year label {
  margin-top: 0px;
  margin-bottom: 10px;
  display: inline-block;
  float: left;
  margin-right: 10px;
  font-size: 13px;
  padding-left: 0px;
}

.current-filters>li>i {
  float: right;
  display: inline;
  line-height: 1.5em;
  font-size: 1em;
  color: #8BD1EA;
  margin-left: 5px;
}

.current-filters>li>i:hover {
  cursor: pointer;
  color: #FFFFFF;
  opacity: 1;
}

/** for showing "my packages" filter */
.keyword-search-link.active {
  background-color: #1C6E84;
  background-color: var(--c-major-accent-6);
}

/*-- Headers in sidebar --*/
h2.nav-header>i {
  font-size: 18px;
  float: right;
  margin-right: 20px;
  margin-top: 5px;
  color: #DDD;
  cursor: pointer;
}

h3.nav-header,
h3.nav-header>label {
  margin: 0px;
  color: #ddd;
  text-transform: none;
  display: block;
  padding: 0px;
  text-shadow: none;
  padding-left: 10px;
  line-height: 25px;
}

h3.nav-header>label {
  display: inline-block;
  padding: 0px;
}

h3.nav-header>input {
  height: 20px;
}

.nav-header>i {
  margin-right: 5px;
  font-size: 23px;
}

li.nav-header {
  text-transform: none;
  color: #7F7F7F;
  font-weight: 600;
  font-size: 13px;
  line-height: 13px;
}

/*-- Your Collections area --*/
ul.collections {
  margin-left: 0px;
  list-style: none;
}

a.collections {
  color: #555555;
  color: var(--c-neutral-7);
}

a.collections:hover {
  color: #3399CC;
}

a.collections>i {
  margin-right: 5px;
}

input[class*="span"].left,
.row-fluid input[class*="span"].left {
  float: left;
}

/* Autocomplete */
ul.ui-autocomplete {
  width: 246px;
  background-color: #FFFFFF;
  border: 1px solid #999999;
  padding: 10px;
  list-style: none;
  overflow-y: scroll;
  -webkit-transform: translate3d(0, 0, 0);
  max-height: 150px;
}

ul.ui-autocomplete.ui-front {
  z-index: 9999;
}

li.ui-menu-item {
  width: 245px;
  overflow: hidden;
  white-space: nowrap;
  text-overflow: ellipsis;
}

li.ui-menu-item>a {
  color: #555555;
  color: var(--c-neutral-7);
  width: 245px;
}

li.ui-menu-item>a:hover,
.ui-state-focus {
  cursor: pointer;
  text-decoration: none;
  font-weight: bold;
  color: #1C6E84;
  color: var(--c-major-accent-6);
}

/* RESULTS CSS
-------------------------------------------------- */
body.mapMode{
  overflow-y: visible;
}
.mapMode footer {
    position: absolute;
    height: auto;
    bottom: -255px;
    width: 100%;
}
#map-mode-extra-padding{
  display: none;
}
.mapMode #map-mode-extra-padding{
  display: block;
  height: 90px;
}
#results-container {
  width: 75%;
  width: calc(100% - 265px - 20px);
  /* 1 - sidebar width - this margin*/
  overflow-y: visible;
  overflow-x: visible;
  height: auto;
  float: left;
  margin-left: 20px;
}

.mapMode #results-container {
  width: 40%;
  /* IE fallback */
  width: calc((100% - 216px) / 2);
  overflow-x: hidden;
  overflow-y: scroll;
  -webkit-transform: translate3d(0, 0, 1);
  height: 700px;
  margin-left: 0px;
}

.list-only #results-container {
  margin-left: 0px;
}

#results {
  margin-bottom: 10px;
}

/*-- Results header --*/
#results-view {
  background-color: #FFF;
  border-radius: 5px;
  -moz-border-radius: 5px;
  -webkit-border-radius: 5px;
}

.result-header {
  height: auto;
}

.result-header-count {
  padding: 0px 10px;
}

h5.result-header-count {
  padding-left: 0px;
}

.result-header-count>.result-header-count:after {
  content: " data packages";
}

#countstats:before {
  content: "Datasets ";
}

.map-pointer {
  display: none;
}

/*-- Results rows --*/
#results.loading>.notification {
  min-height: 500px;
}

.result-row {
  display: block;
  padding: 13px;
  width: 98%;
  /*fallback */
  width: calc(100% - 16px);
  border-color: var(--c-neutral-2);
}

.result-row:nth-child(odd) {
  background-color: #F4F6F8;
  background-color: var(--c-neutral-1);
}

.result-row:nth-child(odd) .multi-line-ellipsis:after {
  background: -webkit-gradient(linear, left top, right top, from(rgba(255, 255, 255, 0)), to(#F5FAFB), color-stop(50%, #F5FAFB));
  background: -moz-linear-gradient(to right, rgba(255, 255, 255, 0), #F5FAFB 50%, #F5FAFB);
  background: -o-linear-gradient(to right, rgba(255, 255, 255, 0), #F5FAFB 50%, #F5FAFB);
  background: -ms-linear-gradient(to right, rgba(255, 255, 255, 0), #F5FAFB 50%, #F5FAFB);
  background: linear-gradient(to right, rgba(255, 255, 255, 0), #F5FAFB 50%, #F5FAFB);
}

.result-row:nth-child(even) {
  background-color: transparent;
}

.result-row .citation .title {
  color: #1C6E84;
  color: var(--c-major-accent-6);
}

.result-row .citation a:hover,
.result-row .citation a:hover .title,
.result-row .citation a:hover .id {
  color: #0075b1;
}

.result-row .dropdown-menu {
  left: -320%;
}

/*-- Results List Icons --*/
.result-row .info-icons{
  margin-top: 10px;
}
.result-row .info-icons .icon{
  color: #666;
}
.info-icons .icons {
  float: left;
  margin-right: 1em;
}

.info-icons .on-map>i {
  font-size: 19px;
}

.info-icons .icon:hover {
  color: #CE0060;
}

.info-icons .icon.private {
  color: #FF6633;
  color: var(--c-rare-accent-5);
}

.info-icons .on-map>i.on-map:nth-child(n+2) {
  margin-left: 3px;
}

.info-icons .icon.inactive {
  visibility: hidden;
}

.result-row:hover .info-icons .inactive {
  color: #B2CADD;
}

.info-icons .icon.icon-code-fork {
  font-size: 1.3em;
}

.popover {
  font-size: 13px;
}

.popover-title {
  word-break: break-word;
}

.popover-content {
  word-break: break-word;
}

.abstract-popover {
  max-height: 500px;
  min-height: 10px;
  width: 250px;
  overflow: hidden;
  word-break: keep-all;
  text-overflow: ellipsis;
}

.result-row .stats label {
  font-size: 12px;
  text-align: center;
}

/** Download button **/
.result-row a.download {
  width: 77%;
  min-width: 56px;
  max-width: 79px;
  display: inline-block;
  color: #888888;
  padding-right: 5px;
  padding-left: 5px;
  margin-left: -6px;
  transition: all 0.3s;
  -webkit-transition: all 0.3s;
}

.result-row a.download>.icon-caret-down {
  margin-left: 3px;
  font-size: 12px;
  float: left;
}

.result-row:hover a.download {
  background-image: none;
  color: #555555;
  color: var(--c-neutral-7);
  padding: 4px 4px;
  margin-bottom: 0;
  width: 100%;
  font-size: 14px;
  line-height: 20px;
  text-align: center;
  text-shadow: 0 1px 1px rgba(255, 255, 255, 0.75);
  vertical-align: middle;
  cursor: pointer;
  background-color: #f5f5f5;
  background-repeat: repeat-x;
  border: 1px solid #ccc;
  border-color: #e6e6e6 #e6e6e6 #bfbfbf;
  border-color: rgba(0, 0, 0, 0.1) rgba(0, 0, 0, 0.1) rgba(0, 0, 0, 0.25);
  border-bottom-color: #b3b3b3;
  -webkit-border-radius: 4px;
  -moz-border-radius: 4px;
  border-radius: 4px;
  filter: progid:DXImageTransform.Microsoft.gradient(startColorstr='#ffffffff', endColorstr='#ffe6e6e6', GradientType=0);
  filter: progid:DXImageTransform.Microsoft.gradient(enabled=false);
  -webkit-box-shadow: inset 0 1px 0 rgba(255, 255, 255, 0.2), 0 1px 2px rgba(0, 0, 0, 0.05);
  -moz-box-shadow: inset 0 1px 0 rgba(255, 255, 255, 0.2), 0 1px 2px rgba(0, 0, 0, 0.05);
  box-shadow: inset 0 1px 0 rgba(255, 255, 255, 0.2), 0 1px 2px rgba(0, 0, 0, 0.05);
  -webkit-transition: all 0.3s;
  transition: all 0.3s;
}

.result-row a.download:hover {
  background-color: #e6e6e6;
}

.result-row i.download {
  font-size: 16px;
  cursor: pointer;
  float: left;
  transition: all 0.3s;
  -webkit-transition: all 0.3s;
  margin-right: 0px;
}

.result-row .download label {
  font-size: 12px;
  line-height: 17px;
  margin-left: -10px;
  margin-bottom: 0px;
  float: right;
  opacity: 0;
  display: inline;
  transition: all 0.3s;
  -webkit-transition: all 0.3s;
}

.result-row:hover .download label {
  opacity: 1;
}

.result-row .download:hover i {
  text-decoration: none;
}

/*-- Pagination widget --*/
.pagination {
  padding-left: 10px;
  margin: 0px 0px 10px;
}

.pagination ul {
  border: none;
  float: left;
}

.pagination ul>li {
  cursor: pointer;
}

.pagination ul>li>a.unactive,
.pagination ul>li>a.unactive:hover {
  font-size: 20px;
  color: #999999;
  background-color: transparent;
  cursor: default;
}

.pagination ul>li>a:hover {
  color: #FFF;
  background-color: #1C6E84;
  background-color: var(--c-major-accent-6);
}

.pagination ul>.active>a,
.pagination ul>.active>a:hover {
  color: #FFF;
  background-color: #1C6E84;
  background-color: var(--c-major-accent-6);
}

.sort-by label {
  display: inline-block;
  margin-right: 5px;
  line-height: 30px;
  font-size: 13px;
}

.sort-by select {
  font-size: 13px;
  height: 28px;
}

.sort-by [value='read_count_i+desc'] {
  display: none;
}

/* Stats styles
  -------------------------------------------------- */
.stripe {
  min-height: 350px;
  margin-top: 20px;
  background-color: #FFFFFF;
  /*IE 8 fallback */
  background-color: rgba(255, 255, 255, 0.9);
  border-radius: 5px;
}

.profile h1 {
  font-weight: lighter;
}

.profile .chart-title {
  width: 280px;
}

.profile-title:empty {
  display: none;
}

.profile .charts>svg {
  margin-left: auto;
  margin-right: auto;
  display: block;
}

.profile .chart-title h2 {
  font-size: 31px;
  font-weight: lighter;
}

/* The universal color for data */
svg .data,
.fallback.data {
  color: #660033;
  color: var(--c-minor-accent-6);
  stroke: #660033;
  stroke: var(--c-minor-accent-6);
  fill: #660033;
  fill: var(--c-minor-accent-6);
}

/* The universal color for metadata */
svg .metadata,
.fallback.metadata {
  color: #1C6E84;
  color: var(--c-major-accent-6);
  stroke: #1C6E84;
  stroke: var(--c-major-accent-6);
  fill: #1C6E84;
  fill: var(--c-major-accent-6);
}

/* The universal color for packages */
svg .packages,
.profile .packages {
  color: #FF6633;
  color: var(--c-rare-accent-5);
  fill: #FF6633;
  fill: var(--c-rare-accent-5);
  stroke: #FF6633;
  stroke: var(--c-rare-accent-5);
}

.profile .bar-label.packages {
  fill: inherit;
}

.profile .download-chart .bar-chart .bar.packages,
.profile .download-chart .bar-chart text.packages {
  fill: #32887F;
  stroke: #32887F;
}

/* Donut charts */
#metadata-chart,
#data-chart {
  height: 300px;
  width: 420px;
  margin: 0px;
}

#metadata-chart {
  float: left;
  margin: 0px;
}

#data-chart {
  float: left;
}

.format-charts {
  margin-left: auto;
  margin-right: auto;
  width: 100%;
}

.donut-title-count {
  font-size: 24px;
}

.donut-title-text,
svg .title {
  color: #555555;
  color: var(--c-neutral-7);
  color: var(--c-neutral-7);
  fill: #555555;
  fill: var(--c-neutral-7);
  fill: var(--c-neutral-7);
  font-size: 17px;
  line-height: 17px;
}

.donut-arc {
  transition: opacity .2s;
}

.donut-arc.inactive,
.donut-arc.inactive+.donut-labels {
  opacity: 0.2;
}

.donut-arc.active+.donut-labels,
.donut-arc.active+.donut-labels .donut-arc-count.rotated {
  opacity: 1;
  font-weight: bold;
}

.donut-labels {
  font-size: 14px;
  opacity: 0.7;
  transition: opacity .2s;
}

.donut-arc-label {
  font-size: 13px;
}

.donut-arc-count.rotated {
  opacity: 0;
}

/* Donut arc colors */
.donut.metadata>g:nth-child(even) .donut-arc,
.donut.metadata>g:nth-child(even) .donut-arc-label {
  fill: #279DBD;
}

.donut.metadata>g:nth-child(odd) .donut-arc,
.donut.metadata>g:nth-child(odd) .donut-arc-label {
  fill: #1C6E84;
  fill: var(--c-major-accent-6);
}

.donut.data>g:nth-child(even) .donut-arc,
.donut.data>g:nth-child(even) .donut-arc-label {
  fill: #2B0015;
  fill: var(--c-minor-accent-8);
}

.donut.data>g:nth-child(odd) .donut-arc,
.donut.data>g:nth-child(odd) .donut-arc-label {
  fill: #660033;
  fill: var(--c-minor-accent-7);
}

/* Have a different color for the first arc so no two colors are adjacent */
.donut.metadata>g:first-child .donut-arc,
.donut.metadata>g:first-child .donut-arc-label {
  fill: #124958;
  fill: var(--c-major-accent-7);
}

.donut.data>g:first-child .donut-arc,
.donut.data>g:first-child .donut-arc-label {
  fill: #BC005E;
  fill: var(--c-minor-accent-5);
}

.profile .format-charts-container {
  height: 400px;
}

.profile .format-charts-container .chart-title {
  width: 100%;
}

.profile .format-charts {
  width: 100%;
}

.profile .format-charts .chart {
  width: 50%;
  margin: 0px;
}

/* Line Chart */
.upload-chart,
.temporal-coverage-chart {
  width: 650px;
  float: right;
}

svg .line {
  fill: none;
  stroke-width: 2px;
}

svg .domain {
  fill: none;
  stroke-width: 1px;
  stroke: #555555;
  stroke: var(--c-neutral-7);
}

svg .point {
  stroke: #FFFFFF;
  stroke-width: 2px;
}

.point[r='2'] {
  stroke-width: 0px;
}

.line-chart-label {
  font-weight: bold;
  font-size: 14px;
  stroke-width: 0px;
  display: none;
}

.line-chart-label.text {
  fill: #555;
  fill: var(--c-neutral-7);
  font-size: 13px;
}

.line-chart-label.bg {
  stroke-width: 2px;
  stroke: #FFF;
  opacity: 0.8;
}

.tick line {
  stroke-width: 1px;
  stroke: #CCC;
  stroke: var(--c-neutral-3);
}

svg>.title {
  font-size: 13px;
}

svg text {
  stroke: none;
  stroke-width: 0px;
}

svg .tick text {
  font-size: 12px;
  color: #666;
}

svg .domain {
  stroke-width: 0px;
}

svg .point:hover~.line-chart-label {
  opacity: 1;
  transition: all .5s;
}

/* Circle Badges */
.circle-badge {
  height: auto;
  max-height: 300px;
}

.circle-badge circle {
  stroke-width: 5px;
  fill: none;
}

.circle-badge .label {
  stroke-width: 0px;
  font-size: 13px;
  font-weight: 300;
}

.circle-badge .count {
  stroke-width: 0px;
  font-size: 20px;
}

/** Bar charts ***/
.bar-label {
  fill: #0E69A1;
  font-size: 14px;
  font-weight: bold;
}

.bar-chart .x.axis .tick text {
  font-size: 11px;
}

#data-coverage-year-range {
  display: block;
}

/**** Default Chart Styles *****/
svg .default,
.fallback.default {
  stroke: #999;
  color: #999;
}

.donut.default .donut-labels,
.donut.no-activity .donut-labels {
  visibility: hidden;
}

.donut.default>g .donut-arc,
.donut.data.default>g .donut-arc,
.donut.metadata.default>g .donut-arc,
.donut.default .donut-title-count,
.donut.default .donut-title-text {
  fill: #999;
}

/**** No Activity Chart Styles (when Stats View is blank/ no activity found) *****/
svg .no-activity,
.fallback.no-activity {
  fill: #CCCCCC;
  fill: var(--c-neutral-3);
  stroke: #CCCCCC;
  stroke: var(--c-neutral-3);
  color: #CCCCCC;
  color: var(--c-neutral-3);
}

.donut.no-activity>g .donut-arc,
.donut.data.no-activity>g .donut-arc,
.donut.metadata.no-activity>g .donut-arc,
.donut.no-activity .donut-title-count,
.donut.no-activity .donut-title-text {
  fill: #CCCCCC;
  fill: var(--c-neutral-3);
}

/* MAPS
--------------------------------- */
#map-container {
  height: 500px;
  width: 33%;
  /* IE fallback */
  width: calc((100% - 217px) / 2);
  float: left;
}

#map-canvas {
  height: 100%;
  width: 100%;
}

.gmaps-infowindow {
  max-height: 400px;
  overflow-y: scroll;
  -webkit-transform: translate3d(0, 0, 0);
}

/* Fixes Infowindow popup problem - interaction with bootstrap? */
img[src*="gstatic.com/"], img[src*="googleapis.com/"] {
  max-width: 99999px;
}

#edit-map {
  font-size: 14px;
  line-height: 17px;
  color: #1C6E84;
  color: var(--c-major-accent-6);
  border-bottom: 1px dotted #1C6E84;
  border-color: var(--c-major-accent-6);
  position: absolute;
  top: 25px;
  left: 160px;
}

#mainBody {
  background-color: #FFF;
}

/* MAIN CONTENT IN SEARCH VIEW
--------------------------------- */
#mainContent {
  height: 0px;
  padding: 0px;
}

#mainContent h1 {
  font-size: 60px;
  font-weight: 500;
  line-height: 60px;
  color: #FFFFFF;
  text-transform: uppercase;
  width: 342px;
}

#mainContent input {
  height: 90px;
  border-radius: 20px 0px 0px 20px;
  -webkit-border-radius: 20px 0px 0px 20px;
  -moz-border-radius: 20px 0px 0px 20px;
  font-size: 30px;
  border: 3px solid #EEEEEE;
  border-right: 0px;
  padding-left: 20px;
  margin-right: 20px;
  float: left;
  background-color: #FFFFFF;
  /* IE fallback */
  background-color: rgba(255, 255, 255, 0.8);
}

#mainContent input::-webkit-input-placeholder {
  padding-top: 7px;
}

#mainContent input:-moz-placeholder {
  /* Firefox 18- */
  padding-top: 7px;
}

#mainContent input::-moz-placeholder {
  /* Firefox 19+ */
  padding-top: 7px;
}

#mainContent input:-ms-input-placeholder {
  padding-top: 7px;
}

#search_btn_main {
  float: left;
  height: 98px;
  margin-left: -20px;
  border-radius: 0 15px 15px 0;
  -webkit-border-radius: 0 15px 15px 0;
  -moz-border-radius: 0 15px 15px 0;
  border: 3px solid #EEEEEE;
  border-left: 0px;
  background-color: #FFFFFF;
  background-color: rgba(255, 255, 255, 0.8);
  box-shadow: inset 0 1px 1px rgba(0, 0, 0, 0.075);
  -webkit-box-shadow: inset 0 1px 1px rgba(0, 0, 0, 0.075);
  -moz-box-shadow: inset 0 1px 1px rgba(0, 0, 0, 0.075);
  padding: 0px;
  width: 100px;
  line-height: 90px;
}

#search_btn_main>i {
  color: #999999;
}

/* SIGN IN
------------------------------------------------*/
#signinPopup.modal {
    width: 60%;
    max-width: 700px;
}
/* Color the name in the navbar differently */
.d1_menu-item--profile .d1_menu-item__top-item-name {
    color: var(--c-minor-accent);
}
.d1_menu-item--profile .d1_menu-item__dropdown-icon,
.d1_menu-item--profile .d1_menu-item__icon{
  stroke: var(--c-minor-accent);
}
/* MISC
 -----------------------------------------------*/
.align-center {
  margin-left: auto;
  margin-right: auto;
}

.figure {
  max-width: 80%;
  background-color: #FFFFFF;
  padding: 10px;
  display: block;
  border: 1px solid #666666;
  margin: 20px auto;
}

.figure>img {
  max-width: 90%;
  margin: 10px auto;
  display: block;
}

.figure>.caption {
  margin-bottom: 0px;
  text-align: center;
  color: #666;
  padding-top: 10px;
}

#installing-the-registry .sidebar {
  max-width: 100%;
}

dt {
  font-size: 18px;
  line-height: 24px;
}

/* CSS for emplparser ------
 ------------------------------------ */
.tablehead {
  padding-top: 10px;
  border-bottom: 1px solid #CCCCCC;
}

#loading-app {
  display: none;
}

/****************************************************************
* Metric Charts  (Views, Downloads, Citations) - Modal + Profile
*****************************************************************/
#metric-modal .metric-chart .scale_button:hover rect,
#metric-modal .metric-chart .bar,
#metric-modal .metric-chart .bar_context,
.views-metrics .metric-chart .scale_button:hover rect,
.views-metrics .metric-chart .bar,
.views-metrics .metric-chart .bar_context,
.downloads-metrics .metric-chart .scale_button:hover rect,
.downloads-metrics .metric-chart .bar,
.downloads-metrics .metric-chart .bar_context {
  fill: #1C6E84;
  fill: var(--c-major-accent-6);
}

#metric-modal .metric-chart .bar,
.views-metrics .metric-chart .bar,
.downloads-metrics .metric-chart .bar {
  stroke: #1C6E84;
  stroke: var(--c-major-accent-6);
}

.metrics .metric-value.badge {
  background-color: #1C6E84;
  background-color: var(--c-major-accent-6);
}

.metrics:hover .metric-value.badge {
  background-color: #FFFFFF;
  color: #1C6E84;
<<<<<<< HEAD
=======
  color: var(--c-major-accent-6);
}

/****************************************************************
* Styles for compatibility with the d1website styles
*****************************************************************/
@media only screen and (min-width: 699px) {
  #Navbar {
    height: fit-content;
    min-height: 7rem;
    min-height: var(--nav-height, 7rem);
  }
}

#Navbar {
  overflow: visible;
}

#Content {
  position: relative;
  /* space for the footer SVG to overlap with the content background color */
  padding-bottom: 20rem;
  padding-bottom: var(--footer-section-overlap, 20rem);
  max-width: 100vw;
  overflow: hidden;
}

/* ----- */
/* unset styles set by the base metacatui.css/bootstrap that conflict with d1website styles */
footer {
  background-color: unset;
  height: unset;
  position: unset;
  bottom: unset;
}

#Footer {
  overflow: visible !important;
}

ul.d1_menu-item__sub-menu {
  margin: 0;
}

.d1_nav {
  z-index: 100;
}

.d1_footer {
  z-index: 99;
}

.d1_footer {
  box-sizing: border-box;
}

a.d1_footer__sitemap-link {
  font-weight: 400;
}

.d1_footer *,
.d1_footer *:after,
.d1_footer *:before {
  box-sizing: inherit;
}

.d1_join-form form {
  margin-bottom: 0;
>>>>>>> 18bffef1
}<|MERGE_RESOLUTION|>--- conflicted
+++ resolved
@@ -521,220 +521,8 @@
   min-width: 90px;
 }
 
-<<<<<<< HEAD
-/* THE NAVBAR
--------------------------------------------------- */
-.navbar .nav{
-	width: 100%;
-}
-.navbar .nav,
-.navbar-upper,
-.navbar-lower .nav{
-	transition: width 1s;
-	-webkit-transition: width 1s;
-}
-.navbar-lower .input-append{
-	margin-top: 5px;
-	margin-bottom: 5px;
-}
-.DataCatalog .navbar .nav,
-.DataCatalog .navbar-upper .nav,
-.DataCatalog .navbar-lower .nav{
-	width: 100%;
-}
-.DataCatalog .navbar{
-	margin-bottom: 0px;
-}
-
-.navbar-inner{
-	background-color: #660033;
-	background-image: none;
-	filter: none; /* for IE override */
-	border-radius: 0px;
-	border-width: 0px;
-}
-.navbar .nav > li a {
-       color: #FFF;
-	text-shadow: none;
-	font-size: 1em;
-	font-weight: normal;
-   }
-   .navbar .nav > li a:hover,
-   .navbar .nav > li a:focus{
-   	color: rgb(0,255,255);
-   }
-   .navbar .nav li.dropdown.open>.dropdown-toggle, .navbar .nav li.dropdown.active>.dropdown-toggle, .navbar .nav li.dropdown.open.active>.dropdown-toggle{
-   	background-color: #440029;
-   	color: #FFF;
-   }
-.navbar-lower{
-	width: 100%;
-	width: calc(100% - 40px);
-	min-height: 40px;
-	background-color: #3F001F;
-	background-image: none;
-	filter: none; /* for IE override */
-	padding-left: 20px;
-	padding-right: 20px;
-}
-.navbar-lower .nav > li a {
-	font-size: 1em;
-	font-weight: light;
-}
-.navbar-lower span{
-	color: #9E4884;
-}
-.navbar .nav > .label{
-	font-size: .8em;
-	color: #FFF;
-	font-weight: light;
-	text-transform: uppercase;
-	line-height: 40px;
-	margin-left: 14px;
-	margin-right: 14px;
-}
-   .navbar-upper{
-   	padding-left: 20px;
-   	padding-right: 20px;
-   }
-   .nav li.right{
-   	float: right;
-   }
-   .nav .logo > img{
-   	height: 36px;
-   }
-
-   .navbar-lower > .nav > .input{
-   	margin-left: 40px;
-   }
-   .navbar-lower .input > form > label{
-    color: #CB508A;
-   }
-   .navbar-lower .input > form > input[type="text"]{
-   	background-image: url(../img/subtle-bg-magenta.png);
-   	background-repeat: repeat;
-   	background-size: 100%;
-   	background-color: transparent;
-   	border: 0px;
-   	color: white;
-   }
-.navbar-lower .input > form > .btn,
-.navbar-lower .nav > li a.btn {
-	background-color:#91285F;
-	background-image: none;
-	color:#ffffff;
-	text-shadow:0px 1px 0px #3f0020;
-	border: 0px;
-}
-.navbar-lower .nav > li a.btn{
-	padding: 5px 10px;
-	margin-bottom: 0px;
-}
-.navbar-lower .nav > li a.btn:hover,
-.navbar-lower .input-append > form > .btn:hover{
-	background-color: #A92C6D;
-}
-.navbar-lower .input-append > form > .btn{
-	border-radius: 0px;
-	border-top-right-radius: 2px;
- 	border-bottom-right-radius: 2px;
- 	margin-bottom: 0px;
-}
-   .navbar-lower .input > form > input[type="text"]::-webkit-input-placeholder{
-   	color: #CB508A;
-   }
-   .navbar-lower .input > form > input[type="text"]:-moz-placeholder{
-   	color: #CB508A;
-   }
-   .navbar-lower .input > form > input[type="text"]::-moz-placeholder{
-   	color: #CB508A;
-   }
-   .navbar-lower .input > form > input[type="text"]:-ms-input-placeholder{
-   	color: #CB508A;
-   }
-.navbar-lower .inline-buttons{
-	margin-bottom: 0px;
-	margin-top: 0px;
-	line-height: 40px;
-}
-.navbar-lower .inline-buttons .btn{
-	margin-top: 0px;
-}
-.navbar-lower .nav > li .dropdown-menu a{
-	color: inherit;
-}
-.show-new-dataCatalogView{
-	cursor: pointer;
-}
-.soc-media{
-	float: right;
-	margin-top: 18px;
-}
-.navbar-upper > .logo {
-	margin: 10px;
-	max-height: 83px;
-	float: left;
-}
-.navbar .tb-megamenu-block p a {
-    color: inherit;
-    font-size: 1em;
-}
-/* Depending on the headerType, these classes apply */
-
-.navbar-inner > ul{
-	margin: 0px;
-}
-
-/** Backbone override for dropdowns so they dsplay on hover rather than click **/
-   #Navbar .dropdown-toggle > .icon-sort-down{
-   	font-size: 15px;
-   	width: 5px;
-   }
-   #Navbar .dropdown-menu > li > a:hover{
-   	background-color: transparent;
-   	background-image: none;
-   }
-   .navbar .nav>li>.dropdown-menu:after{
-   	left: 80%;
-   }
-   .dropdown-menu{
-	border-radius: 0px;
-	-moz-border-radius: 0px;
-	-webkit-border-radius: 0px;
-}
-   .dropdown-menu .sub-menu {
-    left: 100%;
-    position: absolute;
-    top: 0;
-    visibility: hidden;
-    margin-top: -1px;
-}
-.dropdown-menu li:hover .sub-menu {
-    visibility: visible;
-}
-.dropdown:hover .dropdown-menu{
-    display: block;
-}
-.dropdown:hover .dropdown-menu.hidden,
-.dropdown-menu.hidden{
-  /* important to override display set by Portals minimal navigation */
-	display: none !important;
-}
-.nav-tabs .dropdown-menu, .nav-pills .dropdown-menu, .navbar .dropdown-menu {
-    margin-top: 0;
-}
-   .dropdown-header{
-	margin-left: 20px;
-	font-size: 12px;
-	text-transform: uppercase;
-}
-.navbar .nav>li>.dropdown-menu:before,
-.navbar .nav>li>.dropdown-menu:after{
-	display: none;
-=======
 .table-striped tfoot>tr>th {
   background-color: #f9f9f9;
->>>>>>> 18bffef1
 }
 
 /** The login form from the navbar **/
@@ -743,11 +531,7 @@
   font-weight: bold;
 }
 
-<<<<<<< HEAD
-.list-group > .divider {
-=======
 .list-group>.divider {
->>>>>>> 18bffef1
   list-style: none;
   border-bottom: 1px solid #DDD;
 }
@@ -2356,8 +2140,6 @@
 .metrics:hover .metric-value.badge {
   background-color: #FFFFFF;
   color: #1C6E84;
-<<<<<<< HEAD
-=======
   color: var(--c-major-accent-6);
 }
 
@@ -2426,5 +2208,4 @@
 
 .d1_join-form form {
   margin-bottom: 0;
->>>>>>> 18bffef1
 }