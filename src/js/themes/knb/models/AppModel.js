/*global define */
define(['jquery', 'underscore', 'backbone'],
	function($, _, Backbone) {
	'use strict';

	// Application Model
	// ------------------
	var AppModel = Backbone.Model.extend({
		// This model contains all of the attributes for the Application
		defaults: {
			headerType: 'default',
			title: MetacatUI.themeTitle || "Metacat Data Catalog",

			emailContact: "knb-help@nceas.ucsb.edu",

			googleAnalyticsKey: null,

			nodeId: null,

			searchMode: MetacatUI.mapKey ? 'map' : 'list',
			searchHistory: [],
			sortOrder: 'dateUploaded+desc',
			page: 0,

			previousPid: null,
			lastPid: null,

			anchorId: null,

			userProfiles: true,
			profileUsername: null,

			maxDownloadSize: 3000000000,

			// set this variable to true, if the content being published is moderated by the data team.
			contentIsModerated: false,

			/*
			 * emlEditorRequiredFields is a hash map of all the required fields in the EML Editor.
			 * Any field set to true will prevent the user from saving the Editor until a value has been given
			 */
			emlEditorRequiredFields: {
				abstract: true,
				alternateIdentifier: false,
				funding: false,
				generalTaxonomicCoverage: false,
				geoCoverage: true,
				intellectualRights: true,
				keywordSets: false,
				methods: false,
				samplingDescription: false,
				studyExtentDescription: false,
				taxonCoverage: false,
				temporalCoverage: true,
				title: true
			},

			editableFormats: ["eml://ecoinformatics.org/eml-2.1.1"],

			defaultAccessPolicy: [{

				subject: "CN=knb-data-admins,DC=dataone,DC=org",
				read: true,
				write: true,
				changePermission: true
			},
			{
				subject: "public",
				read: true
			}],

			baseUrl: window.location.origin || (window.location.protocol + "//" + window.location.host),
			// the most likely item to change is the Metacat deployment context
			context: '/metacat',
			d1Service: '/d1/mn/v2',
			d1CNBaseUrl: "https://cn.dataone.org/",
			d1CNService: "cn/v2",
			d1LogServiceUrl: null,
			nodeServiceUrl: null,
			viewServiceUrl: null,
			packageServiceUrl: null,
			publishServiceUrl: null,
			authServiceUrl: null,
			queryServiceUrl: null,
			metaServiceUrl: null,
			//ldapwebServiceUrl: null,
			metacatBaseUrl: null,
			metacatServiceUrl: null,
			objectServiceUrl: null,
			formatsServiceUrl: null,
      formatsUrl: "/formats",
      //grantsUrl: null,
			//bioportalSearchUrl: null,
			//orcidSearchUrl: null,
			//orcidBioUrl: null,
			signInUrl: null,
			signOutUrl: null,
			signInUrlOrcid: null,
			signInUrlLdap: null,
			tokenUrl: null,
			//annotatorUrl: null,
			accountsUrl: null,
			pendingMapsUrl: null,
			accountsMapsUrl: null,
			groupsUrl: null,
			portalUrl: null,
			mdqUrl: "https://quality.nceas.ucsb.edu/quality/",
<<<<<<< HEAD

			// Metrics endpoint url
			metricsUrl: null,
			
			// Metrics flags for the Dataset Landing Page
			// Enable these flags to enable metrics display
			displayMetricWell: false,
			displayDatasetMetrics: false,

			// Controlling individual functionality
			// Only works if the parent flags:
			// displayDatasetMetrics and displayMetricWell are enabled
			displayDatasetMetricsTooltip: true,
			displayDatasetCitationMetric: true,
			displayDatasetDownloadMetric: true,
			displayDatasetViewMetric: true,
			displayDatasetEditButton: true,
			displayDatasetQualityMetric: false,
			displayDatasetAnalyzeButton: false,
			displayMetricModals: false,
			displayDatasetControls: true
=======
			isJSONLDEnabled: true
>>>>>>> 0ad70cae
		},

		defaultView: "data",

		initialize: function() {

			//If no base URL is specified, then user the DataONE CN base URL
			if(!this.get("baseUrl")){
				this.set("baseUrl",   this.get("d1CNBaseUrl"));
				this.set("d1Service", this.get("d1CNService"));
			}

			// these are pretty standard, but can be customized if needed
			this.set('metacatBaseUrl', this.get('baseUrl') + this.get('context'));
			this.set('viewServiceUrl', this.get('baseUrl') + this.get('context') + this.get('d1Service') + '/views/metacatui/');
			this.set('publishServiceUrl', this.get('baseUrl') + this.get('context') + this.get('d1Service') + '/publish/');
			this.set('authServiceUrl', this.get('baseUrl') + this.get('context') + this.get('d1Service') + '/isAuthorized/');
			this.set('queryServiceUrl', this.get('baseUrl') + this.get('context') + this.get('d1Service') + '/query/solr/?');
			this.set('metaServiceUrl', this.get('baseUrl') + this.get('context') + this.get('d1Service') + '/meta/');
			this.set('objectServiceUrl', this.get('baseUrl') + this.get('context') + this.get('d1Service') + '/object/');
			//this.set('ldapwebServiceUrl', this.get('baseUrl') + this.get('context') + '/cgi-bin/ldapweb.cgi');
			this.set('metacatServiceUrl', this.get('baseUrl') + this.get('context') + '/metacat');
			//The package service
			this.set('packageServiceUrl', this.get('baseUrl') + this.get('context') + this.get('d1Service') + '/packages/application%2Fbagit-097/');

			if(typeof this.get("grantsUrl") !== "undefined")
				this.set("grantsUrl", "https://api.nsf.gov/services/v1/awards.json");

			//ORCID search
			if(typeof this.get("orcidBaseUrl") != "undefined")
				this.set('orcidSearchUrl', this.get('orcidBaseUrl') + '/search/orcid-bio?q=');

			// Object format list
      if ( typeof this.get("formatsUrl") != "undefined" ) {
          this.set("formatsServiceUrl",
              this.get("d1CNBaseUrl") + this.get("d1CNService") + this.get("formatsUrl"));
      }

			//DataONE CN API
			if(this.get("d1CNBaseUrl")){

				//Account services
				if(typeof this.get("accountsUrl") != "undefined"){
					this.set("accountsUrl", this.get("d1CNBaseUrl") + this.get("d1CNService") + "/accounts/");

					if(typeof this.get("pendingMapsUrl") != "undefined")
						this.set("pendingMapsUrl", this.get("accountsUrl") + "pendingmap/");

					if(typeof this.get("accountsMapsUrl") != "undefined")
						this.set("accountsMapsUrl", this.get("accountsUrl") + "map/");

					if(typeof this.get("groupsUrl") != "undefined")
						this.set("groupsUrl", this.get("d1CNBaseUrl") + this.get("d1CNService") + "/groups/");
				}

				this.set("nodeServiceUrl", this.get("d1CNBaseUrl") + this.get("d1CNService") + "/node/");
				this.set('resolveServiceUrl', this.get('d1CNBaseUrl') + this.get('d1CNService') + '/resolve/');

				//Token URLs
				this.set("portalUrl", this.get("d1CNBaseUrl") + "portal/");
				this.set("tokenUrl",  this.get("portalUrl") + "token");

				//The sign-in and out URLs - allow these to be turned off by removing them in the defaults above (hence the check for undefined)
				if(typeof this.get("signInUrl") !== "undefined")
					this.set("signInUrl", this.get('portalUrl') + "startRequest?target=");
				if(typeof this.get("signInUrlOrcid") !== "undefined")
					this.set("signInUrlOrcid", this.get('portalUrl') + "oauth?action=start&target=");
				if(typeof this.get("signInUrlLdap") !== "undefined")
					this.set("signInUrlLdap", this.get('portalUrl') + "ldap?target=");
				if(this.get('orcidBaseUrl'))
					this.set('orcidSearchUrl', this.get('orcidBaseUrl') + '/v1.1/search/orcid-bio?q=');

				if((typeof this.get("signInUrl") !== "undefined") || (typeof this.get("signInUrlOrcid") !== "undefined"))
					this.set("signOutUrl", this.get('portalUrl') + "logout");

				if(typeof this.get("d1LogServiceUrl") != "undefined")
					this.set('d1LogServiceUrl', this.get('d1CNBaseUrl') + this.get('d1CNService') + '/query/logsolr/?');



				this.set("metricsUrl", 'https://logproc-stage-ucsb-1.test.dataone.org/metrics/filters');
			}

			this.on("change:pid", this.changePid);
		},

		changePid: function(model, name){
			this.set("previousPid", model.previous("pid"));
		}
	});
	return AppModel;
});<|MERGE_RESOLUTION|>--- conflicted
+++ resolved
@@ -105,7 +105,6 @@
 			groupsUrl: null,
 			portalUrl: null,
 			mdqUrl: "https://quality.nceas.ucsb.edu/quality/",
-<<<<<<< HEAD
 
 			// Metrics endpoint url
 			metricsUrl: null,
@@ -126,10 +125,9 @@
 			displayDatasetQualityMetric: false,
 			displayDatasetAnalyzeButton: false,
 			displayMetricModals: false,
-			displayDatasetControls: true
-=======
+			displayDatasetControls: true,
+
 			isJSONLDEnabled: true
->>>>>>> 0ad70cae
 		},
 
 		defaultView: "data",
