/*global define */
define(['jquery', 'underscore', 'backbone'],
  function($, _, Backbone) {
  'use strict';

  // Application Model
  // ------------------
  var AppModel = Backbone.Model.extend({
    // This model contains all of the attributes for the Application
    defaults: {
      headerType: 'default',
      title: "KNB",
      repositoryName: "KNB",

      emailContact: "knb-help@nceas.ucsb.edu",

      googleAnalyticsKey: null,

      nodeId: null,

      searchMode: MetacatUI.mapKey ? 'map' : 'list',
      searchHistory: [],
      sortOrder: 'dateUploaded+desc',
      page: 0,

      previousPid: null,
      lastPid: null,

      anchorId: null,

      enableUserProfiles: true,
      enableUserProfileSettings: true,
      profileUsername: null,

      maxDownloadSize: 3000000000,

      temporaryMessage: null,
      temporaryMessageStartTime: null,
      temporaryMessageEndTime: null,
      temporaryMessageClasses: "warning auto-height-member",
      temporaryMessageContainer: "#HeaderContainer",

      /**
      * Show or hide the source repository logo in the search result rows
      * @type {boolean}
      */
      displayRepoLogosInSearchResults: true,
      /**
      * Show or hide the Download button in the search result rows
      * @type {boolean}
      */
      displayDownloadButtonInSearchResults: false,

      /**
       * Flag which, when true shows Whole Tale features in the UI
       * @type {Boolean}
       */
      showWholeTaleFeatures: false,
      /**
       * The environments that are exposed to DataONE users
       * @type {Array}
       */
      taleEnvironments: ["RStudio", "Jupyter Notebook"],
      /**
      * The Whole Tale endpoint that handles users
      * @type {String}
      */
      dashboardUrl: 'https://girder.wholetale.org/api/v1/integration/dataone',

      /*
       * emlEditorRequiredFields is a hash map of all the required fields in the EML Editor.
       * Any field set to true will prevent the user from saving the Editor until a value has been given
       */
      emlEditorRequiredFields: {
        abstract: true,
        alternateIdentifier: false,
        funding: false,
        generalTaxonomicCoverage: false,
        geoCoverage: true,
        intellectualRights: true,
        keywordSets: false,
        methods: false,
        samplingDescription: false,
        studyExtentDescription: false,
        taxonCoverage: false,
        temporalCoverage: true,
        title: true
      },

      editableFormats: ["eml://ecoinformatics.org/eml-2.1.1"],

      //These error messages are displayed when the Editor encounters an error saving
      editorSaveErrorMsg: "Not all of your changes could be submitted.",
      editorSaveErrorMsgWithDraft: "Not all of your changes could be submitted. ",

      /**
      * A list of keyword thesauri options for the user to choose from in the EML Editor.
      * A "None" option will also always display.
      * @type {object[]}
      * @property {string} emlKeywordThesauri.label - A readable and short label for the keyword thesaurus that is displayed in the UI
      * @property {string} emlKeywordThesauri.thesaurus - The exact keyword thesaurus name that will be saved in the EML
      * @readonly
      */
      emlKeywordThesauri: [{
        label: "GCMD",
        thesaurus: "NASA Global Change Master Directory (GCMD)"
      }],

<<<<<<< HEAD
      baseUrl: "https://dev.nceas.ucsb.edu",//window.location.origin || (window.location.protocol + "//" + window.location.host),
=======
      baseUrl: window.location.origin || (window.location.protocol + "//" + window.location.host),
>>>>>>> 2ea1e38a

      // the most likely item to change is the Metacat deployment context
      context: '/metacat',
      d1Service: '/d1/mn/v2',
      d1CNBaseUrl: "https://cn-stage-2.test.dataone.org/",
      d1CNService: "cn/v2",
      d1LogServiceUrl: null,
      nodeServiceUrl: null,
      viewServiceUrl: null,
      packageServiceUrl: null,
      publishServiceUrl: null,
      authServiceUrl: null,
      queryServiceUrl: null,
      reserveServiceUrl: null,

      /**
      * If false, the /monitor/status (the service that returns the status of various DataONE services) will not be used.
      * @type {boolean}
      */
      enableMonitorStatus: true,

      /**
      * The URL for the service that returns the status of various DataONE services.
      * The only supported status so far is the search index queue -- the number of
      *   objects that are waiting to be indexed in the Solr search index
      * @type {string}
      * @readonly
      */
      monitorStatusUrl: "",

      //If set to false, some parts of the app will send POST HTTP requests to the
      // Solr search index via the `/query/solr` DataONE API.
      // Set this configuration to true if using Metacat 2.10.2 or earlier
      disableQueryPOSTs: false,

      /** If set to true, some parts of the app will use the Solr Join Query syntax
      * when sending queries to the `/query/solr` DataONE API.
      * If this is not enabled, then some parts of the UI may not work if a query has too
      * many characters or has too many boolean clauses. This impacts the "Metrics" tabs of portals/collections,
      * at least.
      * The Solr Join Query Parser as added in Solr 4.0.0-ALPHA (I believe!): https://archive.apache.org/dist/lucene/solr/4.0.0/changes/Changes.html#4.0.0-alpha.new_features
      * About the Solr Join Query Parser: https://lucene.apache.org/solr/guide/8_5/other-parsers.html#join-query-parser
      * WARNING: At some point, MetacatUI will deprecate this configuration and will REQUIRE Solr Join Queries
      * @type {boolean}
      */
      enableSolrJoins: true,

      defaultSearchFilters: ["all", "attribute", "documents", "creator", "dataYear", "pubYear", "id", "taxon", "spatial"],

      metaServiceUrl: null,
      //ldapwebServiceUrl: null,
      metacatBaseUrl: null,
      metacatServiceUrl: null,
      objectServiceUrl: null,
      formatsServiceUrl: null,
      formatsUrl: "/formats",
      //grantsUrl: null,
      //orcidSearchUrl: null,
      //orcidBioUrl: null,
      signInUrl: null,
      signOutUrl: null,
      signInUrlOrcid: null,

      /**
      * Enable DataONE LDAP authentication. If true, users can sign in from an LDAP account that is in the DataONE CN LDAP directory.
      * This is not recommended, as DataONE is moving towards supporting only ORCID logins for users.
      * This LDAP authentication is separate from the File-based authentication for the Metacat Admin interface.
      * @type {boolean}
      */
      enableLdapSignIn: true,
      signInUrlLdap: null,

      tokenUrl: null,
      accountsUrl: null,
      pendingMapsUrl: null,
      accountsMapsUrl: null,
      groupsUrl: null,
      portalUrl: null,

      // Metadata quality report services
      mdqBaseUrl: "https://docker-ucsb-4.dataone.org:30443/quality",
      // Quality Suites for the dataset quality chart
      // suidIds and suiteLables must be specified as a list, even if only one suite is available.
      mdqSuiteIds: ["knb.suite.1"],
      mdqSuiteLabels: ["KNB Metadata Completeness Suite v1.0"],
      // Quality suites for aggregated quality scores (i.e. metrics tab)
      mdqAggregatedSuiteIds: ["FAIR.suite.1"],
      mdqAggregatedSuiteLabels: ["FAIR Suite v1.0"],
      mdqFormatIds:["eml*", "https://eml*"],

      // Metrics endpoint url
      metricsUrl: 'https://logproc-stage-ucsb-1.test.dataone.org/metrics',

      // Metrics Falgs for the /profile view (summary view)
      hideSummaryCitationsChart: false,
      hideSummaryDownloadsChart: false,
      hideSummaryMetadataAssessment: true,
      hideSummaryViewsChart: false,

      // Metrics flags for the Dataset Landing Page
      // Enable these flags to enable metrics display
      displayDatasetMetrics: true,

      // Controlling individual functionality
      // Only works if the parent flags displayDatasetMetrics is enabled
      displayDatasetMetricsTooltip: true,
      displayDatasetCitationMetric: true,
      displayDatasetDownloadMetric: true,
      displayDatasetViewMetric: true,
      displayDatasetEditButton: true,
      displayDatasetQualityMetric: true,
      displayDatasetAnalyzeButton: false,
      displayMetricModals: true,
      displayDatasetControls: true,
      /* Hide metrics display for SolrResult models that match the given properties.
      *  Properties can be functions, which are given the SolrResult model value as a parameter.
      * Example:
      * {
      *    formatId: "eml://ecoinformatics.org/eml-2.1.1",
      *    isPublic: true,
      *    dateUploaded: function(date){
      *      return new Date(date) < new Date('1995-12-17T03:24:00');
      *    }
      * }
      * This example would hide metrics for any objects that are:
      *   EML 2.1.1 OR public OR were uploaded before 12/17/1995.
      */
      hideMetricsWhen: null,

      isJSONLDEnabled: true,

      /**
      * If true, users can see a "Publish" button in the MetadataView, which makes the metadata
      * document public and gives it a DOI identifier.
      * If false, the button will be hidden completely.
      * @type {boolean}
      */
      enablePublishDOI: true,

      /**
      * A list of users or groups who exclusively will be able to see and use the "Publish" button,
      * which makes the metadata document public and gives it a DOI identifier.
      * Anyone not in this list will not be able to see the Publish button.
      * `enablePublishDOI` must be set to `true` for this to take effect.
      * @type {string[]}
      */
      enablePublishDOIForSubjects: [],

      // If true, then archived content is available in the search index.
      // Set to false if this MetacatUI is using a Metacat version before 2.10.0
      archivedContentIsIndexed: true,

      /**
      * Semantic annotation configuration
      * Include your Bioportal api key to show ontology information for metadata annotations
      * see: http://bioportal.bioontology.org/account
      * @type {string}
      */
      bioportalAPIKey: "",
      /**
      * The Bioportal REST API URL, which is set dynamically only if a bioportalAPIKey is configured
      * @readonly
      * @type {string}
      */
      bioportalSearchUrl: "https://data.bioontology.org/search",
      /**
      * This attribute stores cache of ontology information that is looked up in Bioportal, so that duplicate REST calls don't need to be made.
      * @readonly
      * @type {object}
      */
      bioportalLookupCache: {},
      /**
      * Set this option to true to display the annotation icon in search result rows when a dataset has an annotation
      * @type {boolean}
      */
      showAnnotationIndicator: false,

      /**
      * If true, users can change the AccessPolicy for their objects.
      * @type {boolean}
      */
      allowAccessPolicyChanges: true,

      /**
      * The default Access Policy set on new objects uploaded to the repository.
      * Each literal object here gets set directly on an AccessRule model.
      * See the AccessRule model list of default attributes for options on what to set here.
      * @see {@link AccessRule}
      * @type {object}
      */
      defaultAccessPolicy: [{

        subject: "CN=knb-data-admins,DC=dataone,DC=org",
        read: true,
        write: true,
        changePermission: true
      },
      {
        subject: "public",
        read: true
      }],

      /**
      * The user-facing name for editing the Access Policy. This is displayed as the header of the AccessPolicyView, for example
      * @type {string}
      */
      accessPolicyName: "Sharing options",

      /**
      * @type {object}
      * @property {boolean} accessRuleOptions.read  - If true, users will be able to give others read access to their DataONE objects
      * @property {boolean} accessRuleOptions.write - If true, users will be able to give others write access to their DataONE objects
      * @property {boolean} accessRuleOptions.changePermission - If true, users will be able to give others changePermission access to their DataONE objects
      */
      accessRuleOptions: {
        read: true,
        write: true,
        changePermission: true
      },

      /**
      * @type {object}
      * @property {boolean} accessRuleOptionNames.read  - The user-facing name of the "read" access in Access Rules
      * @property {boolean} accessRuleOptionNames.write - The user-facing name of the "write" access in Access Rules
      * @property {boolean} accessRuleOptionNames.changePermission - The user-facing name of the "changePermission" access in Access Rules
      */
      accessRuleOptionNames: {
        read: "Can view",
        write: "Can edit",
        changePermission: "Is owner"
      },

      /**
      * If false, the rightsHolder of a resource will not be displayed in the AccessPolicyView.
      * @type {boolean}
      */
      displayRightsHolderInAccessPolicy: true,

      /**
      * If false, users will not be able to change the rightsHolder of a resource in the AccessPolicyView
      * @type {boolean}
      */
      allowChangeRightsHolder: true,

      /**
      * A list of group subjects that will be hidden in the AccessPolicy view to
      * everyone except those in the group. This is useful for preventing users from
      * removing repository administrative groups from access policies.
      * @type {string[]}
      */
      hiddenSubjectsInAccessPolicy: ["CN=knb-data-admins,DC=dataone,DC=org"],

      /**
      * If true, the public/private toggle will be displayed in the Sharing Options for portals.
      * @type {boolean}
      */
      showPortalPublicToggle: true,

      /**
      * The public/private toggle will be displayed in the Sharing Options for portals for only
      * the given users or groups. To display the public/private toggle for everyone,
      * set `showPortalPublicToggle` to true and keep this array empty.
      * @type {string[]}
      */
      showPortalPublicToggleForSubjects: [],

      /**
      * If true, the public/private toggle will be displayed in the Sharing Options for datasets.
      * @type {boolean}
      */
      showDatasetPublicToggle: true,

      /**
      * Set to false to hide the display of "My Portals", which shows the user's current portals
      * @type {boolean}
      */
      showMyPortals: true,
      /**
      * The user-facing term for portals in lower-case and in singular form.
      * e.g. "portal"
      * @type {string}
      */
      portalTermSingular: "portal",
      /**
      * The user-facing term for portals in lower-case and in plural form.
      * e.g. "portals". This allows for portal terms with irregular plurals.
      * @type {string}
      */
      portalTermPlural: "portals",
      /**
      * Set to false to prevent ANYONE from creating a new portal.
      * @type {boolean}
      */
      enableCreatePortals: true,
      /**
      * Limits only the following people or groups to create new portals.
      * @type {string[]}
      */
      limitPortalsToSubjects: ["CN=knb-data-admins,DC=dataone,DC=org"],

      /**
      * This message will display when a user tries to create a new Portal in the PortalEditor
      * when they are not associated with a whitelisted subject in the `limitPortalsToSubjects` list
      * @type {string}
      */
      portalEditNotAuthCreateMessage: "Creating new portals is a feature currently only available to a select group of Beta testers. You should still be able to access your existing portals. Please contact us with any questions at the email address below.",

      /**
      * This message will display when a user tries to access the Portal Editor for a portal
      * for which they do not have write permission.
      * @type {string}
      */
      portalEditNotAuthEditMessage: "The portal owner has not granted you permission to edit this portal. Please contact the owner to be given edit permission.",

      /**
      * This message will display when a user tries to create a new portal when they have exceeded their DataONE portal quota
      * @type {string}
      */
      portalEditNoQuotaMessage: "You have already reached the maximum number of portals for your membership level.",

      /**
      * This message will display when there is any non-specific error during the save process of the PortalEditor.
      * @type {string}
      */
      portalEditSaveErrorMsg: "Something went wrong while attempting to save your changes.",

      /**
      * The list of fields that should be required in the portal editor.
      * Set individual properties to `true` to require them in the portal editor.
      * @type {Object}
      */
      portalEditorRequiredFields: {
        label: true,
        name: true,
        description: false,
        sectionTitle: true,
        sectionIntroduction: false,
        logo: false,
        //The following fields are not yet supported as required fields in the portal editor
        //TODO: Add support for requiring the below fields
        sectionImage: false,
        acknowledgments: false,
        acknowledgmentsLogos: false,
        awards: false,
        associatedParties: false
      },

      /**
      * The list of labels that should be blacklisted while
      * @type {string[]}
      */
      portalLabelBlacklist: [
        'urn:node:CN', 'CN', 'cn',
        'urn:node:CNUNM1', 'CNUNM1', 'cn-unm-1',
        'urn:node:CNUCSB1', 'CNUCSB1', 'cn-ucsb-1',
        'urn:node:CNORC1', 'CNORC1', 'cn-orc-1',
        'urn:node:KNB', 'KNB', 'KNB Data Repository',
        'urn:node:ESA', 'ESA', 'ESA Data Registry',
        'urn:node:SANPARKS', 'SANPARKS', 'SANParks Data Repository',
        'urn:node:ORNLDAAC', 'ORNLDAAC', 'ORNL DAAC',
        'urn:node:LTER', 'LTER', 'U.S. LTER Network',
        'urn:node:CDL', 'CDL', 'UC3 Merritt',
        'urn:node:PISCO', 'PISCO', 'PISCO MN',
        'urn:node:ONEShare', 'ONEShare', 'ONEShare DataONE Member Node',
        'urn:node:mnORC1', 'mnORC1', 'DataONE ORC Dedicated Replica Server',
        'urn:node:mnUNM1', 'mnUNM1', 'DataONE UNM Dedicated Replica Server',
        'urn:node:mnUCSB1', 'mnUCSB1', 'DataONE UCSB Dedicated Replica Server',
        'urn:node:TFRI', 'TFRI', 'TFRI Data Catalog',
        'urn:node:USANPN', 'USANPN', 'USA National Phenology Network',
        'urn:node:SEAD', 'SEAD', 'SEAD Virtual Archive',
        'urn:node:GOA', 'GOA', 'Gulf of Alaska Data Portal',
        'urn:node:KUBI', 'KUBI', 'University of Kansas - Biodiversity Institute',
        'urn:node:LTER_EUROPE', 'LTER_EUROPE', 'LTER Europe Member Node',
        'urn:node:DRYAD', 'DRYAD', 'Dryad Digital Repository',
        'urn:node:CLOEBIRD', 'CLOEBIRD', 'Cornell Lab of Ornithology - eBird',
        'urn:node:EDACGSTORE', 'EDACGSTORE', 'EDAC Gstore Repository',
        'urn:node:IOE', 'IOE', 'Montana IoE Data Repository',
        'urn:node:US_MPC', 'US_MPC', 'Minnesota Population Center',
        'urn:node:EDORA', 'EDORA', 'Environmental Data for the Oak Ridge Area (EDORA)',
        'urn:node:RGD', 'RGD', 'Regional and Global biogeochemical dynamics Data (RGD)',
        'urn:node:GLEON', 'GLEON', 'GLEON Data Repository',
        'urn:node:IARC', 'IARC', 'IARC Data Archive',
        'urn:node:NMEPSCOR', 'NMEPSCOR', 'NM EPSCoR Tier 4 Node',
        'urn:node:TERN', 'TERN', 'TERN Australia',
        'urn:node:NKN', 'NKN', 'Northwest Knowledge Network',
        'urn:node:USGS_SDC', 'USGS_SDC', 'USGS Science Data Catalog',
        'urn:node:NRDC', 'NRDC', 'NRDC DataONE member node',
        'urn:node:NCEI', 'NCEI', 'NOAA NCEI Environmental Data Archive',
        'urn:node:PPBIO', 'PPBIO', 'PPBio',
        'urn:node:NEON', 'NEON', 'NEON Member Node',
        'urn:node:TDAR', 'TDAR', 'The Digital Archaeological Record',
        'urn:node:ARCTIC', 'ARCTIC', 'Arctic Data Center',
        'urn:node:BCODMO', 'BCODMO', 'Biological and Chemical Oceanography Data Management Office (BCO-DMO) ',
        'urn:node:GRIIDC', 'GRIIDC', 'Gulf of Mexico Research Initiative Information and Data Cooperative (GRIIDC)',
        'urn:node:R2R', 'R2R', 'Rolling Deck to Repository (R2R)',
        'urn:node:EDI', 'EDI', 'Environmental Data Initiative',
        'urn:node:UIC', 'UIC', 'A Member Node for University of Illinois at Chicago.',
        'urn:node:RW', 'RW', 'Research Workspace',
        'urn:node:FEMC', 'FEMC', 'Forest Ecosystem Monitoring Cooperative Member Node',
        'urn:node:OTS_NDC', 'OTS_NDC', 'Organization for Tropical Studies - Neotropical Data Center',
        'urn:node:PANGAEA', 'PANGAEA', 'PANGAEA',
        'urn:node:ESS_DIVE', 'ESS_DIVE', 'ESS-DIVE: Deep Insight for Earth Science Data',
        'urn:node:CAS_CERN', 'CAS_CERN', 'Chinese Ecosystem Research Network (CERN)',
        'urn:node:FIGSHARE_CARY', 'FIGSHARE_CARY', 'Cary Institute of Ecosystem Studies (powered by Figshare)',
        'urn:node:IEDA_EARTHCHEM', 'IEDA_EARTHCHEM', 'IEDA EARTHCHEM',
        'urn:node:IEDA_USAP', 'IEDA_USAP', 'IEDA USAP',
        'urn:node:IEDA_MGDL', 'IEDA_MGDL', 'IEDA MGDL',
        'urn:node:METAGRIL', 'METAGRIL', 'metaGRIL',
        'urn:node:ARM', 'ARM', 'ARM - Atmospheric Radiation Measurement Research Facility'
      ],

      /**
      * The default FilterGroups to use in the data catalog search (DataCatalogViewWithFilters)
      * This is an array of literal objects that will be converted into FilterGroup models
      * @type {object[]}
      */
      defaultFilterGroups: [
        {
          label: "Search for: ",
          filters: [
            {
              fields: ["attribute"],
              label: "Data attribute",
              placeholder: "density, length, etc.",
              icon: "table",
              description: "Measurement type, e.g. density, temperature, species"
            },
            {
              filterType: "ToggleFilter",
              fields: ["documents"],
              label: "Show only results with data",
              trueLabel: null,
              falseLabel: null,
              trueValue: "*",
              icon: "table",
              description: "Checking this option will only return packages that include data files. Leaving this unchecked may return packages that only include metadata."
            },
            {
              fields: ["originText"],
              label: "Creator",
              placeholder: "Name",
              icon: "user",
              description: "The name of the creator or originator of a dataset"
            },
            {
              filterType: "DateFilter",
              fields: ["datePublished", "dateUploaded"],
              label: "Publish Year",
              rangeMin: 1800,
              icon: "calendar",
              description: "Only show results that were published within the year range"
            },
            {
              filterType: "DateFilter",
              fields: ["beginDate"],
              label: "Year of data coverage",
              rangeMin: 1800,
              icon: "calendar",
              description: "Only show results with data collected within the year range"
            },
            {
              fields: ["id", "identifier", "documents", "resourceMap", "seriesId"],
              label: "Identifier",
              placeholder: "DOI or ID",
              icon: "bullseye",
              description: "Find datasets if you have all or part of its DOI or ID"
            },
            {
              fields: ["kingdom", "phylum", "class", "order", "family", "genus", "species"],
              label: "Taxon",
              placeholder: "Class, family, etc.",
              icon: "sitemap",
              description: "Find data about any taxonomic rank"
            },
            {
              fields: ["siteText"],
              label: "Location",
              placeholder: "Geographic region",
              icon: "globe",
              description: "The geographic region or study site, as described by the submitter"
            }
          ]
        }
      ],

      /**
      * A list of unsupported User-Agent regular expressions for browsers that will not work well with MetacatUI.
      * A warning message will display on the page for anyone using one of these browsers.
      * @type {RegExp[]}
      */
      unsupportedBrowsers: [/(?:\b(MS)?IE\s+|\bTrident\/7\.0;.*\s+rv:)(\d+)/]

      /**
      * The following configuration options are deprecated or experimental and should only be changed by advanced users
      */
      /**
      * This Bioportal REST API URL is used by the experimental and unsupported AnnotatorView to get multiple ontology class info at once.
      * @deprecated
      * @readonly
      */
      //bioportalBatchUrl: "https://data.bioontology.org/batch",
      /**
      * This DataONE API Annotator URL is used by the experimental and unsupported AnnotatorView to save an annotation
      * @deprecated
      */
      //annotatorUrl: null
    },

    defaultView: "data",

    initialize: function() {

      //If no base URL is specified, then user the DataONE CN base URL
      if(!this.get("baseUrl")){
        this.set("baseUrl",   this.get("d1CNBaseUrl"));
        this.set("d1Service", this.get("d1CNService"));
      }

      // these are pretty standard, but can be customized if needed
      this.set('metacatBaseUrl', this.get('baseUrl') + this.get('context'));
      this.set('viewServiceUrl', this.get('baseUrl') + this.get('context') + this.get('d1Service') + '/views/metacatui/');
      this.set('publishServiceUrl', this.get('baseUrl') + this.get('context') + this.get('d1Service') + '/publish/');
      this.set('authServiceUrl', this.get('baseUrl') + this.get('context') + this.get('d1Service') + '/isAuthorized/');
      this.set('queryServiceUrl', this.get('baseUrl') + this.get('context') + this.get('d1Service') + '/query/solr/?');
      this.set('metaServiceUrl', this.get('baseUrl') + this.get('context') + this.get('d1Service') + '/meta/');
      this.set('objectServiceUrl', this.get('baseUrl') + this.get('context') + this.get('d1Service') + '/object/');
      //this.set('ldapwebServiceUrl', this.get('baseUrl') + this.get('context') + '/cgi-bin/ldapweb.cgi');
      this.set('metacatServiceUrl', this.get('baseUrl') + this.get('context') + '/metacat');
      //The package service
      this.set('packageServiceUrl', this.get('baseUrl') + this.get('context') + this.get('d1Service') + '/packages/application%2Fbagit-097/');

      if( this.get("enableMonitorStatus") ){
        this.set("monitorStatusUrl", this.get('baseUrl') + this.get('context') + this.get('d1Service') + "/monitor/status");
      }

      // Metadata quality report services
      this.set('mdqSuitesServiceUrl', this.get("mdqBaseUrl") + "/suites/");
      this.set('mdqRunsServiceUrl', this.get('mdqBaseUrl') + "/runs/");
      this.set('mdqScoresServiceUrl', this.get('mdqBaseUrl') + "/scores/");

      if(typeof this.get("grantsUrl") !== "undefined")
        this.set("grantsUrl", "https://api.nsf.gov/services/v1/awards.json");

      //ORCID search
      if(typeof this.get("orcidBaseUrl") != "undefined")
        this.set('orcidSearchUrl', this.get('orcidBaseUrl') + '/search/orcid-bio?q=');

      // Object format list
      if ( typeof this.get("formatsUrl") != "undefined" ) {
          this.set("formatsServiceUrl",
              this.get("d1CNBaseUrl") + this.get("d1CNService") + this.get("formatsUrl"));
      }

      //DataONE CN API
      if(this.get("d1CNBaseUrl")){

        //Account services
        if(typeof this.get("accountsUrl") != "undefined"){
          this.set("accountsUrl", this.get("d1CNBaseUrl") + this.get("d1CNService") + "/accounts/");

          if(typeof this.get("pendingMapsUrl") != "undefined")
            this.set("pendingMapsUrl", this.get("accountsUrl") + "pendingmap/");

          if(typeof this.get("accountsMapsUrl") != "undefined")
            this.set("accountsMapsUrl", this.get("accountsUrl") + "map/");

          if(typeof this.get("groupsUrl") != "undefined")
            this.set("groupsUrl", this.get("d1CNBaseUrl") + this.get("d1CNService") + "/groups/");
        }

        this.set("nodeServiceUrl", this.get("d1CNBaseUrl") + this.get("d1CNService") + "/node/");
        this.set('resolveServiceUrl', this.get('d1CNBaseUrl') + this.get('d1CNService') + '/resolve/');
        this.set("reserveServiceUrl", this.get("d1CNBaseUrl") + this.get("d1CNService") + "/reserve");

        //Token URLs
        this.set("portalUrl", this.get("d1CNBaseUrl") + "portal/");
        this.set("tokenUrl",  this.get("portalUrl") + "token");

        //The sign-in and out URLs - allow these to be turned off by removing them in the defaults above (hence the check for undefined)
        if(typeof this.get("signInUrl") !== "undefined")
          this.set("signInUrl", this.get('portalUrl') + "startRequest?target=");
        if(typeof this.get("signInUrlOrcid") !== "undefined")
          this.set("signInUrlOrcid", this.get('portalUrl') + "oauth?action=start&target=");

        if(this.get("enableLdapSignIn") && !this.get("signInUrlLdap")){
          this.set("signInUrlLdap", this.get('portalUrl') + "ldap?target=");
        }

        if(this.get('orcidBaseUrl'))
          this.set('orcidSearchUrl', this.get('orcidBaseUrl') + '/v1.1/search/orcid-bio?q=');

        if((typeof this.get("signInUrl") !== "undefined") || (typeof this.get("signInUrlOrcid") !== "undefined"))
          this.set("signOutUrl", this.get('portalUrl') + "logout");

        if(typeof this.get("d1LogServiceUrl") != "undefined")
          this.set('d1LogServiceUrl', this.get('d1CNBaseUrl') + this.get('d1CNService') + '/query/logsolr/?');

        //Annotator API
        if(typeof this.get("annotatorUrl") !== "undefined")
          this.set('annotatorUrl', this.get('d1CNBaseUrl') + 'portal/annotator');

      }

      this.on("change:pid", this.changePid);
    },

    changePid: function(model, name){
      this.set("previousPid", model.previous("pid"));
    }
  });
  return AppModel;
});<|MERGE_RESOLUTION|>--- conflicted
+++ resolved
@@ -106,11 +106,7 @@
         thesaurus: "NASA Global Change Master Directory (GCMD)"
       }],
 
-<<<<<<< HEAD
       baseUrl: "https://dev.nceas.ucsb.edu",//window.location.origin || (window.location.protocol + "//" + window.location.host),
-=======
-      baseUrl: window.location.origin || (window.location.protocol + "//" + window.location.host),
->>>>>>> 2ea1e38a
 
       // the most likely item to change is the Metacat deployment context
       context: '/metacat',
