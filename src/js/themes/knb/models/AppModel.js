/*global define */
define(['jquery', 'underscore', 'backbone'],
  function($, _, Backbone) {
  'use strict';

  // Application Model
  // ------------------
  var AppModel = Backbone.Model.extend({
    // This model contains all of the attributes for the Application
    defaults: {
      headerType: 'default',
      title: MetacatUI.themeTitle || "Metacat Data Catalog",

      emailContact: "knb-help@nceas.ucsb.edu",

      googleAnalyticsKey: null,

      nodeId: null,

      searchMode: MetacatUI.mapKey ? 'map' : 'list',
      searchHistory: [],
      sortOrder: 'dateUploaded+desc',
      page: 0,

      previousPid: null,
      lastPid: null,

      anchorId: null,

      enableUserProfiles: true,
      enableUserProfileSettings: true,
      profileUsername: null,

      maxDownloadSize: 3000000000,

      // Flag which, when true shows Whole Tale features in the UI
      showWholeTaleFeatures: false,
      taleEnvironments: ["RStudio", "Jupyter Notebook"],
      dashboardUrl: 'https://girder.wholetale.org/api/v1/integration/dataone',

      /*
       * emlEditorRequiredFields is a hash map of all the required fields in the EML Editor.
       * Any field set to true will prevent the user from saving the Editor until a value has been given
       */
      emlEditorRequiredFields: {
        abstract: true,
        alternateIdentifier: false,
        funding: false,
        generalTaxonomicCoverage: false,
        geoCoverage: true,
        intellectualRights: true,
        keywordSets: false,
        methods: false,
        samplingDescription: false,
        studyExtentDescription: false,
        taxonCoverage: false,
        temporalCoverage: true,
        title: true
      },

      editableFormats: ["eml://ecoinformatics.org/eml-2.1.1"],

      //These error messages are displayed when the Editor encounters an error saving
      editorSaveErrorMsg: "Not all of your changes could be submitted.",
      editorSaveErrorMsgWithDraft: "Not all of your changes could be submitted. ",

      defaultAccessPolicy: [{

        subject: "CN=knb-data-admins,DC=dataone,DC=org",
        read: true,
        write: true,
        changePermission: true
      },
      {
        subject: "public",
        read: true
      }],

      allowAccessPolicyChanges: true,

      baseUrl: window.location.origin || (window.location.protocol + "//" + window.location.host),
      // the most likely item to change is the Metacat deployment context
      context: '/metacat',
      d1Service: '/d1/mn/v2',
      d1CNBaseUrl: "https://cn.dataone.org/",
      d1CNService: "cn/v2",
      d1LogServiceUrl: null,
      nodeServiceUrl: null,
      viewServiceUrl: null,
      packageServiceUrl: null,
      publishServiceUrl: null,
      authServiceUrl: null,
      queryServiceUrl: null,
      reserveServiceUrl: null,

      //If set to false, some parts of the app will send POST HTTP requests to the
      // Solr search index via the `/query/solr` DataONE API.
      // Set this configuration to true if using Metacat 2.10.2 or earlier
      disableQueryPOSTs: false,

      defaultSearchFilters: ["all", "attribute", "documents", "creator", "dataYear", "pubYear", "id", "taxon", "spatial"],

      metaServiceUrl: null,
      //ldapwebServiceUrl: null,
      metacatBaseUrl: null,
      metacatServiceUrl: null,
      objectServiceUrl: null,
      formatsServiceUrl: null,
      formatsUrl: "/formats",
      //grantsUrl: null,
      //bioportalSearchUrl: null,
      //orcidSearchUrl: null,
      //orcidBioUrl: null,
      signInUrl: null,
      signOutUrl: null,
      signInUrlOrcid: null,
      signInUrlLdap: null,
      tokenUrl: null,
      //annotatorUrl: null,
      accountsUrl: null,
      pendingMapsUrl: null,
      accountsMapsUrl: null,
      groupsUrl: null,
      portalUrl: null,

      mdqBaseUrl: "https://docker-ucsb-4.dataone.org:30443/quality",
      // suidIds and suiteLables must be specified as a list, even if only one suite is available.
      suiteIds: ["knb.suite.1"],
      suiteLabels: ["KNB Metadata Completeness Suite v1.0"],

      // Metrics endpoint url
      metricsUrl: 'https://logproc-stage-ucsb-1.test.dataone.org/metrics',

      // Metrics flags for the Dataset Landing Page
      // Enable these flags to enable metrics display
      displayDatasetMetrics: true,

      // Controlling individual functionality
      // Only works if the parent flags displayDatasetMetrics is enabled
      displayDatasetMetricsTooltip: true,
      displayDatasetCitationMetric: true,
      displayDatasetDownloadMetric: true,
      displayDatasetViewMetric: true,
      displayDatasetEditButton: true,
      displayDatasetQualityMetric: false,
      displayDatasetAnalyzeButton: false,
      displayMetricModals: true,
      displayDatasetControls: true,
      /* Hide metrics display for SolrResult models that match the given properties.
      *  Properties can be functions, which are given the SolrResult model value as a parameter.
      * Example:
      * {
      *    formatId: "eml://ecoinformatics.org/eml-2.1.1",
      *    isPublic: true,
      *    dateUploaded: function(date){
      *      return new Date(date) < new Date('1995-12-17T03:24:00');
      *    }
      * }
      * This example would hide metrics for any objects that are:
      *   EML 2.1.1 OR public OR were uploaded before 12/17/1995.
      */
      hideMetricsWhen: null,

      isJSONLDEnabled: true,
      // A lookup map of portal names to portal seriesIds
      portalsMap: {
        "SASAP": "urn:uuid:db68e045-fe37-4190-aa2f-d79fd854df6d",
        "markdownTest": "urn:uuid:21580913-c23a-4677-af71-45cf0415a57e",
        "example": "urn:uuid:db68e045-fe37-4190-aa2f-d79fd854d1234"
      },

      /**
      * Set to false to hide the display of "My Portals", which shows the user's current portals
      * @type {boolean}
      */
      showMyPortals: true,
      /**
      * The user-facing term for portals in lower-case and in singular form.
      * e.g. "portal"
      * @type {string}
      */
      portalTermSingular: "portal",
      /**
      * The user-facing term for portals in lower-case and in plural form.
      * e.g. "portals". This allows for portal terms with irregular plurals.
      * @type {string}
      */
      portalTermPlural: "portals",
      /**
      * Set to false to prevent ANYONE from creating a new portal.
      * @type {boolean}
      */
      enableCreatePortals: true,
      /**
      * Limits only the following people or groups to create new portals.
      * @type {string[]}
      */
      limitPortalsToSubjects: [],

      /**
      * The list of fields that should be required in the portal editor.
      * Set individual properties to `true` to require them in the portal editor.
      * @type {Object}
      */
      portalEditorRequiredFields: {
        label: true,
        name: true,
        description: false,
        sectionTitle: true,
        sectionIntroduction: false,
        logo: false,
        //The following fields are not yet supported as required fields in the portal editor
        //TODO: Add support for requiring the below fields
        sectionImage: false,
        acknowledgments: false,
        acknowledgmentsLogos: false,
        awards: false,
        associatedParties: false
      },

<<<<<<< HEAD
      // If true, then archived content is available in the search index.
      // Set to false if this MetacatUI is using a Metacat version before 2.10.0
      archivedContentIsIndexed: true,

      /**
      * The default FilterGroups to use in the data catalog search (DataCatalogViewWithFilters)
      * This is an array of literal objects that will be converted into FilterGroup models
      * @type {object[]}
      */
      defaultFilterGroups: [
        {
          label: "Search for: ",
          filters: [
            {
              fields: ["attribute"],
              label: "Data attribute",
              placeholder: "density, length, etc.",
              icon: "table",
              description: "Measurement type, e.g. density, temperature, species"
            },
            {
              filterType: "ToggleFilter",
              fields: ["documents"],
              label: "Show only results with data",
              trueLabel: null,
              falseLabel: null,
              trueValue: "*",
              icon: "table",
              description: "Checking this option will only return packages that include data files. Leaving this unchecked may return packages that only include metadata."
            },
            {
              fields: ["originText"],
              label: "Creator",
              placeholder: "Name",
              icon: "user",
              description: "The name of the creator or originator of a dataset"
            },
            {
              filterType: "DateFilter",
              fields: ["datePublished", "dateUploaded"],
              label: "Publish Year",
              rangeMin: 1800,
              icon: "calendar",
              description: "Only show results that were published within the year range"
            },
            {
              filterType: "DateFilter",
              fields: ["beginDate"],
              label: "Year of data coverage",
              rangeMin: 1800,
              icon: "calendar",
              description: "Only show results with data collected within the year range"
            },
            {
              fields: ["id", "identifier", "documents", "resourceMap", "seriesId"],
              label: "Identifier",
              placeholder: "DOI or ID",
              icon: "bullseye",
              description: "Find datasets if you have all or part of its DOI or ID"
            },
            {
              fields: ["kingdom", "phylum", "class", "order", "family", "genus", "species"],
              label: "Taxon",
              placeholder: "Class, family, etc.",
              icon: "sitemap",
              description: "Find data about any taxonomic rank"
            },
            {
              fields: ["siteText"],
              label: "Location",
              placeholder: "Geographic region",
              icon: "globe",
              description: "The geographic region or study site, as described by the submitter"
            }
          ]
        }
      ]
    },

    defaultView: "data",

    initialize: function() {

      //If no base URL is specified, then user the DataONE CN base URL
      if(!this.get("baseUrl")){
        this.set("baseUrl",   this.get("d1CNBaseUrl"));
        this.set("d1Service", this.get("d1CNService"));
      }

      // these are pretty standard, but can be customized if needed
      this.set('metacatBaseUrl', this.get('baseUrl') + this.get('context'));
      this.set('viewServiceUrl', this.get('baseUrl') + this.get('context') + this.get('d1Service') + '/views/metacatui/');
      this.set('publishServiceUrl', this.get('baseUrl') + this.get('context') + this.get('d1Service') + '/publish/');
      this.set('authServiceUrl', this.get('baseUrl') + this.get('context') + this.get('d1Service') + '/isAuthorized/');
      this.set('queryServiceUrl', this.get('baseUrl') + this.get('context') + this.get('d1Service') + '/query/solr/?');
      this.set('metaServiceUrl', this.get('baseUrl') + this.get('context') + this.get('d1Service') + '/meta/');
      this.set('objectServiceUrl', this.get('baseUrl') + this.get('context') + this.get('d1Service') + '/object/');
      //this.set('ldapwebServiceUrl', this.get('baseUrl') + this.get('context') + '/cgi-bin/ldapweb.cgi');
      this.set('metacatServiceUrl', this.get('baseUrl') + this.get('context') + '/metacat');
      //The package service
      this.set('packageServiceUrl', this.get('baseUrl') + this.get('context') + this.get('d1Service') + '/packages/application%2Fbagit-097/');

      // Metadata quality report services
      this.set('mdqSuitesServiceUrl', this.get("mdqBaseUrl") + "/suites/");
      this.set('mdqRunsServiceUrl', this.get('mdqBaseUrl') + "/runs/");
      this.set('mdqSuiteIds', this.get("suiteIds"));
      this.set('mdqSuiteLabels', this.get("suiteLabels"));

      if(typeof this.get("grantsUrl") !== "undefined")
        this.set("grantsUrl", "https://api.nsf.gov/services/v1/awards.json");

      //ORCID search
      if(typeof this.get("orcidBaseUrl") != "undefined")
        this.set('orcidSearchUrl', this.get('orcidBaseUrl') + '/search/orcid-bio?q=');

      // Object format list
=======
			// If true, then archived content is available in the search index.
			// Set to false if this MetacatUI is using a Metacat version before 2.10.0
			archivedContentIsIndexed: true,

			bioportalAPIKey: null,
			bioportalLookupCache: {},
			showAnnotationIndicator: false
		},

		defaultView: "data",

		initialize: function() {

			//If no base URL is specified, then user the DataONE CN base URL
			if(!this.get("baseUrl")){
				this.set("baseUrl",   this.get("d1CNBaseUrl"));
				this.set("d1Service", this.get("d1CNService"));
			}

			// these are pretty standard, but can be customized if needed
			this.set('metacatBaseUrl', this.get('baseUrl') + this.get('context'));
			this.set('viewServiceUrl', this.get('baseUrl') + this.get('context') + this.get('d1Service') + '/views/metacatui/');
			this.set('publishServiceUrl', this.get('baseUrl') + this.get('context') + this.get('d1Service') + '/publish/');
			this.set('authServiceUrl', this.get('baseUrl') + this.get('context') + this.get('d1Service') + '/isAuthorized/');
			this.set('queryServiceUrl', this.get('baseUrl') + this.get('context') + this.get('d1Service') + '/query/solr/?');
			this.set('metaServiceUrl', this.get('baseUrl') + this.get('context') + this.get('d1Service') + '/meta/');
			this.set('objectServiceUrl', this.get('baseUrl') + this.get('context') + this.get('d1Service') + '/object/');
			//this.set('ldapwebServiceUrl', this.get('baseUrl') + this.get('context') + '/cgi-bin/ldapweb.cgi');
			this.set('metacatServiceUrl', this.get('baseUrl') + this.get('context') + '/metacat');
			//The package service
			this.set('packageServiceUrl', this.get('baseUrl') + this.get('context') + this.get('d1Service') + '/packages/application%2Fbagit-097/');

            // Metadata quality report services
            this.set('mdqSuitesServiceUrl', this.get("mdqBaseUrl") + "/suites/");
            this.set('mdqRunsServiceUrl', this.get('mdqBaseUrl') + "/runs/");
            this.set('mdqSuiteIds', this.get("suiteIds"));
            this.set('mdqSuiteLabels', this.get("suiteLabels"));

			if(typeof this.get("grantsUrl") !== "undefined")
				this.set("grantsUrl", "https://api.nsf.gov/services/v1/awards.json");

			//ORCID search
			if(typeof this.get("orcidBaseUrl") != "undefined")
				this.set('orcidSearchUrl', this.get('orcidBaseUrl') + '/search/orcid-bio?q=');

			// Object format list
>>>>>>> c0009077
      if ( typeof this.get("formatsUrl") != "undefined" ) {
          this.set("formatsServiceUrl",
              this.get("d1CNBaseUrl") + this.get("d1CNService") + this.get("formatsUrl"));
      }

      //DataONE CN API
      if(this.get("d1CNBaseUrl")){

        //Account services
        if(typeof this.get("accountsUrl") != "undefined"){
          this.set("accountsUrl", this.get("d1CNBaseUrl") + this.get("d1CNService") + "/accounts/");

          if(typeof this.get("pendingMapsUrl") != "undefined")
            this.set("pendingMapsUrl", this.get("accountsUrl") + "pendingmap/");

          if(typeof this.get("accountsMapsUrl") != "undefined")
            this.set("accountsMapsUrl", this.get("accountsUrl") + "map/");

          if(typeof this.get("groupsUrl") != "undefined")
            this.set("groupsUrl", this.get("d1CNBaseUrl") + this.get("d1CNService") + "/groups/");
        }

        this.set("nodeServiceUrl", this.get("d1CNBaseUrl") + this.get("d1CNService") + "/node/");
        this.set('resolveServiceUrl', this.get('d1CNBaseUrl') + this.get('d1CNService') + '/resolve/');
        this.set("reserveServiceUrl", this.get("d1CNBaseUrl") + this.get("d1CNService") + "/reserve");

        //Token URLs
        this.set("portalUrl", this.get("d1CNBaseUrl") + "portal/");
        this.set("tokenUrl",  this.get("portalUrl") + "token");

        //The sign-in and out URLs - allow these to be turned off by removing them in the defaults above (hence the check for undefined)
        if(typeof this.get("signInUrl") !== "undefined")
          this.set("signInUrl", this.get('portalUrl') + "startRequest?target=");
        if(typeof this.get("signInUrlOrcid") !== "undefined")
          this.set("signInUrlOrcid", this.get('portalUrl') + "oauth?action=start&target=");
        if(typeof this.get("signInUrlLdap") !== "undefined")
          this.set("signInUrlLdap", this.get('portalUrl') + "ldap?target=");
        if(this.get('orcidBaseUrl'))
          this.set('orcidSearchUrl', this.get('orcidBaseUrl') + '/v1.1/search/orcid-bio?q=');

        if((typeof this.get("signInUrl") !== "undefined") || (typeof this.get("signInUrlOrcid") !== "undefined"))
          this.set("signOutUrl", this.get('portalUrl') + "logout");

        if(typeof this.get("d1LogServiceUrl") != "undefined")
          this.set('d1LogServiceUrl', this.get('d1CNBaseUrl') + this.get('d1CNService') + '/query/logsolr/?');

      }

      this.on("change:pid", this.changePid);
    },

    changePid: function(model, name){
      this.set("previousPid", model.previous("pid"));
    }
  });
  return AppModel;
});<|MERGE_RESOLUTION|>--- conflicted
+++ resolved
@@ -162,6 +162,16 @@
       hideMetricsWhen: null,
 
       isJSONLDEnabled: true,
+
+      // If true, then archived content is available in the search index.
+      // Set to false if this MetacatUI is using a Metacat version before 2.10.0
+      archivedContentIsIndexed: true,
+
+      /* Semantic annotation configuration */
+      bioportalAPIKey: null,
+      bioportalLookupCache: {},
+      showAnnotationIndicator: false,
+
       // A lookup map of portal names to portal seriesIds
       portalsMap: {
         "SASAP": "urn:uuid:db68e045-fe37-4190-aa2f-d79fd854df6d",
@@ -218,11 +228,6 @@
         associatedParties: false
       },
 
-<<<<<<< HEAD
-      // If true, then archived content is available in the search index.
-      // Set to false if this MetacatUI is using a Metacat version before 2.10.0
-      archivedContentIsIndexed: true,
-
       /**
       * The default FilterGroups to use in the data catalog search (DataCatalogViewWithFilters)
       * This is an array of literal objects that will be converted into FilterGroup models
@@ -335,54 +340,6 @@
         this.set('orcidSearchUrl', this.get('orcidBaseUrl') + '/search/orcid-bio?q=');
 
       // Object format list
-=======
-			// If true, then archived content is available in the search index.
-			// Set to false if this MetacatUI is using a Metacat version before 2.10.0
-			archivedContentIsIndexed: true,
-
-			bioportalAPIKey: null,
-			bioportalLookupCache: {},
-			showAnnotationIndicator: false
-		},
-
-		defaultView: "data",
-
-		initialize: function() {
-
-			//If no base URL is specified, then user the DataONE CN base URL
-			if(!this.get("baseUrl")){
-				this.set("baseUrl",   this.get("d1CNBaseUrl"));
-				this.set("d1Service", this.get("d1CNService"));
-			}
-
-			// these are pretty standard, but can be customized if needed
-			this.set('metacatBaseUrl', this.get('baseUrl') + this.get('context'));
-			this.set('viewServiceUrl', this.get('baseUrl') + this.get('context') + this.get('d1Service') + '/views/metacatui/');
-			this.set('publishServiceUrl', this.get('baseUrl') + this.get('context') + this.get('d1Service') + '/publish/');
-			this.set('authServiceUrl', this.get('baseUrl') + this.get('context') + this.get('d1Service') + '/isAuthorized/');
-			this.set('queryServiceUrl', this.get('baseUrl') + this.get('context') + this.get('d1Service') + '/query/solr/?');
-			this.set('metaServiceUrl', this.get('baseUrl') + this.get('context') + this.get('d1Service') + '/meta/');
-			this.set('objectServiceUrl', this.get('baseUrl') + this.get('context') + this.get('d1Service') + '/object/');
-			//this.set('ldapwebServiceUrl', this.get('baseUrl') + this.get('context') + '/cgi-bin/ldapweb.cgi');
-			this.set('metacatServiceUrl', this.get('baseUrl') + this.get('context') + '/metacat');
-			//The package service
-			this.set('packageServiceUrl', this.get('baseUrl') + this.get('context') + this.get('d1Service') + '/packages/application%2Fbagit-097/');
-
-            // Metadata quality report services
-            this.set('mdqSuitesServiceUrl', this.get("mdqBaseUrl") + "/suites/");
-            this.set('mdqRunsServiceUrl', this.get('mdqBaseUrl') + "/runs/");
-            this.set('mdqSuiteIds', this.get("suiteIds"));
-            this.set('mdqSuiteLabels', this.get("suiteLabels"));
-
-			if(typeof this.get("grantsUrl") !== "undefined")
-				this.set("grantsUrl", "https://api.nsf.gov/services/v1/awards.json");
-
-			//ORCID search
-			if(typeof this.get("orcidBaseUrl") != "undefined")
-				this.set('orcidSearchUrl', this.get('orcidBaseUrl') + '/search/orcid-bio?q=');
-
-			// Object format list
->>>>>>> c0009077
       if ( typeof this.get("formatsUrl") != "undefined" ) {
           this.set("formatsServiceUrl",
               this.get("d1CNBaseUrl") + this.get("d1CNService") + this.get("formatsUrl"));
