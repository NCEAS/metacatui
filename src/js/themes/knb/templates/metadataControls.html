<div class="metrics-container btn-toolbar"></div>

<div class="controls btn-toolbar">
	<a class="btn copy" data-clipboard-text="<%=citation%>"><i class="icon icon-copy"></i> Copy Citation</a>

  <% if (showWholetale){ %>
    <div class="analyze dropdown">
      <a class="btn tooltip-this"
       type="button"
       data-toggle="dropdown"
       data-placement="top"
       data-trigger="hover"
       data-delay="700"
       data-container="body"
       data-title="Choose an analysis environment to interactively explore this dataset online using Whole Tale.">
          <i class="icon-bar-chart"></i>
          <span class="analyze-text">Analyze</span>
          <span class="caret"></span>
        </a>
        <ul class="analyze dropdown-menu"></ul>
       </div>
  <% } %>
  
<<<<<<< HEAD
	<% if (displayDatasetQualityMetric){ %>
=======
	<% if (displayQualtyReport){ %>
>>>>>>> 5b23f1e1
		<a href="<%= MetacatUI.root %>/quality/s=knb.suite.1/<%=encodeURIComponent(model.id)%>" class="btn"><i class="icon icon-dashboard"></i> Quality report</a>
	<% } %>

	<span id="owner-controls-container" class="controls"></span>

</div>

<div class="clear"></div><|MERGE_RESOLUTION|>--- conflicted
+++ resolved
@@ -21,11 +21,7 @@
        </div>
   <% } %>
   
-<<<<<<< HEAD
-	<% if (displayDatasetQualityMetric){ %>
-=======
 	<% if (displayQualtyReport){ %>
->>>>>>> 5b23f1e1
 		<a href="<%= MetacatUI.root %>/quality/s=knb.suite.1/<%=encodeURIComponent(model.id)%>" class="btn"><i class="icon icon-dashboard"></i> Quality report</a>
 	<% } %>
 
