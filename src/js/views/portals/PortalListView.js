define(["jquery",
    "underscore",
    "backbone",
    "collections/Filters",
    "collections/SolrResults",
    "views/PagerView",
    "text!templates/portals/portalList.html"],
    function($, _, Backbone, Filters, SearchResults, PagerView, Template){

      /**
      * @class PortalListView
      * @classdesc A view that shows a list of Portals
      * @classcategory Views/Portals
      * @extends Backbone.View
      * @screenshot views/portals/PortalListView.png
      * @constructor
      */
      return Backbone.View.extend(
        /** @lends PortalListView.prototype */{

        /**
        * An array of Filter models  or Filter model JSON to use in the query.
        * If not provided, a default query will be used.
        * @type {Filter[]}
        */
        filters: null,

        /**
        * A SolrResults collection that contains the results of the search for the portals
        * @type {SolrResults}
        */
        searchResults: new SearchResults(),

        /**
        * A comma-separated list of Solr index fields to retrieve when searching for portals
        * @type {string}
        * @default "id,seriesId,title,formatId,label,logo"
        */
        searchFields: "id,seriesId,title,formatId,label,logo,datasource,writePermission,changePermission,rightsHolder,abstract",

        /**
        * The number of portals to dispaly per page
        * @default 10
        * @type {number}
        */
        numPortalsPerPage: 10,

        /**
        * The number of portals to retrieve and render in this view
        * @default 100
        * @type {number}
        */
        numPortals: 100,

        /**
        * An array of additional SolrResult models for portals that will be displayed
        * in this view in addition to the SolrResults found as a result of the search.
        * These could be portals that wouldn't otherwise be found by a search but should be displayed anyway.
        * @type {SolrResult[]}
        */
        additionalPortalsToDisplay: [],

        /**
        * The message to display when there are no portals in this list
        * @type {string}
        */
        noResultsMessage: "You haven't created or have access to any " + MetacatUI.appModel.get("portalTermPlural") + " yet.",

        /**
        * A jQuery selector for the element that the list should be inserted into
        * @type {string}
        */
        listContainer: ".portal-list-container",
        /**
        * A jQuery selector for the element that the Create Portal should be inserted into
        * @type {string}
        */
        createBtnContainer: ".create-btn-container",

        /**
        * References to templates for this view. HTML files are converted to Underscore.js templates
        */
        template: _.template(Template),

        /**
        * Initializes a new view
        */
        initialize: function(){
          //Create a new SearchResults collection
          this.searchResults = new SearchResults();
        },

        /**
        * Renders the list of portals
        */
        render: function(){

          try{

            //If the "my portals" feature is disabled, exit now
            if(MetacatUI.appModel.get("showMyPortals") === false){
              return;
            }

            //Insert the template
            this.$el.html( this.template() );

            //If there are no given filters, create default ones
            if( !this.filters ){
              //Create search filters for finding the portals
              var filters = new Filters();

              //Filter datasets that the user has ownership of
              filters.addWritePermissionFilter();

              this.filters = filters;
            }
            //If the filters set on this view is an array of JSON, add it to a Filters collection
            else if( this.filters.length && !Filters.prototype.isPrototypeOf(this.filters) ){
              //Create search filters for finding the portals
              var filters = new Filters();

              filters.add( this.filters );

              this.filters = filters;
            }
            //If there is an empty array, create a new Filters collection
            else if( !this.filters.length ){
              this.filters = new Filters();
            }

            //Get the search results and render them
            this.getSearchResults();

            //Display any additional portals in the list that have been passed to
            // the view directly.
            _.each(this.additionalPortalsToDisplay, function(searchResult){
              //Get the list container element
              var listContainer = this.$(this.listContainer);

              //Remove any 'loading' elements before adding items to the list
              listContainer.find(".loading").remove();

              //Create a list item element and add the search result element
              // to the list container
              listContainer.append(this.createListItem(searchResult));
            }, this);

            if( this.additionalPortalsToDisplay.length ){
              //While the search is being sent for the other portals in this list,
              // show a loading sign underneath the additional portals we just displayed.
              var loadingListItem = this.createListItem();
              loadingListItem.html("<td class='loading subtle' colspan='4'>Loading more " +
                                     MetacatUI.appModel.get("portalTermPlural") + "...</td>");
              this.$(this.listContainer).append(loadingListItem);
            }

          }
          catch(e){
            console.error(e);
          }

        },

        /**
        * Queries for the portal objects using the SearchResults collection
        */
        getSearchResults: function(){

          try{

            //Filter by the portal format ID
            this.filters.add({
              fields: ["formatId"],
              values: ["dataone.org/portals"],
              matchSubstring: true,
              exclude: false
            });

            //Filter datasets by their ownership
            this.filters.add({
              fields: ["obsoletedBy"],
              values: ["*"],
              matchSubstring: false,
              exclude: true
            });

            //Get 100 rows
            this.searchResults.rows = this.numPortals;

            //The fields to return
            this.searchResults.fields = this.searchFields;

            //Set the query service URL
            try{
              if( MetacatUI.appModel.get("defaultAlternateRepositoryId") ){
                var mnToQuery = _.findWhere( MetacatUI.appModel.get("alternateRepositories"), { identifier: MetacatUI.appModel.get("defaultAlternateRepositoryId") } );
                if( mnToQuery ){
                  this.searchResults.queryServiceUrl = mnToQuery.queryServiceUrl;
                }
              }
            }
            catch(e){
              console.error("Could not get active alt repo. ", e);
            }

            //Set the query on the SearchResults
            this.searchResults.setQuery( this.filters.getQuery() );

            //Listen to the search results collection and render the results when the search is complete
            this.listenToOnce( this.searchResults, "reset", this.renderList );
            //Listen to the search results collection for errors
            this.listenToOnce( this.searchResults, "error", this.showError );

            //Get the first page of results
            this.searchResults.toPage(0);
          }
          catch(e){
            this.showError();
            console.error("Failed to fetch the SearchResults for the PortalsList: ", e);
          }
        },

        /**
        * Renders each search result from the SolrResults collection
        */
        renderList: function(){

          try{

            //Get the list container element
            var listContainer = this.$(this.listContainer);

            //If no search results were found, display a message
            if( (!this.searchResults || !this.searchResults.length) && !this.additionalPortalsToDisplay.length){
              var row = this.createListItem();
              row.html("<div class='no-results'>" + this.noResultsMessage + "</div>");
              listContainer.html(row);

              //Add a "Create" button to create a new portal
              this.renderCreateButton();

              return;
            }

            //Remove any 'loading' elements before adding items to the list
            listContainer.find(".loading").remove();

            //Iterate over each search result and render it
            this.searchResults.each(function(searchResult){

              //Create a list item element and add the search result element
              // to the list container
              listContainer.append(this.createListItem(searchResult));

            }, this);

            //Add a "Create" button to create a new portal
            this.renderCreateButton();

            // Create a pager for this list if there are many portals
            if( this.$(".portals-list-entry").length > this.numPortalsPerPage ){
              var pager = new PagerView({
                  pages: this.$(".portals-list-entry"),
                  itemsPerPage: this.numPortalsPerPage
              });

              this.$el.append(pager.render().el);
            }

          }
          catch(e){
            console.error(e);

            this.showError();

          }

        },

        /**
        * Creates a table row for the given portal SolrResult model
        * @param {SolrResult} - The SolrResult model that represent the portal
        * @return {Element}
        */
        createListItem: function(searchResult){

          try{
            var listItem = $(document.createElement("div")).addClass("portals-list-entry");

            if( searchResult && typeof searchResult.get == "function" ){

              //Don't render a list item for a portal that is already there
              if( this.$("tr[data-seriesId='" + searchResult.get("seriesId") + "']").length ){
                return listItem;
              }

              //Add an id to the list element
              listItem.attr("data-seriesId", searchResult.get("seriesId"));

              //Create a logo image
              var logoImg = "";
              var logoDiv = "";

              // Add link to the portal to the list item
              var link = $(document.createElement("a"))
                          .attr("href", MetacatUI.root + "/" + MetacatUI.appModel.get("portalTermPlural")
                          + "/" + encodeURIComponent((searchResult.get("label") || searchResult.get("seriesId") || searchResult.get("id"))) );

              if( searchResult.get("logo")) {
                if( !searchResult.get("logo").startsWith("http") ){

                  var urlBase = "";

                  //If there are alt repos configured, use the datasource obbject service URL
                  if( MetacatUI.appModel.get("alternateRepositories").length && searchResult.get("datasource") ){
                    var sourceMN = _.findWhere(MetacatUI.appModel.get("alternateRepositories"), { identifier: searchResult.get("datasource") });
                    if( sourceMN ){
                      urlBase = sourceMN.objectServiceUrl;
                    }
                  }

                  if( !urlBase ){
                    // use the resolve service if there is no object service url
                    // (e.g. in DataONE theme)
                    urlBase = MetacatUI.appModel.get("objectServiceUrl") ||
                              MetacatUI.appModel.get("resolveServiceUrl");
                  }

                  searchResult.set("logo", urlBase + searchResult.get("logo") );
                }

                var logoImg = $(document.createElement("img"))
                          .attr("src", searchResult.get("logo"))
                          .attr("alt", searchResult.get("title") + " logo");
                var logoLink = link.clone().append(logoImg);

<<<<<<< HEAD
              //Create an Edit button
              var buttons = "";
              if(Object.values(MetacatUI.uiRouter.routes).includes("renderPortalEditor")){
=======
                logoDiv = $(document.createElement("div"))
                          .addClass("portal-logo")
                          .append(logoLink);
>>>>>>> 84fc4b7c

              } else {
                // Create an empty <div>, as no portal image is available.
                logoDiv = $(document.createElement("div"))
                          .addClass("portal-logo");
              }

              var portalTitle = $(document.createElement("h5"))
                                .addClass("portal-title")
                                .text(searchResult.get("title"));
              var titleLink = link.clone().append(portalTitle);

              var descriptionText = searchResult.get("abstract") || "",
                  maxLength = window.innerWidth < 800 ? 150 : 300;
              if( descriptionText.length > maxLength ){
                descriptionText = descriptionText.substr(0, maxLength);
                descriptionText = descriptionText.substr(0, Math.min(descriptionText.length, descriptionText.lastIndexOf(" ")));
                descriptionText += "...";
              }
              var description = $(document.createElement("div"))
                                .addClass("portal-description")
                                .append( $(document.createElement("p"))
                                          .text(descriptionText) );

              var portalInfo = $(document.createElement("div"))
                                 .addClass("portal-info")
                                 .append(titleLink, description);

              var editDiv = $(document.createElement("div"))
                            .addClass("portal-edit-link")
                            .addClass("controls");

              //Add all the elements to the row
              listItem.append(logoDiv, portalInfo, editDiv);

              //Construct an array of ownership subjects
              var wPermission = searchResult.get("writePermission"),
                  cPermission = searchResult.get("changePermission"),
                  rightsHolder = searchResult.get("rightsHolder");
              var owners = [];

              [wPermission, cPermission, rightsHolder].forEach( subjects => {
                if( typeof subjects == "string" ){
                  owners.push(subjects);
                }
                else if( Array.isArray(subjects) ){
                  owners = owners.concat(subjects);
                }
              });

              //Render an Edit button
              if ( MetacatUI.appUserModel.hasIdentityOverlap(owners) ){
                  //Create an Edit buttton
                  var editButton = $(document.createElement("a")).attr("href",
                               MetacatUI.root + "/edit/"+ MetacatUI.appModel.get("portalTermPlural") +"/" + encodeURIComponent((searchResult.get("label") || searchResult.get("seriesId") || searchResult.get("id"))) )
                               .text("Edit")
                               .addClass("btn edit");
                  editDiv.append(editButton);
              }

            }

            //Return the list item
            return listItem;
          }
          catch(e){
            console.error(e);
            return "";
          }
        },

        /**
        * Renders a "Create" button for the user to create a new portal
        */
        renderCreateButton: function(){
          try{

            //If the authorization hasn't been checked yet
            if( MetacatUI.appUserModel.get("isAuthorizedCreatePortal") !== true &&
                MetacatUI.appUserModel.get("isAuthorizedCreatePortal") !== false ){
              //Check is this user is authorized to create a new portal
              this.listenToOnce( MetacatUI.appUserModel, "change:isAuthorizedCreatePortal", this.renderCreateButton);
              MetacatUI.appUserModel.isAuthorizedCreatePortal();
            }
            else{

              //Create a New portal buttton
              var createButton = $(document.createElement("a"))
                                 .addClass("btn btn-primary")
                                 .append( $(document.createElement("i")).addClass("icon icon-plus icon-on-left"),
                                   "New " + MetacatUI.appModel.get('portalTermSingular'));

              var isNotAuthorizedNoBookkeeper   = !MetacatUI.appModel.get("enableBookkeeperServices") &&
                                                   MetacatUI.appUserModel.get("isAuthorizedCreatePortal") === false,
                  reachedLimitWithBookkeeper    = MetacatUI.appModel.get("enableBookkeeperServices") &&
                                                  MetacatUI.appUserModel.get("isAuthorizedCreatePortal") === false,
                  reachedLimitWithoutBookkeeper = !MetacatUI.appModel.get("enableBookkeeperServices") &&
                                                   MetacatUI.appModel.get("portalLimit") <= this.searchResults.length;

              //If creating portals is disabled in the entire app, or is only limited to certain groups,
              // then don't show the Create button.
              if( isNotAuthorizedNoBookkeeper ){
                return;
              }
              //If creating portals is enabled, but this person is unauthorized because of Bookkeeper info,
              // then show the Create button as disabled.
              else if( reachedLimitWithBookkeeper || reachedLimitWithoutBookkeeper ){

                 //Disable the button
                 createButton.addClass("disabled");

                 //Add the create button to the view
                 this.$(this.createBtnContainer).html(createButton);

                 var message = "You've already reached the " + MetacatUI.appModel.get("portalTermSingular") +
                               " limit for your ";

                 if( MetacatUI.appModel.get("enableBookkeeperServices") ){
                   message += MetacatUI.appModel.get("dataonePlusName");

                   if( MetacatUI.appModel.get("dataonePlusPreviewMode") ){
                     message += " free preview. ";
                   }
                   else{
                     message += " subscription. ";
                   }

                   var portalQuotas = MetacatUI.appUserModel.getQuotas("portal");
                   if( portalQuotas.length ){
                     message += "(" + portalQuotas[0].get("softLimit") + " " +
                                ((portalQuotas[0].get("softLimit") > 1)? MetacatUI.appModel.get("portalTermPlural") : MetacatUI.appModel.get("portalTermSingular")) + ")";
                   }

                   message += " Contact us to upgrade your subscription.";

                 }
                 else{
                   message += " account. ";

                   var portalLimit = MetacatUI.appModel.get("portalLimit");
                   if( portalLimit > 0 ){
                     message += "(" + portalLimit + " " +
                                ((portalLimit > 1)? MetacatUI.appModel.get("portalTermPlural") : MetacatUI.appModel.get("portalTermSingular")) +
                                ")"
                   }
                 }

                 //Add the tooltip to the button
                 createButton.tooltip({
                   placement: "top",
                   trigger: "hover click focus",
                   delay: {
                     show: 500
                   },
                   title: message
                 });
              }
              else{

                //Add the link URL to the button
                createButton.attr("href", MetacatUI.root + "/edit/" + MetacatUI.appModel.get("portalTermPlural"))

                //Add the create button to the view
                this.$(this.createBtnContainer).html(createButton);
              }

              //Reset the isAuthorizedCreatePortal attribute
              MetacatUI.appUserModel.set("isAuthorizedCreatePortal", null);
            }
          }
          catch(e){
            console.error(e);
          }
        },

        /**
        * Displays an error message when rendering this view has failed.
        */
        showError: function(){

          //Remove the loading elements
          this.$(this.listContainer).find(".loading").remove();

          if( this.$(this.listContainer).children("tr").length == 0 ){

            //Show an error message
            MetacatUI.appView.showAlert(
              "Something went wrong while getting this list of portals.",
              "alert-error",
              this.$(this.listContainer));
          }
        }

      });

    });<|MERGE_RESOLUTION|>--- conflicted
+++ resolved
@@ -335,15 +335,9 @@
                           .attr("alt", searchResult.get("title") + " logo");
                 var logoLink = link.clone().append(logoImg);
 
-<<<<<<< HEAD
-              //Create an Edit button
-              var buttons = "";
-              if(Object.values(MetacatUI.uiRouter.routes).includes("renderPortalEditor")){
-=======
                 logoDiv = $(document.createElement("div"))
                           .addClass("portal-logo")
                           .append(logoLink);
->>>>>>> 84fc4b7c
 
               } else {
                 // Create an empty <div>, as no portal image is available.
