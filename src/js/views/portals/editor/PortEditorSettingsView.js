define(['underscore',
        'jquery',
        'backbone',
        'models/portals/PortalSectionModel',
        "views/portals/editor/PortEditorSectionView",
        "views/portals/editor/PortEditorLogosView",
        "views/AccessPolicyView",
        "text!templates/portals/editor/portEditorSettings.html"],
function(_, $, Backbone, PortalSection, PortEditorSectionView, PortEditorLogosView,
  AccessPolicyView,
  Template){

  /**
  * @class PortEditorSettingsView
  */
  var PortEditorSettingsView = PortEditorSectionView.extend({

    /**
    * The type of View this is
    * @type {string}
    */
    type: "PortEditorSettings",

    /**
    * The display name for this Section
    * @type {string}
    */
    sectionName: "Settings",

    /**
    * The HTML classes to use for this view's element
    * @type {string}
    */
    className: PortEditorSectionView.prototype.className + " port-editor-settings",

    /**
    * The PortalModel that is being edited
    * @type {Portal}
    */
    model: undefined,

    /**
    * References to templates for this view. HTML files are converted to Underscore.js templates
    */
    template: _.template(Template),

    /**
    * The events this view will listen to and the associated function to call.
    * @type {Object}
    */
    events: {
      "focusout .label-container input" : "showLabelValidation",
      "click .change-portal-url"        : "changePortalUrl",
      "keyup .label-container input"    : "removeLabelValidation"
    },

    /**
    * Creates a new PortEditorSettingsView
    * @constructs PortEditorSettingsView
    * @param {Object} options - A literal object with options to pass to the view
    */
    initialize: function(options){

      //Call the superclass initialize() function
      PortEditorSectionView.prototype.initialize(options);


    },

    /**
    * Renders this view
    */
    render: function(){

      //Insert the template into the view
      var portalTermSingular = MetacatUI.appModel.get("portalTermSingular");
      this.$el.html(this.template({
        label: this.model.get("label"),
        description: this.model.get("description"),
        descriptionHelpText: "Describe your " + portalTermSingular + " in one brief paragraph. This description will appear in search summaries.",
        descriptionPlaceholder: "Answer who, where, what, when, and why about your " + portalTermSingular +".",
        portalTermPlural: MetacatUI.appModel.get("portalTermPlural")
      }));

      //Render the AccessPolicyView
      //TODO: Get the AccessPolicy collection for this PortalModel and send it to the view
      var accessPolicyView = new AccessPolicyView();
      accessPolicyView.render();
      this.$(".permissions-container").html(accessPolicyView.el);

      //Render the PortEditorLogosView
      var logosView = new PortEditorLogosView({ model: this.model });
      logosView.render();
      this.$(".logos-container").html(logosView.el);

    },

    /**
     * Removes help text and css formatting that indicates error or success after label/URL validation.
     *
     *  @param {Event} e - The keyup or focusout event
     */
    removeLabelValidation: function(e){

      var container = $(e.target).parents(".label-container").first(),
          messageEl = $(container).find('.notification');

      // Remove input formating if there was any
      messageEl.html("");
      container.removeClass("error");
      container.removeClass("success");
      container.find(".error").removeClass("error");
      container.find(".success").removeClass("success");

    },

    /**
     * Initiates validatation of the newly inputed label (a URL component).
     * Listens for a response from the model, then displays help text based on
     * whether the new label was valid or not.
     *
     *  @param {Event} e - The focusout event
     */
    showLabelValidation: function(e){

      var container = $(e.target).parents(".label-container").first(),
          input = $(e.target),
          messageEl = $(container).find('.notification'),
          value = input.val();

      //If the label is unchanged, remove the validation messaging and exit
      if( value == this.model.get("originalLabel") ){
        this.removeLabelValidation(e);
        return;
      }

      //If there is an error checking the validity, display a message
      this.listenToOnce(this.model, "errorValidatingLabel", function(){
        var email = MetacatUI.appModel.get('emailContact');
        messageEl.html("There was a problem checking the availablity of this URL. " +
          "Please try again or <a href='mailto:" + email + "'> contact us at " +
          email + "</a>."
        );
        container.removeClass("success");
        container.addClass("error");
      });

      //Validate the label string
      var error = this.model.validateLabel(value, [this.newPortalTempName]);

      //If there is an error, display it and exit
      if( error ){
        messageEl.html(error);
        container.removeClass("success");
        container.addClass("error");
        return;
      }

      this.listenToOnce(this.model, "labelAvailable", function(){
        messageEl.html("<i class='icon-check'></i> This URL is available");
        container.removeClass("error");
        container.addClass("success");
      });

      this.listenToOnce(this.model, "labelTaken", function(){
        messageEl.html("This URL is already taken, please try something else");
        container.removeClass("success");
        container.addClass("error");
      });

      // Validate label. The newPortalTempName is a restricted value.
      this.model.checkLabelAvailability(value);

      // Show 'checking URL' message
      messageEl.html(
        "<i class='icon-spinner icon-spin icon-large loading icon'></i> "+
        "Checking if URL is available"
      );

<<<<<<< HEAD
=======
      // Validate label. The newPortalTempName is a restricted value.
      this.model.validateLabel(value, [this.newPortalTempName]);

    },

    /**
     * Makes the portal url editable whenever the `change url` button is clicked
     * 
     * 
     *  @param {Event} e - The click event
     */
    changePortalUrl: function(e) {
      var changeButton = e.target;
      var displayedLabel = $(".display-label-url");
      var labelContainer = $(".label-container");

      if ($(changeButton).text() === "Cancel") {
        $(displayedLabel).show();
        $(labelContainer).hide();
        $(changeButton).html("Change URL");
        $(changeButton).removeClass("btn-primary");
        $(changeButton).addClass("btn-danger");
      }
      else {
        $(displayedLabel).hide();
        $(labelContainer).show();
        $(changeButton).html("Cancel");
        $(changeButton).removeClass("btn-danger");
        $(changeButton).addClass("btn-primary");
      }
      
>>>>>>> bcab4a13
    }

  });

  return PortEditorSettingsView;

});<|MERGE_RESOLUTION|>--- conflicted
+++ resolved
@@ -176,18 +176,12 @@
         "<i class='icon-spinner icon-spin icon-large loading icon'></i> "+
         "Checking if URL is available"
       );
-
-<<<<<<< HEAD
-=======
-      // Validate label. The newPortalTempName is a restricted value.
-      this.model.validateLabel(value, [this.newPortalTempName]);
-
     },
 
     /**
      * Makes the portal url editable whenever the `change url` button is clicked
-     * 
-     * 
+     *
+     *
      *  @param {Event} e - The click event
      */
     changePortalUrl: function(e) {
@@ -209,8 +203,7 @@
         $(changeButton).removeClass("btn-danger");
         $(changeButton).addClass("btn-primary");
       }
-      
->>>>>>> bcab4a13
+
     }
 
   });
