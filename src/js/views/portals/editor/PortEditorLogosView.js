--- conflicted
+++ resolved
@@ -164,7 +164,6 @@
           return
         }
 
-<<<<<<< HEAD
         // Remove the model
         var portalImage = $(e.target).parent().data("model");
         this.model.removeAcknowledgementLogo(portalImage);
@@ -206,9 +205,6 @@
                             $(eOrEl.target).closest(".edit-image.new") :
                             $(eOrEl),
             currentLogos  = this.model.get("acknowledgmentsLogos"),
-=======
-        var currentLogos  = this.model.get("acknowledgmentsLogos"),
->>>>>>> 6190e873
             newLogo       = new PortalImage({ nodeName: "acknowledgmentsLogo" });
 
         // Remove the 'new' class
