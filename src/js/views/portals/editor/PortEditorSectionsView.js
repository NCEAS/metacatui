define(['underscore',
        'jquery',
        'backbone',
        'models/portals/PortalModel',
        'models/portals/PortalSectionModel',
        "views/portals/editor/PortEditorSectionView",
        "views/portals/editor/PortEditorSettingsView",
        "views/portals/editor/PortEditorDataView",
        "views/portals/editor/PortEditorMdSectionView",
        "text!templates/portals/editor/portEditorSections.html",
        "text!templates/portals/editor/portEditorMetrics.html",
        "text!templates/portals/editor/portEditorSectionLink.html",
        "text!templates/portals/editor/portEditorSectionOptionImgs/metrics.svg"],
function(_, $, Backbone, Portal, PortalSection,
          PortEditorSectionView, PortEditorSettingsView, PortEditorDataView,
          PortEditorMdSectionView,
          Template, MetricsSectionTemplate, SectionLinkTemplate,
          MetricsSVG){

  /**
  * @class PortEditorSectionsView
  */
  var PortEditorSectionsView = Backbone.View.extend({

    /**
    * The type of View this is
    * @type {string}
    */
    type: "PortEditorSections",

    /**
    * The HTML tag name for this view's element
    * @type {string}
    */
    tagName: "div",

    /**
    * The HTML classes to use for this view's element
    * @type {string}
    */
    className: "port-editor-sections",

    /**
    * The PortalModel that is being edited
    * @type {Portal}
    */
    model: undefined,

    /**
    * A reference to the currently active editor section. e.g. Data, Metrics, Settings, etc.
    * @type {PortEditorSectionView}
    */
    activeSection: undefined,

    /**
    * The name of the active section when the view is first loaded. This is retrieved from the router/URL
    * @type {string}
    */
    activeSectionLabel: undefined,

    /**
    * The unique labels for each section in this Portal
    * @type {string[]}
    */
    sectionLabels: [],

    /**
    * The subviews contained within this view to be removed with onClose
    * @type {Array}
    */
    subviews: new Array(),

    /**
    * A reference to the PortalEditorView
    * @type {PortalEditorView}
    */
    editorView: undefined,

    /**
    * References to templates for this view. HTML files are converted to Underscore.js templates
    */
    template: _.template(Template),
    sectionLinkTemplate: _.template(SectionLinkTemplate),
    metricsSectionTemplate: _.template(MetricsSectionTemplate),

    /**
    * A jQuery selector for the elements that are links to the individual sections
    * @type {string}
    */
    sectionLinks: ".portal-section-link",
    /**
    * A jQuery selector for the element that the section links should be inserted into
    * @type {string}
    */
    sectionLinksContainer: ".section-links-container",
    /**
    * A jQuery selector for the element that a single section link will be inserted into
    * @type {string}
    */
    sectionLinkContainer: ".section-link-container",
    /**
    * A jQuery selector for the element that the editor sections should be inserted into
    * @type {string}
    */
    sectionsContainer: ".sections-container",
    /**
    * A jQuery selector for the section elements
    * @type {string}
    */
    sectionEls: ".port-editor-section",

    /**
    * Flag to add section name to URL. Enabled by default.
    * @type {boolean}
    */
    displaySectionInUrl: true,

    /**
    * @borrows PortalEditorView.newPortalTempName as newPortalTempName
    */
    newPortalTempName: "",

    /**
    * The events this view will listen to and the associated function to call.
    * @type {Object}
    */
    events: {
      "click .rename-section" : "renameSection",
      "dblclick .portal-section-link": "renameSection",
      "click .show-section"   : "showSection",
      "click .portal-section-link"   : "handleSwitchSection",
      "focusout .portal-section-link[contenteditable=true]" : "updateName",
      "click .cancelled-section-removal" : "closePopovers",
      "click .confirmed-section-removal" : "removeSection",
      // both keyup and keydown events are needed for limitLabelLength function
<<<<<<< HEAD
      "keyup .portal-section-link[contenteditable=true]"    : "limitLabelInput",
      "keydown .portal-section-link[contenteditable=true]"  : "limitLabelInput"
=======
      "keyup .section-link[contenteditable=true]"    : "limitLabelInput",
      "keydown .section-link[contenteditable=true]"  : "limitLabelInput",
      "click #link-to-data"                          :  "navigateToData"
>>>>>>> 93fc1030
    },

    /**
    * Creates a new PortEditorSectionsView
    * @constructs PortEditorSectionsView
    * @param {Object} options - A literal object with options to pass to the view
    */
    initialize: function(options){
      // Get all the options and apply them to this view
      if (options) {
          var optionKeys = Object.keys(options);
          _.each(optionKeys, function(key, i) {
              this[key] = options[key];
          }, this);
      }
    },

    /**
    * Renders the PortEditorSectionsView
    */
    render: function(){

      //Insert the template into the view
      this.$el.html(this.template());

      //Render the Data section
      this.renderDataSection();

      //Render the Metrics section
      this.renderMetricsSection();

      //Render the Add Section tab
      this.renderAddSection();

      //Render the Settings
      this.renderSettings();

      //Render a Section View for each content section in the Portal
      this.renderContentSections();

      //Switch to the active section, if there is one
      if( this.activeSectionLabel ){
        this.activeSection = this.getSectionByLabel(this.activeSectionLabel);

        //Switch to the active section
        this.switchSection(this.activeSection);

        //Reset the active section label, since it is only used during the initial rendering
        this.activeSectionLabel = undefined;

      }
      else{
        //Switch to the default section
        this.switchSection();
      }

    },

    /**
    * Render a section for adding a new section
    */
    renderAddSection: function(){

      //Create a unique label for this section and save it
      if( !this.sectionLabels ){
        this.sectionLabels = [];
        this.sectionLabels.push("AddPage");
      }
      else if( this.sectionLabels && Array.isArray(this.sectionLabels) ){
        this.sectionLabels.push("AddPage");
      }

      // Add a "Add section" button/tab
      var addSectionView = new PortEditorSectionView({
        model: this.model,
        uniqueSectionLabel: "AddPage",
        sectionType: "addpage"
      });

      addSectionView.$el.addClass("tab-pane")
        .addClass("port-editor-add-section-container")
        .attr("id", "AddPage");

      //Add the section element to this view
      this.$(this.sectionsContainer).append(addSectionView.$el);

      //Render the section view
      addSectionView.render();

      // Add the tab to the tab navigation
      this.addSectionLink(addSectionView);

      // Replace the name "AddSection" with fontawsome "+" icon
      this.$el.find( this.sectionLinkContainer + "[data-section-name='AddPage'] a")
              .html("<i class='icon icon-plus'></i>")
              .attr("title", "Add a new page");

      // When a sectionOption is clicked in the addSectionView subview,
      // the "addNewSection" event is triggered.
      this.listenTo(addSectionView, "addNewSection", this.addSection);

      //Add the view to the subviews array
      this.subviews.push(addSectionView);

    },

    /**
    * Render all sections in the editor for each content section in the Portal
    */
    renderContentSections: function(){

      //Get the sections from the Portal
      var sections = this.model.get("sections");

      // Render each markdown (aka "freeform") section already in the PortalModel
      _.each(sections, function(section){


        try{
          if(section){
            //Render the content section
            this.renderContentSection(section);
          }
        }
        catch(e){
          console.error(e);
        }
      }, this);

    },

    /**
    * Render a single markdown section in the editor (sectionView + link)
    * @param {PortalSectionModel} section - The section to render
    * @param {boolean} isNew - If true, this section will be rendered as a section that was just added by the user
    */
    renderContentSection: function(section, isNew){

      try{

        if( typeof isNew == "undefined" || isNew == null) {
          var isNew = false;
        }

        if(section){

          // Create and render and markdown section view
          var sectionView = new PortEditorMdSectionView({
            model: section
          });

          //Create a unique label for this section and save it
          var uniqueLabel = this.getUniqueSectionLabel(section);
          //Set the unique section label for this view
          sectionView.uniqueSectionLabel = uniqueLabel;

          if( this.sectionLabels && Array.isArray(this.sectionLabels) ){
            this.sectionLabels.push(uniqueLabel);
          }
          else{
            //Create an array to contain the section labels and save this label
            this.sectionLabels = [];
            this.sectionLabels.push(uniqueLabel);
          }

          //When the section is renamed, update the array of section labels
          this.listenTo( section, "change:label", function(section){
            //Get the position of the unique label in the list
            var indexOfLabel = this.sectionLabels.indexOf(sectionView.uniqueSectionLabel),
                newUniqueLabel = "";

            if( indexOfLabel > -1 ){
              //Replace the old unique label with a temporary label, so when a new unique label is created,
              // we don't consider a label that's not in use
              this.sectionLabels[indexOfLabel] = "temporarylabeltobereplaced";

              //Get a new unique label using the new label on the section model
              newUniqueLabel = this.getUniqueSectionLabel(section);

              //Replace the temporary label with the new label
              this.sectionLabels[indexOfLabel] = newUniqueLabel;
            }
            else{
              //Get a new unique label using the new label on the section model
              newUniqueLabel = this.getUniqueSectionLabel(section);
              //Add the label to the list
              this.sectionLabels.push(newUniqueLabel);
            }

            //Update the label set on the view
            sectionView.uniqueSectionLabel = newUniqueLabel;
          });

          //Attach the editor view to this view
          sectionView.editorView = this.editorView;

          sectionView.$el.attr("id", uniqueLabel);

          //Insert the PortEditorMdSectionView element into this view
          this.$(this.sectionsContainer).append(sectionView.$el);

          //Render the PortEditorMdSectionView
          sectionView.render();

          // Add the tab to the tab navigation
          this.addSectionLink(sectionView, ["Rename", "Delete"], isNew);

          // Add the sections to the list of subviews
          this.subviews.push(sectionView);

        }
      }
      catch(e){
        console.error(e);
      }

    },

    /**
    * Renders a Data section in this view
    */
    renderDataSection: function(){

      try{

        //Create a unique label for this section and save it
        if( !this.sectionLabels ){
          this.sectionLabels = [];
          this.sectionLabels.push("Data");
        }
        else if( Array.isArray(this.sectionLabels) && !this.sectionLabels.includes("Data") ){
          this.sectionLabels.push("Data");
        }

        // Render a PortEditorDataView and corresponding tab
        var dataView = new PortEditorDataView({
          model: this.model,
          uniqueSectionLabel: "Data"
        });

        //Save a reference to this view
        this.dataView = dataView;

        //Add the view to the page
        this.$(this.sectionsContainer).append(dataView.el);

        //Render the PortEditorDataView
        dataView.render();

        //Create the menu options for the Data section link
        var menuOptions = [];
        if( this.model.get("hideData") === true ){
          menuOptions.push("Show");
        }
        else{
          menuOptions.push("Hide");
        }

        // Add the tab to the tab navigation
        this.addSectionLink(dataView, menuOptions);

        //When the Data section has been hidden or shown, update the section link
        this.stopListening(this.model, "change:hideData");
        this.listenTo(this.model, "change:hideData", function(){
          //Create the menu options for the Data section link
          var menuOptions = [];
          if( this.model.get("hideData") === true ){
            menuOptions.push("Show");
          }
          else{
            menuOptions.push("Hide");
          }

          this.updateSectionLink(dataView, menuOptions);
        });

        // Add the data section to the list of subviews
        this.subviews.push(dataView);
      }
      catch(e){
        console.error(e);
      }
    },

    /**
    * Renders the Metrics section of the editor
    */
    renderMetricsSection: function(){

      // Render a PortEditorSectionView for the Metrics section if metrics is set
      // to show, and the view hasn't already been rendered.
      if(this.model.get("hideMetrics") !== true && !this.metricsView){

        //Create a unique label for this section and save it
        if( !this.sectionLabels ){
          this.sectionLabels = [];
          this.sectionLabels.push("Metrics");
        }
        else if( Array.isArray(this.sectionLabels) && !this.sectionLabels.includes("Metrics") ){
          this.sectionLabels.push("Metrics");
        }

        //Create a section view
        this.metricsView = new PortEditorSectionView({
          model: this.model,
          uniqueSectionLabel: "Metrics",
          template: this.metricsSectionTemplate,
          sectionType: "metrics"
        });

        this.metricsView.$el.attr("id", "Metrics");
        this.$(this.sectionsContainer).append(this.metricsView.el);

        //Render the view
        this.metricsView.render();

        // Insert the metrics illustration
        $(this.metricsView.el).find(".metrics-figure-container").html(MetricsSVG);

        // Add the data section to the list of subviews
        this.subviews.push(this.metricsView);

      }
      //If the metrics aren't hidden AND the metrics view was created already, then show it
      else if( this.model.get("hideMetrics") !== true && this.metricsView ){

        this.$(this.sectionsContainer).append(this.metricsView.$el);
        this.metricsView.$el.data({
          view: this.metricsView,
          model: this.model
        })

      }

      //When the metrics section has been toggled, remove or add the link
      this.toggleMetricsLink();

    },


    /**
     * navigateToData - Navigate to the data tab.
     */
    navigateToData: function(){
      if(this.dataView){
        this.switchSection(this.dataView);
      }
    },

    /**
    * Adds or removes the metrics link depending on the 'hideMetrics' option in
    * the model.
    */
    toggleMetricsLink: function(){

      try{
        // Need a metrics view to exist already if metrics is set to show
      /*  if(!this.metricsView && !this.model.get("hideMetrics") === true){
          this.renderMetricsSection();
        }*/
        //If hideMetrics has been set to true, remove the link
        if( this.model.get("hideMetrics") === true ){
          this.removeSectionLink(this.metricsView);
        // Otherwise add it
        } else {
          this.addSectionLink(this.metricsView, ["Delete"]);
        }
      }
      catch(e){
        console.error(e);
      }
    },

    /**
    * Renders the Settings section of the editor
    */
    renderSettings: function(){

      //Create a unique label for this section and save it
      if( !this.sectionLabels ){
        this.sectionLabels = [];
        this.sectionLabels.push("Settings");
      }
      else if( this.sectionLabels && Array.isArray(this.sectionLabels) ){
        this.sectionLabels.push("Settings");
      }

      //Create a PortEditorSettingsView
      // Pass on the 'newPortalTempName', so that it can be used as a
      // restricted label during label validation
      var settingsView = new PortEditorSettingsView({
        model: this.model,
        newPortalTempName: this.newPortalTempName,
        uniqueSectionLabel: "Settings"
      });

      //Add the Settings view to the page
      this.$(this.sectionsContainer).append(settingsView.$el);

      //Render the PortEditorSettingsView
      settingsView.render();

      //Create and add a section link
      this.addSectionLink(settingsView);

      // Add the data section to the list of subviews
      this.subviews.push(settingsView);

    },

    /**
     * Update the window location path with the active section name
     * @param {boolean} [showSectionLabel] - If true, the section label will be added to the path
    */
    updatePath: function(showSectionLabel){

      var label         = this.model.get("label") || this.newPortalTempName,
          originalLabel = this.model.get("originalLabel") || this.newPortalTempName,
          pathName      = decodeURIComponent(window.location.pathname)
                          .substring(MetacatUI.root.length)
                          // remove trailing forward slash if one exists in path
                          .replace(/\/$/, "");

      // Add or replace the label and section part of the path with updated values.
      // pathRE matches "/label/section", where the "/section" part is optional
      var pathRE = new RegExp("\\/(" + label + "|" + originalLabel + ")(\\/[^\\/]*)?$", "i");
      newPathName = pathName.replace(pathRE, "") + "/" + label;

      if( showSectionLabel && this.activeSection ){
        newPathName += "/" + this.activeSection.uniqueSectionLabel;
      }

      // Update the window location
      MetacatUI.uiRouter.navigate( newPathName, { trigger: false } );

    },

    /**
    * Returns the section view that has a label matching the one given.
    * @param {string} label - The label for the section
    * @return {PortEditorSectionView|false} - Returns false if a matching section view isn't found
    */
    getSectionByLabel: function(label){

      //If no label is given, exit
      if(!label){
        return;
      }

      //Find the section view whose unique label matches the given label. Case-insensitive matching.
      return _.find( this.subviews, function(view){
        if( typeof view.uniqueSectionLabel == "string" ){
          return view.uniqueSectionLabel.toLowerCase() == label.toLowerCase();
        }
        else{
          return false;
        }
      });
    },

    /**
    * Returns the section view that has a label matching the one given.
    * @param {PortalSectionModel} section - The section model
    * @return {PortEditorSectionView|false} - Returns false if a matching section view isn't found
    */
    getSectionByModel: function(section){

      //If no section is given, exit
      if(!section){
        return;
      }

      //Find the section view whose unique label matches the given label. Case-insensitive matching.
      return _.findWhere( this.subviews, { model: section });
    },

    /**
    * Creates and returns a unique label for the given section. This label is just used in the view,
    * because portal sections can have duplicate labels. But unique labels need to be used for navigation in the view.
    * @param {PortEditorSection} sectionModel - The section for which to create a unique label
    * @return {string} The unique label string
    */
    getUniqueSectionLabel: function(sectionModel){
      //Get the label for this section
      var sectionLabel = sectionModel.get("label").replace(/[^a-zA-Z0-9]/g, ""),
          unalteredLabel = sectionLabel,
          sectionLabels = this.sectionLabels || [],
          i = 2;

      //Concatenate a number to the label if this one already exists
      while( sectionLabels.includes(sectionLabel) ){
        sectionLabel = unalteredLabel + i;
        i++;
      }

      return sectionLabel;
    },

    /**
    * Manually switch to a section subview by making the tab and tab panel active.
    * Navigation between sections is usually handled automatically by the Bootstrap
    * library, but a manual switch may be necessary sometimes
    * @param {PortEditorSectionView} [sectionView] - The section view to switch to. If not given, defaults to the activeSection set on the view.
    */
    switchSection: function(sectionView){

      //Create a flag for whether the section label should be shown in the URL
      var showSectionLabelInURL = true;

      // If no section view is given, use the active section in the view.
      if( !sectionView ){
        //Use the sectionView set already
        if( this.activeSection ){
          var sectionView = this.activeSection;
        }
        //Or find the section view by name, which may have been passed through the URL
        else if( this.activeSectionLabel ){
          var sectionView = this.getSectionByLabel(this.activeSectionLabel);
        }
      }

      //If no section view was indicated, just default to the first visible one
      if( !sectionView ){
        var sectionView = this.$(this.sectionLinkContainer + ":not(.removing)").first().data("view");

        //If we are defaulting to the first section, don't show the section label in the URL
        showSectionLabelInURL = false;

        //If there are no section views on the page at all, exit now
        if( !sectionView ){
          return;
        }
      }

      // Update the activeSection set on the view
      this.activeSection = sectionView;

      // Activate the section content
      this.$(this.sectionEls).each(function(i, contentEl){
        if($(contentEl).data("view") == sectionView){
          $(contentEl).addClass("active");
        } else {
          // make sure no other sections are active
          $(contentEl).removeClass("active");
        }
      });

      // Activate the link to the content
      this.$(this.sectionLinkContainer).each(function(i, linkEl){
        if( $(linkEl).data("view") == sectionView ){
          $(linkEl).addClass("active")
        } else {
          // make sure no other sections are active
          $(linkEl).removeClass("active")
        };
      });

      //Update the location path with the new section name
      this.updatePath(showSectionLabelInURL);

    },

    /**
    * When a section link has been clicked, switch to that section
    * @param {Event} e - The click event on the section link
    */
    handleSwitchSection: function(e){

      e.preventDefault();

      var sectionView = $(e.target).parents(this.sectionLinkContainer).first().data("view");

      if( sectionView ){
        this.switchSection(sectionView);
      }

    },

    /**
    * Add a link to the given editor section
    * @param {PortEditorSectionView} sectionView - The view to add a link to
    * @param {string[]} menuOptions - An array of menu options for this section. e.g. Rename, Delete
    * @param {boolean} isFocused - A boolean flag to enable focus on new section link
    */
    addSectionLink: function(sectionView, menuOptions, isFocused){

      if( typeof isFocused != "boolean") {
        var isFocused = false;
      }

      try{
        var newLink = this.createSectionLink(sectionView, menuOptions);

        // Make the tab hidden to start
        $(newLink)
          .find(this.sectionLinks)
          .css('max-width','0px')
          .css('opacity','0.2')
          .css('white-space', 'nowrap');

        $(newLink)
          .find(".section-menu-link")
          .css('opacity','0.5')
          .css('transition', 'opacity 0.1s');

        // Find the "+" link to help determine the order in which we should add links
        var addSectionEl = this.$(this.sectionLinksContainer)
                               .find(this.sectionLinkContainer + "[data-section-name='AddPage']")[0];

        // If the new link is for a markdown section
        if($(newLink).data("view").type == "PortEditorMdSection"){
          // Find the last markdown section in the list of links
          var currentLinks = this.$(this.sectionLinksContainer).find("li.section-link-container");
          var i = _.map(currentLinks, function(li){
            return $(li).data("view") ? $(li).data("view").type : "";
          }).lastIndexOf("PortEditorMdSection");
          var lastMdSection = currentLinks[i];
          // Append the new link after the last markdown section, or add it first.
          if (lastMdSection){
            $(lastMdSection).after(newLink);
          } else {
            this.$(this.sectionLinksContainer).prepend(newLink);
          }

          // If this is a newly added markdown section, highlight the section name
          // and make it content editable
          if(isFocused) {
            var newSectionLink = $(newLink).children(".portal-section-link");
            newSectionLink.attr("contenteditable", true);
            newSectionLink.focus();

            //Select the text of the link
            if (window.getSelection && window.document.createRange) {
              var selection = window.getSelection();
              var range = window.document.createRange();
              range.selectNodeContents( newSectionLink[0] );
              selection.removeAllRanges();
              selection.addRange(range);
            } else if (window.document.body.createTextRange) {
              range = window.document.body.createTextRange();
              range.moveToElementText( newSectionLink[0] );
              range.select();
            }
          }
        // If not a markdown section and not the Settings section, and if there
        // is already a "+" link, add new link before the "+" link
      } else if (addSectionEl && sectionView.uniqueSectionLabel != "Settings"){
          $(addSectionEl).before(newLink);
        // If the new link is "Settings", or there's no "+" link yet, insert new link last.
        } else {
          this.$(this.sectionLinksContainer).append(newLink);
        }

        // Animate the link to full width / opacity
        $(newLink).find(this.sectionLinks).animate({
            'max-width': "500px",
            overflow: "hidden",
            opacity: 1
          }, {
          duration: 300,
          complete: function(){
            $(newLink)
              .find(".section-menu-link")
              .css('opacity','1')
          }
        });
      }
      catch(e) {
        console.error("Could not add a new section link. Error message: "+ e);
      }

    },

    /**
    * Add a link to the given editor section
    * @param {PortEditorSectionView} sectionView - The view to add a link to
    * @param {string[]} menuOptions - An array of menu options for this section. e.g. Rename, Delete
    * @return {Element}
    */
    createSectionLink: function(sectionView, menuOptions){

      //Create a section link
      var sectionLink = $(this.sectionLinkTemplate({
        menuOptions: menuOptions || [],
        uniqueLabel: sectionView.uniqueSectionLabel,
        sectionLabel: PortalSection.prototype.isPrototypeOf(sectionView.model)?
                      sectionView.model.get("label") : sectionView.uniqueSectionLabel,
        sectionURL: this.model.get("label") + "/" + sectionView.uniqueSectionLabel,
        sectionType: sectionView.sectionType
      }));

      //Attach the section model to the link
      sectionLink.data({
        model: sectionView.model,
        view:  sectionView
      });

      if( sectionView.sectionType == "freeform" && menuOptions.includes("Delete") ){
        var content = $(document.createElement("div"))
                        .append(  $(document.createElement("div"))
                                    .append( $(document.createElement("p"))
                                               .text("Deleting this page will premanently remove it from this " +
                                                     MetacatUI.appModel.get("portalTermSingular") + ".") ),
                                  $(document.createElement("div"))
                                    .addClass("inline-buttons")
                                    .append( $(document.createElement("button"))
                                               .addClass("btn cancelled-section-removal")
                                               .text("No, keep page"),
                                             $(document.createElement("button"))
                                               .addClass("btn btn-danger confirmed-section-removal")
                                               .text("Yes, delete page")));

        // Create a popover with the confirmation buttons
        sectionLink.find(".remove-section").addClass("popover-this").popover({
          html            : true,
          placement       : 'right',
          title           : 'Delete this page?',
          content         : content,
          container       : sectionLink,
          trigger         : "click"
        });
      }

      return sectionLink[0];
    },

    /**
    * Add a link to the given editor section
    * @param {PortEditorSectionView} sectionView - The view to add a link to
    * @param {string[]} menuOptions - An array of menu options for this section. e.g. Rename, Delete
    */
    updateSectionLink: function(sectionView, menuOptions){

      //Create a new link to the section
      var sectionLink = this.createSectionLink(sectionView, menuOptions);

      //Replace the existing link
      this.$(this.sectionLinksContainer).children().each(function(i, link){
        if( $(link).data("view") == sectionView ){
          $(link).replaceWith(sectionLink);
        }
      });
    },

    /**
    * Remove the link to the given section view
    * @param {View} sectionView - The view to remove the link to
    */
    removeSectionLink: function(sectionView){

      // Switch to the default section the user is deleting the active section
      if (sectionView == this.activeSection){
        this.switchSection();
      };

      try{
        //Find the section link associated with this section view
        this.$(this.sectionLinksContainer).children().each(function(i, link){
          if( $(link).data("view") == sectionView ){

            //Remove the menu link
            $(link).addClass("removing").find(".section-menu-link").remove();

            //Destroy any popovers
            $(link).popover("destroy");
            $(link).find(".popover-this").popover("destroy");

            //Hide the section name link with an animation
            $(link).animate({width: "0px", overflow: "hidden"}, {
              duration: 300,
              complete: function(){
                this.remove();
              }
            });
          }
        });
      }
      catch(e){
        console.error(e);
      }
    },

    /**
    * Adds a section and tab to this view and the PortalModel
    * @param {string} sectionType - The type of section to add
    */
    addSection: function(sectionType){

      try{

        //Create a new section to the Portal model
        this.model.addSection(sectionType);

        if(typeof sectionType == "string"){

          switch( sectionType.toLowerCase() ){
            case "data":
              this.switchSection(this.dataView);
              break;
            case "metrics":
              this.renderMetricsSection();
              this.switchSection(this.metricsView);
              break;
            case "freeform":
              //Get the section model that was just added
              var newestSection = this.model.get("sections")[this.model.get("sections").length-1];
              //Render the content section view for it
              this.renderContentSection(newestSection, true);
              //Switch to that new view
              this.switchSection( this.getSectionByModel(newestSection) );
              break;
            case "members":
              // TODO
              // this.switchSection(this.getSectionByLabel("Members"));
              break;
          }

        }
        else{
          return;
        }
      }
      catch(e){
        console.error(e);
      }
    },

    /**
    * Removes a section and its tab from this view and the PortalModel.
    * At least one of the parameters is required, but not both
    * @param {Event} [e] - (optional) The click event on the Remove button
    * @param {Element|jQuery} [sectionLink] - The link element of the section to be removed.
    */
    removeSection: function(e, sectionLink){

      try{
        if( !sectionLink || !sectionLink.length ) {

          var clickedEl = $(e.target);

          //Get the PortalSection model for this remove button
          var sectionLink = clickedEl.parents(this.sectionLinkContainer).first();

          //Exit if no section link was found
          if( !sectionLink || !sectionLink.length ){
            return;
          }
        }

        //Get the section model and view
        var sectionModel = sectionLink.data("model"),
            sectionView  = sectionLink.data("view"),
            sectionType  = sectionLink.data("section-type");

        if( PortalSection.prototype.isPrototypeOf(sectionModel) ){
          //Remove this section from the Portal
          this.model.removeSection(sectionModel);
        }
        else{
          //Remove this section type from the model
          this.model.removeSection(sectionType);
        }

        try {

          //If no section view was found, exit now
          if( !sectionView  ){
            return;
          }

          //If this is not the Data section, remove the view, since Data sections can only be hidden
          if( sectionType.toLowerCase() != "data" ){
            // remove the sectionView
            this.removeSectionLink(sectionView);

            // remove the section view from the subviews array
            this.subviews.splice($.inArray(sectionView, this.subviews), 1);

            //Remove the view from the page
            sectionView.$el.remove();

            //Reset the active section, if the one that was removed is currently active
            if( this.activeSection == sectionView ){
              this.activeSection = undefined;

              //Switch to the default section
              this.switchSection();
            }
          }

        } catch (error) {
          console.error(error);
        }
      }
      catch(e){
        console.error(e);
        MetacatUI.appView.showAlert("The section could not be deleted. (" + e.message + ")", "alert-error");
      }

    },

    /**
    * Shows a previously-hidden section
    * @param {Event} [e] - (optional) The click event on the Show button
    */
    showSection: function(e){

      try{

        //Get the PortalSection model for this show button
        var sectionLink = $(e.target).parents(this.sectionLinkContainer),
            section = sectionLink.data("model");

        //If this section is not a PortalSection model, get the section name
        if( !PortalSection.prototype.isPrototypeOf(section) ){
          section = sectionLink.data("section-name");
        }

        //If no section was found, exit now
        if( !section ){
          return;
        }

        //Mark this section as shown
        this.model.addSection(section);
      }
      catch(e){
        console.error(e);
        MetacatUI.appView.showAlert("The section could not be shown. (" + e.message + ")", "alert-error");
      }

    },

    /**
    * Renames a section in the tab in this view and in the PortalSectionModel
    * @param {Event} [e] - (optional) The click event on the Rename button
    */
    renameSection: function(e){
      try {
        //Get the PortalSection model for this rename button
        var sectionLink = $(e.target).parents(this.sectionLinkContainer),
            targetLink = sectionLink.children(this.sectionLinks),
            section = sectionLink.data("model");

        // double-click events
        if (e.type === "dblclick") {
          // Continue editing tab-name on double click only for markdown sections
          if($(sectionLink).data("view").type != "PortEditorMdSection"){
            return;
          }
        }

        // make the text editable
        targetLink.attr("contenteditable", true);

        // add focus to the text
        targetLink.focus();

        //Select the text of the link
        if (window.getSelection && window.document.createRange) {
            var selection = window.getSelection();
            var range = window.document.createRange();
            range.selectNodeContents( targetLink[0] );
            selection.removeAllRanges();
            selection.addRange(range);
        } else if (window.document.body.createTextRange) {
            range = window.document.body.createTextRange();
            range.moveToElementText( targetLink[0] );
            range.select();
        }

      } catch (error) {
        console.error(error);
      }

    },

    /**
     * Stops user from entering more than 50 characters, and shows a message
     * if user tries to exceed the limit. Also stops a user from entering
     * RETURN or TAB characters, and instead re-directs to updateName().
     * In the case of the TAB key, the focus moves to the title field.
     * @param {Event} e - The keyup or keydown event when the user types in the portal-section-link field
    */
    limitLabelInput: function(e){

      try{

        // Character limit for the labels
        var limit = 50;
        var currentLabel = $(e.target).text();

        // If the RETURN key is pressed
        if(e.which == 13){
          // Don't allow character to be entered
          e.preventDefault();
          e.stopPropagation();
          // Update name and exit function
          this.updateName(e);
          return
        }

        // If the TAB key is pressed
        if(e.which == 9){
          // Don't allow character to be entered
          e.preventDefault();
          e.stopPropagation();
          // Update name, change focus to title, and exit function
          this.updateName(e);
          $("textarea.title").focus();
          return
        }

        // Keys that a user can use as normal, even if character limit is met
        var allowedKeys = [
          8,  // DELETE
          35, // END
          36, // HOME
          37, // LEFT
          38, // UP
          39, // RIGHT
          40, // DOWN
          46,  // DEL
          17   // CTRL
        ];

        // Stop addition of more characters and show message
        if(
          // If at or greater than limit and
          currentLabel.length >= limit &&
          // key isn't a special key and
          !allowedKeys.includes(e.which) &&
          // cmd key isn't held down and
          !e.metaKey &&
          // user doesn't have some of the text selected
          !window.getSelection().toString().length
        ){
          // Don't allow character to be entered
          e.preventDefault();
          e.stopPropagation();
          // Add a tooltip if one doesn't exist yet
          if(!$(e.delegateTarget).find(".tooltip").length){
            $(e.target).tooltip({
              placement: "top",
              trigger: "manual",
              title: "Limit of " + limit + " characters or fewer"
            });
          }
          // Show the tooltip
          $(e.target).tooltip('show');
        // If under the character limit, proceed as normal.
        } else {
          // Make sure there's no tooltip showing.
          $(e.delegateTarget).find(".tooltip").remove();
        }
      }
      catch(error){
        "Error limiting user input in label field, error message: " + error
      }

    },

    /**
     * Update the section label
     *
     * @function updateName
     * @param e The event triggering this method
     */
    updateName: function(e) {
      // Remove tooltip incase one was set by limitLabelInput function
      $(e.delegateTarget).find(".tooltip").remove();

      try {
        //Get the PortalSection model for this rename button
        var sectionLink = $(e.target).parents(this.sectionLinkContainer),
            targetLink = sectionLink.find(this.sectionLinks),
            section = sectionLink.data("model");

        // Remove the content editable attribute
        targetLink.attr("contenteditable", false);

        //If this section is an object of PortalSection model, update the label.
        if( section && PortalSection.prototype.isPrototypeOf(section) ){
          // update the label on the model
          section.set("label", targetLink.text().trim());
        }
        else {
          // TODO: handle the case for non-markdown sections
        }

      } catch (error) {
        console.error(error);
      }
    },

    /**
    * Closes all the popovers in this view
    */
    closePopovers: function(){
      this.$(".popover-this").popover("hide");
    },

    /**
     * This function is called when the app navigates away from this view.
     * Any clean-up or housekeeping happens at this time.
     */
    onClose: function() {
        //Remove each subview from the DOM and remove listeners
        _.invoke(this.subviews, "remove");

        this.subviews = new Array();
    }

  });

  return PortEditorSectionsView;

});<|MERGE_RESOLUTION|>--- conflicted
+++ resolved
@@ -133,14 +133,9 @@
       "click .cancelled-section-removal" : "closePopovers",
       "click .confirmed-section-removal" : "removeSection",
       // both keyup and keydown events are needed for limitLabelLength function
-<<<<<<< HEAD
       "keyup .portal-section-link[contenteditable=true]"    : "limitLabelInput",
-      "keydown .portal-section-link[contenteditable=true]"  : "limitLabelInput"
-=======
-      "keyup .section-link[contenteditable=true]"    : "limitLabelInput",
-      "keydown .section-link[contenteditable=true]"  : "limitLabelInput",
+      "keydown .portal-section-link[contenteditable=true]"  : "limitLabelInput",
       "click #link-to-data"                          :  "navigateToData"
->>>>>>> 93fc1030
     },
 
     /**
