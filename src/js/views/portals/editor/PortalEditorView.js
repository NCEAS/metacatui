--- conflicted
+++ resolved
@@ -952,11 +952,7 @@
             menuHeight = menu ? menu.offsetHeight : 0,
             hiddenHeight = (menuHeight * -1) + editorFooterHeight,
             currentScrollPos = window.pageYOffset;
-<<<<<<< HEAD
-
-=======
-  
->>>>>>> cf7720c5
+
           if(!menu){
             return
           }
@@ -968,21 +964,12 @@
             menu.style.bottom = hiddenHeight + "px";
           }
           MetacatUI.appView.prevScrollpos = currentScrollPos;
-<<<<<<< HEAD
 
         } catch (error) {
           console.log("There was an error adjusting menu position on scroll. Error details: " + error);
         }
 
-=======
-  
-        } catch (error) {
-          console.log("There was an error adjusting menu position on scroll. Error details: " + error);
-        }
-      
->>>>>>> cf7720c5
-    },
-
+    },
 
     /**
      * @inheritdoc
