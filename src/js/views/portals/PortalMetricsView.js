define(["jquery",
    "underscore",
    "backbone",
    "models/Search",
    "models/MetricsModel",
    "models/Stats",
    "views/portals/PortalSectionView",
    "views/StatsView",
    "text!templates/loading.html"],
    function($, _, Backbone, SearchModel, MetricsModel, StatsModel, PortalSectionView, StatsView,
      LoadingTemplate){

    /**
     * @class PortalMetricsView
     * @classdec The PortalMetricsView is a view to render the
     * portal metrics tab (within PortalSectionView)
     * @extends PortalSectionView
     * @constructor
     */
     var PortalMetricsView = PortalSectionView.extend(
       /** @lends PortalMetricsView.prototype */{
        type: "PortalMetrics",

        /**
        * A unique name for this Section
        * @type {string}
        */
        uniqueSectionLabel: "Metrics",

        /**
        * The display name for this Section
        * @type {string}
        */
        sectionName: "Metrics",

        /**
        * The Portal Model this Metrics section is part of
        * @type {Portal}
        */
        model: undefined,

        /**
        * Aggregated Quality Metrics flag
        * @type {boolean}
        */
        hideMetadataAssessment: false,


        /**
        * Aggregated Citation Metrics flag
        * @type {boolean}
        */
        hideCitationsChart: false,


        /**
        * Aggregated Download Metrics flag
        * @type {boolean}
        */
        hideDownloadsChart: false,


        /**
        * Aggregated View Metrics flag
        * @type {boolean}
        */
        hideViewsChart: false,

        /**
        A template for displaying a loading message
        * @type {Underscore.Template}
        */
        loadingTemplate: _.template(LoadingTemplate),

        /* Render the view */
        render: function() {

            if( this.model && this.model.get("metricsLabel") ){
              this.uniqueSectionLabel = this.model.get("metricsLabel");
              this.sectionName = this.model.get("metricsLabel");
            }

            this.$el.data("view", this);

            //Add a loading message to the metrics tab since it can take a while for the metrics query to be sent
            this.$el.html(this.loadingTemplate({
              msg: "Getting " + this.model.get("metricsLabel").toLowerCase() + "..."
            }));

        },

        /**
         * Render the metrics inside this view
         */
        renderMetrics: function() {

          try{

            if( this.model.get("hideMetrics") == true ) {
              return;
            }

            // If the search results haven't been fetched yet, wait.
            if( !this.model.get("searchResults").header ){
              this.listenToOnce( this.model.get("searchResults"), "sync", this.renderMetrics );
              return;
            }

            // If there are no datasets in the portal collection
            if(this.model.get("searchResults").header.get("numFound") == 0 ){
              // The description for when there is no data in the collection
              var description = "There are no datasets in " + this.model.get("label") + " yet.";
            }
            // For portals with data in the collection
            else {
              // The description to use for a portal with data
              var description = "A summary of all datasets from " + this.model.get("label");

            }

            //Create a Stats Model for retrieving and storing all of the statistics
            var statsModel = new StatsModel();

            //If Solr Joins are enabled, set the query on the StatsModel using the Portal Filters
            if( MetacatUI.appModel.get("enableSolrJoins") && this.model.get("definitionFilters") ){

              console.log(this.model.getQuery());
              statsModel.set("query", this.model.getQuery());

            }
            //Otherwise, construct a query using a Search model and all of the ID facet counts
            else{

              // Get all the facet counts from the search results collection
              var facetCounts = this.model.get("allSearchResults").facetCounts,
                  //Get the id facet counts
                  idFacets = facetCounts? facetCounts.id : [],
                  //Get the documents facet counts
                  documentsFacets = facetCounts? facetCounts.documents : [],
                  //Start an array to hold all the ids
                  allIDs = [];

              //If there are resource map facet counts, get all the ids
              if( idFacets && idFacets.length ){

                //Merge the id and documents arrays
                var allFacets = idFacets.concat(documentsFacets);

                //Get all the ids, which should be every other element in the
                // facets array
                for( var i=0; i < allFacets.length; i+=2 ){
                  allIDs.push( allFacets[i] );
                }
              }

              // Create a search model that filters by all the data object Ids
              var statsSearchModel = new SearchModel({
                idOnly: allIDs,
                formatType: [],
                exclude: []
              });

              //Sett the query using the query constructing by the Search Model
              statsModel.set("query", statsSearchModel.getQuery());
              //Save a reference to the Search Model on the Stats model
              statsModel.set("searchModel", statsSearchModel);
            }

<<<<<<< HEAD
            // Create a search model that filters by all the data object Ids
            var statsSearchModel = new SearchModel({
              idOnly: allIDs,
              formatType: [],
              exclude: []
            });

            // Create a StatsModel
            var statsModel = new StatsModel({
              query: statsSearchModel.getQuery(),
              searchModel: statsSearchModel
            });

            var userType = "portal";

            var label_list = [];
            label_list.push(this.model.get("label"));

            var metricsModel = new MetricsModel();
            this.metricsModel = metricsModel;

            if (this.nodeView) {

              userType = "repository";

              // TODO: replace the following logic with dataone bookkeeper service
              // check if the repository is a dataone member
              var dataONEPlusMembers = MetacatUI.appModel.get("dataonePlusMembers");
                
              if ((typeof dataONEPlusMembers !== 'undefined') && Array.isArray(dataONEPlusMembers) && dataONEPlusMembers.includes(this.model.get("seriesId"))){
                this.hideMetadataAssessment = false || MetacatUI.appModel.get("hideRepositoryMetadataAssessments");
                this.hideCitationsChart = false || MetacatUI.appModel.get("hideRepositoryCitationsChart");
                this.hideDownloadsChart = false || MetacatUI.appModel.get("hideRepositoryDownloadsChart");
                this.hideViewsChart = false || MetacatUI.appModel.get("hideRepositoryViewsChart");
              }
              else{
                this.hideMetadataAssessment = true;
                this.hideCitationsChart = true;
                this.hideDownloadsChart = true;
                this.hideViewsChart = true;
              }

              // set the statsModel
              statsModel = MetacatUI.statsModel;

              if (!this.hideCitationsChart || !this.hideDownloadsChart || !this.hideViewsChart) {
                // create a metrics query for repository object
                var pid_list = new Array();
                pid_list.push(this.model.get("seriesId"));
                this.metricsModel.set("pid_list", pid_list);
                this.metricsModel.set("filterType", "repository");
              }
              else{
                this.metricsModel.set("pid_list", []);
                this.metricsModel.set("filterType", "");
              }
            }
            else {
              // create a metrics query for portal object
              this.metricsModel.set("pid_list", label_list);
              this.metricsModel.set("filterType", "portal");
            }

            this.metricsModel.fetch();
=======
            //Create a Metrics Model for this portal and fetch the metrics
            var metricsModel = new MetricsModel({pid_list: [this.model.get("label")], type: "portal"});
            metricsModel.fetch();
>>>>>>> f16da6dc

            // Add a stats view
            this.statsView = new StatsView({
                title: "Statistics and Figures",
                description: description,
                metricsModel: this.metricsModel,
                el: document.createElement("div"),
                model: statsModel,
                userType: userType,
                userId: this.model.get("label"),
                hideMetadataAssessment: this.hideMetadataAssessment,
                // Rendering metrics on the portal
                hideCitationsChart: this.hideCitationsChart,
                hideDownloadsChart: this.hideDownloadsChart,
                hideViewsChart: this.hideViewsChart,
            });

            //Insert the StatsView into this view
            this.$el.html(this.statsView.el);

            //Render the StatsView
            this.statsView.render();

          }
          catch(e){
            this.handlePortalMetricsError(e);
          }

        },

        /** 
         * Handles error display if something went wrong while displaying metrics
        */
       handlePortalMetricsError: function(error, errorDisplayMessage){

          if(!errorDisplayMessage) {
            var errorDisplayMessage = "<p>Sorry, we couldn't retrieve metrics for the \"" + (this.model.get("label") || this.model.get("portalId")) +
                "\" portal at this time.</p>"
          }

          //Show a warning message about the metrics error
          MetacatUI.appView.showAlert(
            errorDisplayMessage,
            "alert-warning",
            this.$el
          );
          this.$(".loading").remove();
          
          console.log("Failed to render the metrics view. Error message: " + error);
       },

        /**
         * Functionality to execute after the view has been created and rendered initially
         */
        postRender: function(){
          //If there is no StatsView rendered yet, then render it
          if( !this.statsView ){
            this.renderMetrics();
          }
        }

     });

     return PortalMetricsView;
});<|MERGE_RESOLUTION|>--- conflicted
+++ resolved
@@ -166,7 +166,6 @@
               statsModel.set("searchModel", statsSearchModel);
             }
 
-<<<<<<< HEAD
             // Create a search model that filters by all the data object Ids
             var statsSearchModel = new SearchModel({
               idOnly: allIDs,
@@ -231,11 +230,6 @@
             }
 
             this.metricsModel.fetch();
-=======
-            //Create a Metrics Model for this portal and fetch the metrics
-            var metricsModel = new MetricsModel({pid_list: [this.model.get("label")], type: "portal"});
-            metricsModel.fetch();
->>>>>>> f16da6dc
 
             // Add a stats view
             this.statsView = new StatsView({
