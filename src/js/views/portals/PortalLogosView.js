define(["jquery",
    "underscore",
    "backbone",
    "text!templates/portals/portalLogo.html"],
    function($, _, Backbone, PortalLogoTemplate){

    /**
     * @class PortalLogosView
     * @classdesc The PortalLogosView is the area where the the logos of the organizations
     * associated with each portal will be displayed.
<<<<<<< HEAD
     * @classcategory Views/Portals
=======
     * @extends Backbone.View
     * @screenshot views/PortalLogosView.png
>>>>>>> a9d6430c
     */
    var PortalLogosView = Backbone.View.extend(
      /** @lends PortalLogosView.prototype */{

        /**
         * The HTML element type for this view
         * @type {string}
         */
        tagName: "div",
        /**
         * The HTML classes for this view
         * @type {string}
         */
        className: "portal-logos-view",
        /**
         * The name of this View type
         * @type {string}
         */
        type: "PortalLogos",

        /**
        * An array of PortalImages to display in this view
        * @type {PortalImage[]}
        */
        logos: [],

        /**
        * Renders the compiled template into HTML
        * @type {UnderscoreTemplate}
        */
        template: _.template(PortalLogoTemplate),

        /**
        * Renders the view
        */
        render: function() {
            var spanX = "span";

            // Determine the correct bootstrap fluid row span width to use
            if (this.logos.length < 5) {
                spanN = 12 / this.logos.length;
                spanX = spanX + spanN;
            } else {
                // If there are more than 4 logos, use span3 and multiple
                // rows.
                spanX = "span3";
            }

            var row;

            //Remove any logos that don't have a URL
            var logos = _.reject(this.logos, function(logo){
              return !logo || !logo.get("imageURL");
            });

            _.each(logos, function(logo, i) {

                if (i % 4 == 0) {
                    // create a row for each multiple of 4
                    row = $(document.createElement("div")).addClass("logo-row row-fluid");
                    this.$el.append(row);
                }

                var templateVars = logo.toJSON();
                templateVars.spanX = spanX;

                row.append(this.template(templateVars));

            }, this);

        },

        /**
         * Close and destroy the view
         */
        onClose: function() {

        }

    });

    return PortalLogosView;
});<|MERGE_RESOLUTION|>--- conflicted
+++ resolved
@@ -8,12 +8,9 @@
      * @class PortalLogosView
      * @classdesc The PortalLogosView is the area where the the logos of the organizations
      * associated with each portal will be displayed.
-<<<<<<< HEAD
      * @classcategory Views/Portals
-=======
      * @extends Backbone.View
      * @screenshot views/PortalLogosView.png
->>>>>>> a9d6430c
      */
     var PortalLogosView = Backbone.View.extend(
       /** @lends PortalLogosView.prototype */{
