--- conflicted
+++ resolved
@@ -211,26 +211,16 @@
 			if (this.createLink){
 				var linkEl = $(document.createElement("a"))
 								.addClass("route-to-metadata")
-<<<<<<< HEAD
 								.attr("data-id", id)
 								.attr("href", "view/" + id)
-=======
-								.attr("data-id", this.metadata.get("id"))
-								.attr("href", "#view/" + this.metadata.get("id"))
->>>>>>> 244dd97f
 								.append(authorEl, pubDateEl, titleEl, publisherEl, idEl);
 				this.$el.append(linkEl);
 			}
 			else if(this.createTitleLink){
 				var linkEl = $(document.createElement("a"))
 								.addClass("route-to-metadata")
-<<<<<<< HEAD
 								.attr("data-id", id)
 								.attr("href", "view/" + id)
-=======
-								.attr("data-id", this.metadata.get("id"))
-								.attr("href", "#view/" + this.metadata.get("id"))
->>>>>>> 244dd97f
 								.append(titleEl);
 				this.$el.append(authorEl, pubDateEl, linkEl, publisherEl, idEl);
 			}
