define(['jquery', 'underscore', 'backbone', 'models/SolrResult'],
<<<<<<< HEAD
	function($, _, Backbone, SolrResult) {
	'use strict';


	var CitationView = Backbone.View.extend({

		type: "Citation",

		initialize: function(options){
			if((options === undefined) || (!options)) var options = {};

			this.id   		= options.id	 	 || null;
			this.attributes = options.attributes || null;
			this.className += options.className  || "";
			this.model 		= options.model 	 || null;
			this.metadata   = options.metadata	 || null;
			this.title      = options.title      || null;
			this.createLink = (options.createLink == false) ? false : true;
			this.createTitleLink = (options.createLink == false) ? false : true;

			//If a metadata doc was passed but no data or package model, then save the metadata as our model, too
			if(!this.model && this.metadata) this.model = this.metadata;
			//If the model is a Package, then get the metadata doc in this package
			else if(this.model && this.model.type == "Package")
				this.metadata = this.model.getMetadata();
			//If the model is a metadata doc and there was no other metadata specified, then use the model
			else if(this.model && (this.model.get("formatType") == "METADATA") && !this.metadata)
				this.metadata = this.model;
		},

		tagName : "cite",

		className : "citation",

		/*
		 * Creates a citation
		 */
		render: function(){

			if (!this.model && !this.metadata && !this.id)
				return this;
			else if(!this.model && !this.metadata && this.id){
				//Create a model
 				this.metadata = new SolrResult({id: this.id});
 				this.model = this.metadata;

 				//Retrieve the citation info for this model and render once we have it
 				var view = this;
 				this.model.on("change", function(){ view.render.call(view); });
 				this.model.getCitationInfo();
 				return;
			}
			// If the model is retreived from the Metrics Service
			// and of type CitationModel, simply set the fields as
			//  retrieved from the response
			else if(this.model.type == "CitationModel") {
				var authorText = this.model.get("origin") || "",
					datasource = this.model.get("journal"),
					dateUploaded = this.model.get("year_of_publishing"),
					sourceUrl = this.model.get("source_url"),
					sourceId = this.model.get("source_id"),
					title = this.model.get("title"),
					journal =this.model.get("publisher"),
					volume =this.model.get("volume"),
					page =this.model.get("page");

				// Format the Author textarea				else if (this.model.type == "CitationModel") {
				if (authorText.length > 0) {
                	var authors = authorText.split(", "),
						count = 0,
						authorText = "";

					_.each(authors, function (author) {
						count++;

						if(count == 6){
							authorText += ", et al. ";
							return;
						}
						else if(count > 6)
							return;

						if(count > 1){
							if(authors.length > 2) authorText += ",";

							if (count == authors.length) authorText += " and";

							if (authors.length > 1) authorText += " ";
						}

						// Checking for incorrectly escaped characters
						if (/&amp;[A-Za-z0-9]/.test(author)) {

							// initializing the DOM parser
							var parser = new DOMParser();

							// parsing the incorrectly escaped `&amp;`
							var unescapeAmpersand = parser.parseFromString(author, 'text/html');

							// unescaping the & and retrieving the actual character
							var unescapedString =  parser.parseFromString(unescapeAmpersand.body.textContent, 'text/html');

							// saving the correct author text before displaying
							author = unescapedString.body.textContent;
						}

						authorText += author;

						if (count == authors.length) authorText += ". ";
					});

				}
			}
 			else if(this.metadata && this.metadata.get("archived") && !MetacatUI.appModel.get("archivedContentIsIndexed")){
 				this.$el.append('<span class="danger">This content has been archived. </span>');

 				//The ID
				var idEl = this.createIDElement();
 				this.$el.append(idEl);

 				return this;
 			}
			//Create the citation from the metadata doc if we have one
			else if (this.metadata) {

				//If this object is in progress of saving, don't RErender this view.
				if(this.metadata.get("uploadStatus") == "p" && this.$el.children().length)
					return;

				//Clear the element
				this.$el.html("");

				var pubDate = this.metadata.get("pubDate"),
					dateUploaded = this.metadata.get("dateUploaded"),
					title = Array.isArray(this.metadata.get("title")) ? (this.metadata.get("title")[0] || this.title || "") : this.metadata.get("title") || this.title || "",
					datasource = this.metadata.get("datasource");

				//Format the author text
				if(this.metadata.type == "EML"){
					var authors = this.metadata.get("creator"),
						count = 0,
						authorText = "";

					_.each(authors, function (author) {
						count++;

						if(count == 6){
	 		            	authorText += ", et al. ";
	 		            	return;
	 		            }
	 		            else if(count > 6)
	 		            	return;

	 		            //Get the individual's name, or position name, or organization name, in that order
						var name = author.get("individualName") ?
									_.flatten([author.get("individualName").givenName, author.get("individualName").surName]).join(" ") :
									author.get("positionName") || author.get("organizationName");

						if(count > 1){
		 		            if(authors.length > 2) authorText += ",";

							if (count == authors.length) authorText += " and";

							if (authors.length > 1) authorText += " ";
						}

						authorText += name;

						if (count == authors.length) authorText += ". ";
					});
				}
				else{
					var authors = this.metadata.get("origin"),
						count = 0,
						authorText = "";

					_.each(authors, function (author) {
						count++;

						if(count == 6){
	 		            	authorText += ", et al. ";
	 		            	return;
	 		            }
	 		            else if(count > 6)
	 		            	return;

						if(count > 1){
		 		            if(authors.length > 2) authorText += ",";

							if (count == authors.length) authorText += " and";

							if (authors.length > 1) authorText += " ";
						}

						authorText += author;

						if (count == authors.length) authorText += ". ";
					});
				}
			}
			//If there is no metadata doc, then this is probably a data doc without science metadata.
			//So create the citation from the index values
			else {

				var authorText = this.model.get("rightsHolder") || this.model.get("submitter") || "",
					dateUploaded = this.model.get("dateUploaded"),
					datasource = this.model.get("datasource");
			}

			//The author
			var authorEl = $(document.createElement("span")).addClass("author").text(authorText);

			//The publication date
			var pubDateText = "";
			if ((typeof pubDate !== "undefined") && pubDate) {
				var pubDateFormatted = new Date(pubDate).getUTCFullYear();
				if (!isNaN(pubDateFormatted)) pubDateText += pubDateFormatted;
			}
			if (dateUploaded && (isNaN(pubDateFormatted) || !pubDate)) {
				var dateUploadedFormatted = dateUploaded;
				if (!isNaN(dateUploadedFormatted)) pubDateText += dateUploadedFormatted;
			}
			var pubDateEl = $(document.createElement("span")).addClass("pubdate")

			// Only set text if we have a non-zero-length pubDate string
			if (pubDateText.length > 0) {
				pubDateEl.text(pubDateText + ". ");
			}

			//The publisher (source member node)
			var publisherText = "";
			if (typeof datasource !== "undefined" && datasource) {
				var memberNode = MetacatUI.nodeModel.getMember(datasource);

				if(memberNode)
  					publisherText = memberNode.name + ". ";
  				else
  					publisherText = datasource + ". ";
			}
			else{
				var memberNode = MetacatUI.nodeModel.getMember(MetacatUI.nodeModel.get("currentMemberNode"));

				if(memberNode)
  					publisherText = memberNode.name + ". ";
			}

			var publisherEl = $(document.createElement("span")).addClass('publisher');

			// Only set text if we have a non-zero-length publisherText string
			if (publisherText) {
				publisherEl.text(publisherText);
			}

			if(this.model.type == "CitationModel") {
				var idEl = $(document.createElement("span")).addClass("id");
				idEl.append(sourceUrl, $(document.createElement("span")).text(". "));
			}
			else {
				//The ID
				var idEl = this.createIDElement();
			}
			var model = this.metadata || this.model,
				id = model.get("id"),
				seriesId = model.get("seriesId");

			if ((typeof title !== "undefined") && title){
				if(title.trim().charAt(title.length-1) != ".")
					title = title.trim() + ". ";
				else
					title = title.trim() + " ";

				if(this.model.type == "CitationModel") {
					var titleEl = $(document.createElement("span"))
												.addClass("title")
												.attr("data-id", sourceId)
												.text(title);
				}
				else {
					var titleEl = $(document.createElement("span"))
												.addClass("title")
												.attr("data-id", this.metadata.get("id"))
												.text(title);
				}

			}
			else
				var titleEl = document.createElement("span");

			//Create a link and put all the citation parts together
			if (this.createLink){
				if(this.model.type == "CitationModel") {

					// Creating a volume element to display in Citations Modal Window
					if(volume === "NULL") {
						var volumeText = "";
					}
					else {
						var volumeText = "Vol. " + volume + ". ";
					}
					var volumeEl = $(document.createElement("span")).addClass("publisher").text(volumeText);

					// Creating a 'pages' element to display in Citations Modal Window
					if(page === "NULL") {
						var pageText = "";
					}
					else {
						var pageText = "pp. " + page + ". ";
					}
					var pageEl = $(document.createElement("span")).addClass("publisher").text(pageText);

					var linkEl = $(document.createElement("a"))
									.addClass("metrics-route-to-metadata")
									.attr("data-id", id)
									.attr("href", sourceUrl)
									.attr("target", "_blank")
									.append(authorEl, pubDateEl, titleEl, publisherEl, volumeEl, pageEl, idEl);
				}
				else {
					var linkEl = $(document.createElement("a"))
									.addClass("route-to-metadata")
									.attr("data-id", id)
									.attr("href", MetacatUI.root + "/view/" + (seriesId || id))
									.append(authorEl, pubDateEl, titleEl, publisherEl, idEl);
				}

				this.$el.append(linkEl);
			}
			else if(this.createTitleLink){
				var linkEl = $(document.createElement("a"))
								.addClass("route-to-metadata")
								.attr("data-id", seriesId)
								.attr("href", MetacatUI.root + "/view/" + (seriesId || id))
								.append(titleEl);
				this.$el.append(authorEl, pubDateEl, linkEl, publisherEl, idEl);
			}
			else{
				this.$el.append(authorEl, pubDateEl, titleEl, publisherEl, idEl);
			}

			this.setUpListeners();

			return this;
		},

		createIDElement: function(){

			var model 		 = this.metadata || this.model,
				id 			 = model.get("id"),
				seriesId     = model.get("seriesId"),
				datasource   = model.get("datasource");

			var idEl = $(document.createElement("span")).addClass("id");
			if(seriesId){
				//Create a link for the identifier if it is a DOI
				if( model.isDOI(seriesId) && !this.createLink ){
					var doiURL  = this.createDoiUrl(seriesId),
							doiLink = $(document.createElement("a"))
													.attr("href", doiURL)
													.text(seriesId);

			// Begin PANGAEA-specific override 1 (this is temporary)
					// If this is a PENGAEA dataset with a seriesId, then don't show the pid.
					if (typeof datasource !== "undefined" && datasource === "urn:node:PANGAEA") {
						idEl.append(doiLink, $(document.createElement("span")).text(". "));
					}
					// End PANGAEA-specific override 1
					else{
						idEl.append(doiLink, $(document.createElement("span")).text(", version: "));
					}
				}
				else{
					// Begin PANGAEA-specific override 2 (this is temporary)
					// If this is a PENGAEA dataset with a seriesId, then don't show the pid.
					if (typeof datasource !== "undefined" && datasource === "urn:node:PANGAEA") {
					  idEl.html($(document.createElement("span")).text(seriesId + ". "));
					}
					// End PANGAEA-specific override 2
					else{
						idEl.html($(document.createElement("span")).text(seriesId + ", version: "));
					}
				}
			}

			// Begin PANGAEA-specific override 3 (this is temporary)
			// If this is a PENGAEA dataset with a seriesId, then don't show the pid. Return now.
			if(typeof datasource !== "undefined" && datasource === "urn:node:PANGAEA" && seriesId){
				return idEl;
			}
			// End PANGAEA-specific override 3
			else if( model.isDOI(id) && !this.createLink ){
				var doiURL  = this.createDoiUrl(id),
						doiLink = $(document.createElement("a"))
												.attr("href", doiURL)
												.text(id);

				idEl.append(doiLink, $(document.createElement("span")).text(". "));
			}
			else{
				idEl.append($(document.createElement("span")).text(id + ". "));
			}

			return idEl;
		},

		createDoiUrl: function(doi){

			if( doi.indexOf("http") == 0 ){
				return doi;
			}
			else if( doi.indexOf("doi:") == 0){
				return "https://doi.org/" + doi.substring(4);
			}
			else{
				return "https://doi.org/" + doi;
			}

		},

		setUpListeners: function(){
			if (!this.metadata) return;

			this.stopListening();

			//If anything in the model changes, rerender this citation
			this.listenTo(this.metadata, "change:origin change:creator change:pubDate change:dateUploaded change:title change:seriesId change:id change:datasource", this.render);

			//If this model is an EML211 model, then listen differently
			if(this.metadata.type == "EML"){
				var creators = this.metadata.get("creator");

				//Listen to the names
				for(var i=0; i<creators.length; i++){
					this.listenTo(creators[i], "change:individualName change:organizationName change:positionName", this.render);
				}

			}
		},

		routeToMetadata: function(e){
			var id = this.model.get("id");

			//If the user clicked on a download button or any element with the class 'stop-route', we don't want to navigate to the metadata
			if ($(e.target).hasClass('stop-route') || (typeof id === "undefined") || !id)
				return;

			MetacatUI.uiRouter.navigate('view/'+id, {trigger: true});
		}
	});

	return CitationView;
=======
  function($, _, Backbone, SolrResult) {
  'use strict';


  var CitationView = Backbone.View.extend({

    type: "Citation",

    initialize: function(options){
      if((options === undefined) || (!options)) var options = {};

      this.id       = options.id      || null;
      this.attributes = options.attributes || null;
      this.className += options.className  || "";
      this.model     = options.model    || null;
      this.metadata   = options.metadata   || null;
      this.title      = options.title      || null;
      this.createLink = (options.createLink == false) ? false : true;
      this.createTitleLink = (options.createLink == false) ? false : true;

      //If a metadata doc was passed but no data or package model, then save the metadata as our model, too
      if(!this.model && this.metadata) this.model = this.metadata;
      //If the model is a Package, then get the metadata doc in this package
      else if(this.model && this.model.type == "Package")
        this.metadata = this.model.getMetadata();
      //If the model is a metadata doc and there was no other metadata specified, then use the model
      else if(this.model && (this.model.getType() == "metadata") && !this.metadata)
        this.metadata = this.model;

      //Check if the given metadata object is a portal or collection
      if( this.metadata ){
        this.isCollection = this.metadata.getType() == "collection" || this.metadata.getType() == "portal";
      }

    },

    tagName : "cite",

    className : "citation",

    /*
     * Creates a citation
     */
    render: function(){

      if (!this.model && !this.metadata && !this.id)
        return this;
      else if(!this.model && !this.metadata && this.id){
        //Create a model
         this.metadata = new SolrResult({id: this.id});
         this.model = this.metadata;

         //Retrieve the citation info for this model and render once we have it
         var view = this;
         this.model.on("change", function(){ view.render.call(view); });
         this.model.getCitationInfo();
         return;
      }
      // If the model is retreived from the Metrics Service
      // and of type CitationModel, simply set the fields as
      //  retrieved from the response
      else if(this.model.type == "CitationModel") {
        var authorText = this.model.get("origin") || "",
          datasource = this.model.get("journal"),
          dateUploaded = this.model.get("year_of_publishing"),
          sourceUrl = this.model.get("source_url"),
          sourceId = this.model.get("source_id"),
          title = this.model.get("title"),
          journal =this.model.get("publisher"),
          volume =this.model.get("volume"),
          page =this.model.get("page");

        // Format the Author textarea        else if (this.model.type == "CitationModel") {
        if (authorText.length > 0) {
                  var authors = authorText.split(", "),
            count = 0,
            authorText = "";

          _.each(authors, function (author) {
            count++;

            if(count == 6){
              authorText += ", et al. ";
              return;
            }
            else if(count > 6)
              return;

            if(count > 1){
              if(authors.length > 2) authorText += ",";

              if (count == authors.length) authorText += " and";

              if (authors.length > 1) authorText += " ";
            }

            authorText += author;

            if (count == authors.length) authorText += ". ";
          });

        }
      }
       else if(this.metadata && this.metadata.get("archived") && !MetacatUI.appModel.get("archivedContentIsIndexed")){
         this.$el.append('<span class="danger">This content has been archived. </span>');

         //The ID
        var idEl = this.createIDElement();
         this.$el.append(idEl);

         return this;
       }
      //Create the citation from the metadata doc if we have one
      else if (this.metadata) {

        //If this object is in progress of saving, don't RErender this view.
        if(this.metadata.get("uploadStatus") == "p" && this.$el.children().length)
          return;

        //Clear the element
        this.$el.html("");

        var pubDate = this.metadata.get("pubDate"),
          dateUploaded = this.metadata.get("dateUploaded"),
          title = Array.isArray(this.metadata.get("title")) ? (this.metadata.get("title")[0] || this.title || "") : this.metadata.get("title") || this.title || "",
          datasource = this.metadata.get("datasource");

        //Format the author text
        if(this.metadata.type == "EML"){
          var authors = this.metadata.get("creator"),
            count = 0,
            authorText = "";

          _.each(authors, function (author) {
            count++;

            if(count == 6){
                     authorText += ", et al. ";
                     return;
                   }
                   else if(count > 6)
                     return;

                   //Get the individual's name, or position name, or organization name, in that order
            var name = author.get("individualName") ?
                  _.flatten([author.get("individualName").givenName, author.get("individualName").surName]).join(" ") :
                  author.get("positionName") || author.get("organizationName");

            if(count > 1){
                     if(authors.length > 2) authorText += ",";

              if (count == authors.length) authorText += " and";

              if (authors.length > 1) authorText += " ";
            }

            authorText += name;

            if (count == authors.length) authorText += ". ";
          });
        }
        else{
          var authors = this.metadata.get("origin"),
            count = 0,
            authorText = "";

          _.each(authors, function (author) {
            count++;

            if(count == 6){
                     authorText += ", et al. ";
                     return;
                   }
                   else if(count > 6)
                     return;

            if(count > 1){
                     if(authors.length > 2) authorText += ",";

              if (count == authors.length) authorText += " and";

              if (authors.length > 1) authorText += " ";
            }

            authorText += author;

            if (count == authors.length) authorText += ". ";
          });
        }
      }
      //If there is no metadata doc, then this is probably a data doc without science metadata.
      //So create the citation from the index values
      else {

        var authorText = this.model.get("rightsHolder") || this.model.get("submitter") || "",
          dateUploaded = this.model.get("dateUploaded"),
          datasource = this.model.get("datasource");
      }

      if( !this.isCollection ){
        //The author
        var authorEl = $(document.createElement("span")).addClass("author").text(authorText);

        //The publication date
        var pubDateText = "";
        if ((typeof pubDate !== "undefined") && pubDate) {
          var pubDateFormatted = new Date(pubDate).getUTCFullYear();
          if (!isNaN(pubDateFormatted)) pubDateText += pubDateFormatted;
        }
        if (dateUploaded && (isNaN(pubDateFormatted) || !pubDate)) {
          var dateUploadedFormatted = dateUploaded;
          if (!isNaN(dateUploadedFormatted)) pubDateText += dateUploadedFormatted;
        }
        var pubDateEl = $(document.createElement("span")).addClass("pubdate")

        // Only set text if we have a non-zero-length pubDate string
        if (pubDateText.length > 0) {
          pubDateEl.text(pubDateText + ". ");
        }

        //The publisher (source member node)
        var publisherText = "";
        if (typeof datasource !== "undefined" && datasource) {
          var memberNode = MetacatUI.nodeModel.getMember(datasource);

          if(memberNode)
              publisherText = memberNode.name + ". ";
            else
              publisherText = datasource + ". ";
        }
        else{
          var memberNode = MetacatUI.nodeModel.getMember(MetacatUI.nodeModel.get("currentMemberNode"));

          if(memberNode)
              publisherText = memberNode.name + ". ";
        }


        var publisherEl = $(document.createElement("span")).addClass('publisher');

        // Only set text if we have a non-zero-length publisherText string
        if (publisherText) {
          publisherEl.text(publisherText);
        }
      }
      //Collections will get the collection class added
      else{
        this.$el.addClass("collection");
      }

      if(this.model.type == "CitationModel") {
        var idEl = $(document.createElement("span")).addClass("id");
        idEl.append(sourceUrl, $(document.createElement("span")).text(". "));
      }
      else {
        //The ID
        var idEl = this.createIDElement();
      }

      var model = this.metadata || this.model,
          id = model.get("id"),
          seriesId = model.get("seriesId");

      if ((typeof title !== "undefined") && title){
        if(title.trim().charAt(title.length-1) != ".")
          title = title.trim() + ". ";
        else
          title = title.trim() + " ";

        if(this.model.type == "CitationModel") {
          var titleEl = $(document.createElement("span"))
                        .addClass("title")
                        .attr("data-id", sourceId)
                        .text(title);
        }
        else {
          var titleEl = $(document.createElement("span"))
                        .addClass("title")
                        .attr("data-id", this.metadata.get("id"))
                        .text(title);
        }

      }
      else
        var titleEl = document.createElement("span");

      //Create a link and put all the citation parts together
      if (this.createLink){
        if(this.model.type == "CitationModel") {

          // Creating a volume element to display in Citations Modal Window
          if(volume === "NULL") {
            var volumeText = "";
          }
          else {
            var volumeText = "Vol. " + volume + ". ";
          }
          var volumeEl = $(document.createElement("span")).addClass("publisher").text(volumeText);

          // Creating a 'pages' element to display in Citations Modal Window
          if(page === "NULL") {
            var pageText = "";
          }
          else {
            var pageText = "pp. " + page + ". ";
          }
          var pageEl = $(document.createElement("span")).addClass("publisher").text(pageText);

          var linkEl = $(document.createElement("a"))
                  .addClass("metrics-route-to-metadata")
                  .attr("data-id", id)
                  .attr("href", sourceUrl)
                  .attr("target", "_blank")
                  .append(authorEl, pubDateEl, titleEl, publisherEl, volumeEl, pageEl, idEl);
        }
        else {

          var linkEl = $(document.createElement("a"))
                  .addClass("route-to-metadata")
                  .attr("data-id", id)
                  .attr("href", this.metadata.createViewURL())
                  .append(authorEl, pubDateEl, titleEl, publisherEl, idEl);
        }

        this.$el.append(linkEl);
      }
      else if(this.createTitleLink){

        var linkEl = $(document.createElement("a"))
                .addClass("route-to-metadata")
                .attr("data-id", seriesId)
                .attr("href", this.metadata.createViewURL())
                .append(titleEl);
        this.$el.append(authorEl, pubDateEl, linkEl, publisherEl, idEl);
      }
      else{
        this.$el.append(authorEl, pubDateEl, titleEl, publisherEl, idEl);
      }

      this.setUpListeners();

      return this;
    },

    createIDElement: function(){

      var model      = this.metadata || this.model,
        id        = model.get("id"),
        seriesId     = model.get("seriesId"),
        datasource   = model.get("datasource");

      var idEl = $(document.createElement("span")).addClass("id");
      if(seriesId){
        //Create a link for the identifier if it is a DOI
        if( model.isDOI(seriesId) && !this.createLink ){
          var doiURL  = this.createDoiUrl(seriesId),
              doiLink = $(document.createElement("a"))
                          .attr("href", doiURL)
                          .text(seriesId);

      // Begin PANGAEA-specific override 1 (this is temporary)
          // If this is a PENGAEA dataset with a seriesId, then don't show the pid.
          if (typeof datasource !== "undefined" && datasource === "urn:node:PANGAEA") {
            idEl.append(doiLink, $(document.createElement("span")).text(". "));
          }
          // End PANGAEA-specific override 1
          else{
            idEl.append(doiLink, $(document.createElement("span")).text(", version: "));
          }
        }
        else{
          // Begin PANGAEA-specific override 2 (this is temporary)
          // If this is a PENGAEA dataset with a seriesId, then don't show the pid.
          if (typeof datasource !== "undefined" && datasource === "urn:node:PANGAEA") {
            idEl.html($(document.createElement("span")).text(seriesId + ". "));
          }
          // End PANGAEA-specific override 2
          else{
            idEl.html($(document.createElement("span")).text(seriesId + ", version: "));
          }
        }
      }

      // Begin PANGAEA-specific override 3 (this is temporary)
      // If this is a PENGAEA dataset with a seriesId, then don't show the pid. Return now.
      if(typeof datasource !== "undefined" && datasource === "urn:node:PANGAEA" && seriesId){
        return idEl;
      }
      // End PANGAEA-specific override 3
      else if( model.isDOI(id) && !this.createLink ){
        var doiURL  = this.createDoiUrl(id),
            doiLink = $(document.createElement("a"))
                        .attr("href", doiURL)
                        .text(id);

        idEl.append(doiLink, $(document.createElement("span")).text(". "));
      }
      else{
        idEl.append($(document.createElement("span")).text(id + ". "));
      }

      return idEl;
    },

    createDoiUrl: function(doi){

      if( doi.indexOf("http") == 0 ){
        return doi;
      }
      else if( doi.indexOf("doi:") == 0){
        return "https://doi.org/" + doi.substring(4);
      }
      else{
        return "https://doi.org/" + doi;
      }

    },

    setUpListeners: function(){
      if (!this.metadata) return;

      this.stopListening();

      //If anything in the model changes, rerender this citation
      this.listenTo(this.metadata, "change:origin change:creator change:pubDate change:dateUploaded change:title change:seriesId change:id change:datasource", this.render);

      //If this model is an EML211 model, then listen differently
      if(this.metadata.type == "EML"){
        var creators = this.metadata.get("creator");

        //Listen to the names
        for(var i=0; i<creators.length; i++){
          this.listenTo(creators[i], "change:individualName change:organizationName change:positionName", this.render);
        }

      }
    },

    routeToMetadata: function(e){
      var id = this.model.get("id");

      //If the user clicked on a download button or any element with the class 'stop-route', we don't want to navigate to the metadata
      if ($(e.target).hasClass('stop-route') || (typeof id === "undefined") || !id)
        return;

      MetacatUI.uiRouter.navigate('view/'+id, {trigger: true});
    }
  });

  return CitationView;
>>>>>>> 644b834f
});<|MERGE_RESOLUTION|>--- conflicted
+++ resolved
@@ -1,456 +1,4 @@
 define(['jquery', 'underscore', 'backbone', 'models/SolrResult'],
-<<<<<<< HEAD
-	function($, _, Backbone, SolrResult) {
-	'use strict';
-
-
-	var CitationView = Backbone.View.extend({
-
-		type: "Citation",
-
-		initialize: function(options){
-			if((options === undefined) || (!options)) var options = {};
-
-			this.id   		= options.id	 	 || null;
-			this.attributes = options.attributes || null;
-			this.className += options.className  || "";
-			this.model 		= options.model 	 || null;
-			this.metadata   = options.metadata	 || null;
-			this.title      = options.title      || null;
-			this.createLink = (options.createLink == false) ? false : true;
-			this.createTitleLink = (options.createLink == false) ? false : true;
-
-			//If a metadata doc was passed but no data or package model, then save the metadata as our model, too
-			if(!this.model && this.metadata) this.model = this.metadata;
-			//If the model is a Package, then get the metadata doc in this package
-			else if(this.model && this.model.type == "Package")
-				this.metadata = this.model.getMetadata();
-			//If the model is a metadata doc and there was no other metadata specified, then use the model
-			else if(this.model && (this.model.get("formatType") == "METADATA") && !this.metadata)
-				this.metadata = this.model;
-		},
-
-		tagName : "cite",
-
-		className : "citation",
-
-		/*
-		 * Creates a citation
-		 */
-		render: function(){
-
-			if (!this.model && !this.metadata && !this.id)
-				return this;
-			else if(!this.model && !this.metadata && this.id){
-				//Create a model
- 				this.metadata = new SolrResult({id: this.id});
- 				this.model = this.metadata;
-
- 				//Retrieve the citation info for this model and render once we have it
- 				var view = this;
- 				this.model.on("change", function(){ view.render.call(view); });
- 				this.model.getCitationInfo();
- 				return;
-			}
-			// If the model is retreived from the Metrics Service
-			// and of type CitationModel, simply set the fields as
-			//  retrieved from the response
-			else if(this.model.type == "CitationModel") {
-				var authorText = this.model.get("origin") || "",
-					datasource = this.model.get("journal"),
-					dateUploaded = this.model.get("year_of_publishing"),
-					sourceUrl = this.model.get("source_url"),
-					sourceId = this.model.get("source_id"),
-					title = this.model.get("title"),
-					journal =this.model.get("publisher"),
-					volume =this.model.get("volume"),
-					page =this.model.get("page");
-
-				// Format the Author textarea				else if (this.model.type == "CitationModel") {
-				if (authorText.length > 0) {
-                	var authors = authorText.split(", "),
-						count = 0,
-						authorText = "";
-
-					_.each(authors, function (author) {
-						count++;
-
-						if(count == 6){
-							authorText += ", et al. ";
-							return;
-						}
-						else if(count > 6)
-							return;
-
-						if(count > 1){
-							if(authors.length > 2) authorText += ",";
-
-							if (count == authors.length) authorText += " and";
-
-							if (authors.length > 1) authorText += " ";
-						}
-
-						// Checking for incorrectly escaped characters
-						if (/&amp;[A-Za-z0-9]/.test(author)) {
-
-							// initializing the DOM parser
-							var parser = new DOMParser();
-
-							// parsing the incorrectly escaped `&amp;`
-							var unescapeAmpersand = parser.parseFromString(author, 'text/html');
-
-							// unescaping the & and retrieving the actual character
-							var unescapedString =  parser.parseFromString(unescapeAmpersand.body.textContent, 'text/html');
-
-							// saving the correct author text before displaying
-							author = unescapedString.body.textContent;
-						}
-
-						authorText += author;
-
-						if (count == authors.length) authorText += ". ";
-					});
-
-				}
-			}
- 			else if(this.metadata && this.metadata.get("archived") && !MetacatUI.appModel.get("archivedContentIsIndexed")){
- 				this.$el.append('<span class="danger">This content has been archived. </span>');
-
- 				//The ID
-				var idEl = this.createIDElement();
- 				this.$el.append(idEl);
-
- 				return this;
- 			}
-			//Create the citation from the metadata doc if we have one
-			else if (this.metadata) {
-
-				//If this object is in progress of saving, don't RErender this view.
-				if(this.metadata.get("uploadStatus") == "p" && this.$el.children().length)
-					return;
-
-				//Clear the element
-				this.$el.html("");
-
-				var pubDate = this.metadata.get("pubDate"),
-					dateUploaded = this.metadata.get("dateUploaded"),
-					title = Array.isArray(this.metadata.get("title")) ? (this.metadata.get("title")[0] || this.title || "") : this.metadata.get("title") || this.title || "",
-					datasource = this.metadata.get("datasource");
-
-				//Format the author text
-				if(this.metadata.type == "EML"){
-					var authors = this.metadata.get("creator"),
-						count = 0,
-						authorText = "";
-
-					_.each(authors, function (author) {
-						count++;
-
-						if(count == 6){
-	 		            	authorText += ", et al. ";
-	 		            	return;
-	 		            }
-	 		            else if(count > 6)
-	 		            	return;
-
-	 		            //Get the individual's name, or position name, or organization name, in that order
-						var name = author.get("individualName") ?
-									_.flatten([author.get("individualName").givenName, author.get("individualName").surName]).join(" ") :
-									author.get("positionName") || author.get("organizationName");
-
-						if(count > 1){
-		 		            if(authors.length > 2) authorText += ",";
-
-							if (count == authors.length) authorText += " and";
-
-							if (authors.length > 1) authorText += " ";
-						}
-
-						authorText += name;
-
-						if (count == authors.length) authorText += ". ";
-					});
-				}
-				else{
-					var authors = this.metadata.get("origin"),
-						count = 0,
-						authorText = "";
-
-					_.each(authors, function (author) {
-						count++;
-
-						if(count == 6){
-	 		            	authorText += ", et al. ";
-	 		            	return;
-	 		            }
-	 		            else if(count > 6)
-	 		            	return;
-
-						if(count > 1){
-		 		            if(authors.length > 2) authorText += ",";
-
-							if (count == authors.length) authorText += " and";
-
-							if (authors.length > 1) authorText += " ";
-						}
-
-						authorText += author;
-
-						if (count == authors.length) authorText += ". ";
-					});
-				}
-			}
-			//If there is no metadata doc, then this is probably a data doc without science metadata.
-			//So create the citation from the index values
-			else {
-
-				var authorText = this.model.get("rightsHolder") || this.model.get("submitter") || "",
-					dateUploaded = this.model.get("dateUploaded"),
-					datasource = this.model.get("datasource");
-			}
-
-			//The author
-			var authorEl = $(document.createElement("span")).addClass("author").text(authorText);
-
-			//The publication date
-			var pubDateText = "";
-			if ((typeof pubDate !== "undefined") && pubDate) {
-				var pubDateFormatted = new Date(pubDate).getUTCFullYear();
-				if (!isNaN(pubDateFormatted)) pubDateText += pubDateFormatted;
-			}
-			if (dateUploaded && (isNaN(pubDateFormatted) || !pubDate)) {
-				var dateUploadedFormatted = dateUploaded;
-				if (!isNaN(dateUploadedFormatted)) pubDateText += dateUploadedFormatted;
-			}
-			var pubDateEl = $(document.createElement("span")).addClass("pubdate")
-
-			// Only set text if we have a non-zero-length pubDate string
-			if (pubDateText.length > 0) {
-				pubDateEl.text(pubDateText + ". ");
-			}
-
-			//The publisher (source member node)
-			var publisherText = "";
-			if (typeof datasource !== "undefined" && datasource) {
-				var memberNode = MetacatUI.nodeModel.getMember(datasource);
-
-				if(memberNode)
-  					publisherText = memberNode.name + ". ";
-  				else
-  					publisherText = datasource + ". ";
-			}
-			else{
-				var memberNode = MetacatUI.nodeModel.getMember(MetacatUI.nodeModel.get("currentMemberNode"));
-
-				if(memberNode)
-  					publisherText = memberNode.name + ". ";
-			}
-
-			var publisherEl = $(document.createElement("span")).addClass('publisher');
-
-			// Only set text if we have a non-zero-length publisherText string
-			if (publisherText) {
-				publisherEl.text(publisherText);
-			}
-
-			if(this.model.type == "CitationModel") {
-				var idEl = $(document.createElement("span")).addClass("id");
-				idEl.append(sourceUrl, $(document.createElement("span")).text(". "));
-			}
-			else {
-				//The ID
-				var idEl = this.createIDElement();
-			}
-			var model = this.metadata || this.model,
-				id = model.get("id"),
-				seriesId = model.get("seriesId");
-
-			if ((typeof title !== "undefined") && title){
-				if(title.trim().charAt(title.length-1) != ".")
-					title = title.trim() + ". ";
-				else
-					title = title.trim() + " ";
-
-				if(this.model.type == "CitationModel") {
-					var titleEl = $(document.createElement("span"))
-												.addClass("title")
-												.attr("data-id", sourceId)
-												.text(title);
-				}
-				else {
-					var titleEl = $(document.createElement("span"))
-												.addClass("title")
-												.attr("data-id", this.metadata.get("id"))
-												.text(title);
-				}
-
-			}
-			else
-				var titleEl = document.createElement("span");
-
-			//Create a link and put all the citation parts together
-			if (this.createLink){
-				if(this.model.type == "CitationModel") {
-
-					// Creating a volume element to display in Citations Modal Window
-					if(volume === "NULL") {
-						var volumeText = "";
-					}
-					else {
-						var volumeText = "Vol. " + volume + ". ";
-					}
-					var volumeEl = $(document.createElement("span")).addClass("publisher").text(volumeText);
-
-					// Creating a 'pages' element to display in Citations Modal Window
-					if(page === "NULL") {
-						var pageText = "";
-					}
-					else {
-						var pageText = "pp. " + page + ". ";
-					}
-					var pageEl = $(document.createElement("span")).addClass("publisher").text(pageText);
-
-					var linkEl = $(document.createElement("a"))
-									.addClass("metrics-route-to-metadata")
-									.attr("data-id", id)
-									.attr("href", sourceUrl)
-									.attr("target", "_blank")
-									.append(authorEl, pubDateEl, titleEl, publisherEl, volumeEl, pageEl, idEl);
-				}
-				else {
-					var linkEl = $(document.createElement("a"))
-									.addClass("route-to-metadata")
-									.attr("data-id", id)
-									.attr("href", MetacatUI.root + "/view/" + (seriesId || id))
-									.append(authorEl, pubDateEl, titleEl, publisherEl, idEl);
-				}
-
-				this.$el.append(linkEl);
-			}
-			else if(this.createTitleLink){
-				var linkEl = $(document.createElement("a"))
-								.addClass("route-to-metadata")
-								.attr("data-id", seriesId)
-								.attr("href", MetacatUI.root + "/view/" + (seriesId || id))
-								.append(titleEl);
-				this.$el.append(authorEl, pubDateEl, linkEl, publisherEl, idEl);
-			}
-			else{
-				this.$el.append(authorEl, pubDateEl, titleEl, publisherEl, idEl);
-			}
-
-			this.setUpListeners();
-
-			return this;
-		},
-
-		createIDElement: function(){
-
-			var model 		 = this.metadata || this.model,
-				id 			 = model.get("id"),
-				seriesId     = model.get("seriesId"),
-				datasource   = model.get("datasource");
-
-			var idEl = $(document.createElement("span")).addClass("id");
-			if(seriesId){
-				//Create a link for the identifier if it is a DOI
-				if( model.isDOI(seriesId) && !this.createLink ){
-					var doiURL  = this.createDoiUrl(seriesId),
-							doiLink = $(document.createElement("a"))
-													.attr("href", doiURL)
-													.text(seriesId);
-
-			// Begin PANGAEA-specific override 1 (this is temporary)
-					// If this is a PENGAEA dataset with a seriesId, then don't show the pid.
-					if (typeof datasource !== "undefined" && datasource === "urn:node:PANGAEA") {
-						idEl.append(doiLink, $(document.createElement("span")).text(". "));
-					}
-					// End PANGAEA-specific override 1
-					else{
-						idEl.append(doiLink, $(document.createElement("span")).text(", version: "));
-					}
-				}
-				else{
-					// Begin PANGAEA-specific override 2 (this is temporary)
-					// If this is a PENGAEA dataset with a seriesId, then don't show the pid.
-					if (typeof datasource !== "undefined" && datasource === "urn:node:PANGAEA") {
-					  idEl.html($(document.createElement("span")).text(seriesId + ". "));
-					}
-					// End PANGAEA-specific override 2
-					else{
-						idEl.html($(document.createElement("span")).text(seriesId + ", version: "));
-					}
-				}
-			}
-
-			// Begin PANGAEA-specific override 3 (this is temporary)
-			// If this is a PENGAEA dataset with a seriesId, then don't show the pid. Return now.
-			if(typeof datasource !== "undefined" && datasource === "urn:node:PANGAEA" && seriesId){
-				return idEl;
-			}
-			// End PANGAEA-specific override 3
-			else if( model.isDOI(id) && !this.createLink ){
-				var doiURL  = this.createDoiUrl(id),
-						doiLink = $(document.createElement("a"))
-												.attr("href", doiURL)
-												.text(id);
-
-				idEl.append(doiLink, $(document.createElement("span")).text(". "));
-			}
-			else{
-				idEl.append($(document.createElement("span")).text(id + ". "));
-			}
-
-			return idEl;
-		},
-
-		createDoiUrl: function(doi){
-
-			if( doi.indexOf("http") == 0 ){
-				return doi;
-			}
-			else if( doi.indexOf("doi:") == 0){
-				return "https://doi.org/" + doi.substring(4);
-			}
-			else{
-				return "https://doi.org/" + doi;
-			}
-
-		},
-
-		setUpListeners: function(){
-			if (!this.metadata) return;
-
-			this.stopListening();
-
-			//If anything in the model changes, rerender this citation
-			this.listenTo(this.metadata, "change:origin change:creator change:pubDate change:dateUploaded change:title change:seriesId change:id change:datasource", this.render);
-
-			//If this model is an EML211 model, then listen differently
-			if(this.metadata.type == "EML"){
-				var creators = this.metadata.get("creator");
-
-				//Listen to the names
-				for(var i=0; i<creators.length; i++){
-					this.listenTo(creators[i], "change:individualName change:organizationName change:positionName", this.render);
-				}
-
-			}
-		},
-
-		routeToMetadata: function(e){
-			var id = this.model.get("id");
-
-			//If the user clicked on a download button or any element with the class 'stop-route', we don't want to navigate to the metadata
-			if ($(e.target).hasClass('stop-route') || (typeof id === "undefined") || !id)
-				return;
-
-			MetacatUI.uiRouter.navigate('view/'+id, {trigger: true});
-		}
-	});
-
-	return CitationView;
-=======
   function($, _, Backbone, SolrResult) {
   'use strict';
 
@@ -547,6 +95,21 @@
               if (authors.length > 1) authorText += " ";
             }
 
+            // Checking for incorrectly escaped characters
+            if (/&amp;[A-Za-z0-9]/.test(author)) {
+
+              // initializing the DOM parser
+              var parser = new DOMParser();
+
+              // parsing the incorrectly escaped `&amp;`
+              var unescapeAmpersand = parser.parseFromString(author, 'text/html');
+
+              // unescaping the & and retrieving the actual character
+              var unescapedString =  parser.parseFromString(unescapeAmpersand.body.textContent, 'text/html');
+
+              // saving the correct author text before displaying
+              author = unescapedString.body.textContent;
+            }
             authorText += author;
 
             if (count == authors.length) authorText += ". ";
@@ -901,5 +464,4 @@
   });
 
   return CitationView;
->>>>>>> 644b834f
 });