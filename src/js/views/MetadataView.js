/*global define */
define(['jquery',
<<<<<<< HEAD
    'jqueryui',
    'underscore',
    'backbone',
    'gmaps',
    'fancybox',
    'clipboard',
    'collections/DataPackage',
    'models/DataONEObject',
    'models/PackageModel',
    'models/SolrResult',
    'models/metadata/ScienceMetadata',
    'models/MetricsModel',
    'models/Utilities',
    'views/DownloadButtonView',
    'views/ProvChartView',
    'views/MetadataIndexView',
    'views/ExpandCollapseListView',
    'views/ProvStatementView',
    'views/PackageTableView',
    'views/CitationView',
    'views/AnnotationView',
    'views/MarkdownView',
    'text!templates/metadata/metadata.html',
    'text!templates/dataSource.html',
    'text!templates/publishDOI.html',
    'text!templates/newerVersion.html',
    'text!templates/loading.html',
    'text!templates/metadataControls.html',
    'text!templates/metadataInfoIcons.html',
    'text!templates/alert.html',
    'text!templates/editMetadata.html',
    'text!templates/dataDisplay.html',
    'text!templates/map.html',
    'text!templates/annotation.html',
    'text!templates/metaTagsHighwirePress.html',
    'uuid',
    'views/MetricView',
    ],
  function($, $ui, _, Backbone, gmaps, fancybox, Clipboard, DataPackage, DataONEObject, Package, SolrResult, ScienceMetadata,
       MetricsModel, Utilities, DownloadButtonView, ProvChart, MetadataIndex, ExpandCollapseList, ProvStatement, PackageTable,
       CitationView, AnnotationView, MarkdownView, MetadataTemplate, DataSourceTemplate, PublishDoiTemplate,
       VersionTemplate, LoadingTemplate, ControlsTemplate, MetadataInfoIconsTemplate, AlertTemplate, EditMetadataTemplate, DataDisplayTemplate,
       MapTemplate, AnnotationTemplate, metaTagsHighwirePressTemplate, uuid, MetricView) {
  'use strict';

 /**
 * @class MetadataView
 * @classdesc A human-readable view of a science metadata file
 * @classcategory Views
 * @extends Backbone.View
 * @constructor
 */
  var MetadataView = Backbone.View.extend(
    /** @lends MetadataView.prototype */{
=======
  'jqueryui',
  'underscore',
  'backbone',
  'gmaps',
  'fancybox',
  'clipboard',
  'collections/DataPackage',
  'models/DataONEObject',
  'models/PackageModel',
  'models/SolrResult',
  'models/metadata/ScienceMetadata',
  'models/MetricsModel',
  'views/DownloadButtonView',
  'views/ProvChartView',
  'views/MetadataIndexView',
  'views/ExpandCollapseListView',
  'views/ProvStatementView',
  'views/PackageTableView',
  'views/CitationView',
  'views/AnnotationView',
  'views/MarkdownView',
  'text!templates/metadata/metadata.html',
  'text!templates/dataSource.html',
  'text!templates/publishDOI.html',
  'text!templates/newerVersion.html',
  'text!templates/loading.html',
  'text!templates/metadataControls.html',
  'text!templates/metadataInfoIcons.html',
  'text!templates/alert.html',
  'text!templates/editMetadata.html',
  'text!templates/dataDisplay.html',
  'text!templates/map.html',
  'text!templates/annotation.html',
  'text!templates/metaTagsHighwirePress.html',
  'uuid',
  'views/MetricView',
],
  function ($, $ui, _, Backbone, gmaps, fancybox, Clipboard, DataPackage, DataONEObject, Package, SolrResult, ScienceMetadata,
    MetricsModel, DownloadButtonView, ProvChart, MetadataIndex, ExpandCollapseList, ProvStatement, PackageTable,
    CitationView, AnnotationView, MarkdownView, MetadataTemplate, DataSourceTemplate, PublishDoiTemplate,
    VersionTemplate, LoadingTemplate, ControlsTemplate, MetadataInfoIconsTemplate, AlertTemplate, EditMetadataTemplate, DataDisplayTemplate,
    MapTemplate, AnnotationTemplate, metaTagsHighwirePressTemplate, uuid, MetricView) {
    'use strict';
>>>>>>> 936195f9

    /**
    * @class MetadataView
    * @classdesc A human-readable view of a science metadata file
    * @classcategory Views
    * @extends Backbone.View
    * @constructor
    */
    var MetadataView = Backbone.View.extend(
    /** @lends MetadataView.prototype */{

        subviews: [],

        pid: null,
        seriesId: null,
        saveProvPending: false,

        model: new SolrResult(),
        packageModels: new Array(),
        dataPackage: null,
        el: '#Content',
        metadataContainer: "#metadata-container",
        citationContainer: "#citation-container",
        tableContainer: "#table-container",
        controlsContainer: "#metadata-controls-container",
        metricsContainer: "#metrics-controls-container",
        editorControlsContainer: "#editor-controls-container",
        breadcrumbContainer: "#breadcrumb-container",
        parentLinkContainer: "#parent-link-container",
        dataSourceContainer: "#data-source-container",
        articleContainer: "#article-container",

        type: "Metadata",

        //Templates
        template: _.template(MetadataTemplate),
        alertTemplate: _.template(AlertTemplate),
        doiTemplate: _.template(PublishDoiTemplate),
        versionTemplate: _.template(VersionTemplate),
        loadingTemplate: _.template(LoadingTemplate),
        controlsTemplate: _.template(ControlsTemplate),
        infoIconsTemplate: _.template(MetadataInfoIconsTemplate),
        dataSourceTemplate: _.template(DataSourceTemplate),
        editMetadataTemplate: _.template(EditMetadataTemplate),
        dataDisplayTemplate: _.template(DataDisplayTemplate),
        mapTemplate: _.template(MapTemplate),
        metaTagsHighwirePressTemplate: _.template(metaTagsHighwirePressTemplate),

        objectIds: [],

        // Delegated events for creating new items, and clearing completed ones.
        events: {
          "click #publish": "publish",
          "mouseover .highlight-node": "highlightNode",
          "mouseout  .highlight-node": "highlightNode",
          "click     .preview": "previewData",
          "click     #save-metadata-prov": "saveProv"
        },


        initialize: function (options) {
          if ((options === undefined) || (!options)) var options = {};

          this.pid = options.pid || options.id || MetacatUI.appModel.get("pid") || null;

          if (typeof options.el !== "undefined")
            this.setElement(options.el);

        },

        // Render the main metadata view
        render: function () {

          this.stopListening();

          MetacatUI.appModel.set('headerType', 'default');
          //  this.showLoading("Loading...");

          //Reset various properties of this view first
          this.classMap = new Array();
          this.subviews = new Array();
          this.model.set(this.model.defaults);
          this.packageModels = new Array();

          // get the pid to render
          if (!this.pid)
            this.pid = MetacatUI.appModel.get("pid");

          this.listenTo(MetacatUI.appUserModel, "change:loggedIn", this.render);

          //Listen to when the metadata has been rendered
          this.once("metadataLoaded", function () {
            this.createAnnotationViews();
            this.insertMarkdownViews();
          });

          //Listen to when the package table has been rendered
          this.once("packageTableRendered", function () {
            //Scroll to the element on the page that is in the hash fragment (if there is one)
            this.scrollToFragment();
          });

          this.getModel();

          return this;
        },

        /**
         * Retrieve the resource map given its PID, and when it's fetched,
         * check for write permissions, then check for private members in the package
         * table view, if there is one.
         * @param {string} pid - The PID of the resource map
         */
        getDataPackage: function (pid) {

          //Create a DataONEObject model to use in the DataPackage collection.
          var dataOneObject = new ScienceMetadata({ id: this.model.get("id") });

          // Create a new data package with this id
          this.dataPackage = new DataPackage([dataOneObject], { id: pid });

          this.dataPackage.mergeModels([this.model]);

          // If there is no resource map
          if(!pid){
            this.checkWritePermissions();
            return
          }

          this.listenToOnce(this.dataPackage, "complete", function () {
            var packageTableView = _.findWhere(this.subviews, { type: "PackageTable" });
            if (packageTableView) {
              packageTableView.dataPackageCollection = this.dataPackage;
              packageTableView.checkForPrivateMembers();
            }
            
          });
          if(this.dataPackage.packageModel && this.dataPackage.packageModel.get("synced")===true){
            this.checkWritePermissions();
          } else {
            this.listenToOnce(this.dataPackage.packageModel, "sync", function(){
              this.checkWritePermissions();
            });
          }
          // Fetch the data package. DataPackage.parse() triggers 'complete'
          this.dataPackage.fetch({
            fetchModels: false
          });

        },

        /*
         * Retrieves information from the index about this object, given the id (passed from the URL)
         * When the object info is retrieved from the index, we set up models depending on the type of object this is
         */
        getModel: function (pid) {
          //Get the pid and sid
          if ((typeof pid === "undefined") || !pid) var pid = this.pid;
          if ((typeof this.seriesId !== "undefined") && this.seriesId) var sid = this.seriesId;

          //Get the package ID
          this.model.set({ id: pid, seriesId: sid });
          var model = this.model;

          this.listenToOnce(model, "sync", function () {

            if (this.model.get("formatType") == "METADATA" || !this.model.get("formatType")) {
              this.model = model;
              this.renderMetadata();
            }
            else if (this.model.get("formatType") == "DATA") {

              //Get the metadata pids that document this data object
              var isDocBy = this.model.get("isDocumentedBy");

              //If there is only one metadata pid that documents this data object, then
              // get that metadata model for this view.
              if (isDocBy && isDocBy.length == 1) {
                this.pid = _.first(isDocBy);
                this.getModel(this.pid);
                return;
              }
              //If more than one metadata doc documents this data object, it is most likely
              // multiple versions of the same metadata. So we need to find the latest version.
              else if (isDocBy && isDocBy.length > 1) {

                var view = this;

                require(["collections/Filters", "collections/SolrResults"], function (Filters, SolrResults) {
                  //Create a search for the metadata docs that document this data object
                  var searchFilters = new Filters([{
                    values: isDocBy,
                    fields: ["id", "seriesId"],
                    operator: "OR",
                    matchSubstring: false
                  }]),
                    //Create a list of search results
                    searchResults = new SolrResults([], {
                      rows: isDocBy.length,
                      query: searchFilters.getQuery(),
                      fields: "obsoletes,obsoletedBy,id"
                    });

                  //When the search results are returned, process those results
                  view.listenToOnce(searchResults, "sync", function (searchResults) {

                    //Keep track of the latest version of the metadata doc(s)
                    var latestVersions = [];

                    //Iterate over each search result and find the latest version of each metadata version chain
                    searchResults.each(function (searchResult) {

                      //If this metadata isn't obsoleted by another object, it is the latest version
                      if (!searchResult.get("obsoletedBy")) {
                        latestVersions.push(searchResult.get("id"));
                      }
                      //If it is obsoleted by another object but that newer object does not document this data, then this is the latest version
                      else if (!_.contains(isDocBy, searchResult.get("obsoletedBy"))) {
                        latestVersions.push(searchResult.get("id"));
                      }

                    }, view);

                    //If at least one latest version was found (should always be the case),
                    if (latestVersions.length) {
                      //Set that metadata pid as this view's pid and get that metadata model.
                      // TODO: Support navigation to multiple metadata docs. This should be a rare occurence, but
                      // it is possible that more than one metadata version chain documents a data object, and we need
                      // to show the user that the data is involved in multiple datasets.
                      view.pid = latestVersions[0];
                      view.getModel(latestVersions[0]);
                    }
                    //If a latest version wasn't found, which should never happen, but just in case, default to the
                    // last metadata pid in the isDocumentedBy field (most liekly to be the most recent since it was indexed last).
                    else {
                      var fallbackPid = _.last(isDocBy);
                      view.pid = fallbackPid;
                      view.getModel(fallbackPid);
                    }

                  });

                  //Send the query to the Solr search service
                  searchResults.query();
                });

                return;
              }
              else {
                this.noMetadata(this.model);
              }
            }
            else if (this.model.get("formatType") == "RESOURCE") {
              var packageModel = new Package({ id: this.model.get("id") });
              packageModel.on("complete", function () {
                var metadata = packageModel.getMetadata();

                if (!metadata) {
                  this.noMetadata(packageModel);
                }
                else {
                  this.model = metadata;
                  this.pid = this.model.get("id");
                  this.renderMetadata();
                  if (this.model.get("resourceMap"))
                    this.getPackageDetails(this.model.get("resourceMap"));
                }
              }, this);
              packageModel.getMembers();
              return;
            }

            //Get the package information
            this.getPackageDetails(model.get("resourceMap"));

          });

          //Listen to 404 and 401 errors when we get the metadata object
          this.listenToOnce(model, "404", this.showNotFound);
          this.listenToOnce(model, "401", this.showIsPrivate);

          //Fetch the model
          model.getInfo();

        },

        renderMetadata: function () {
          var pid = this.model.get("id");

          this.hideLoading();
          //Load the template which holds the basic structure of the view
          this.$el.html(this.template());
          this.$(this.tableContainer).html(this.loadingTemplate({
            msg: "Retrieving data set details..."
          }));

          //Insert the breadcrumbs
          this.insertBreadcrumbs();
          //Insert the citation
          this.insertCitation();
          //Insert the data source logo
          this.insertDataSource();
          // is this the latest version? (includes DOI link when needed)
          this.showLatestVersion();

          // Insert various metadata controls in the page
          this.insertControls();

          // If we're displaying the metrics well then display copy citation and edit button
          // inside the well
          if (MetacatUI.appModel.get("displayDatasetMetrics")) {
            //Insert Metrics Stats into the dataset landing pages
            this.insertMetricsControls();
          }

          //Show loading icon in metadata section
          this.$(this.metadataContainer).html(this.loadingTemplate({ msg: "Retrieving metadata ..." }));

          // Check for a view service in this MetacatUI.appModel
          if ((MetacatUI.appModel.get('viewServiceUrl') !== undefined) && (MetacatUI.appModel.get('viewServiceUrl')))
            var endpoint = MetacatUI.appModel.get('viewServiceUrl') + encodeURIComponent(pid);

          if (endpoint && (typeof endpoint !== "undefined")) {
            var viewRef = this;
            var loadSettings = {
              url: endpoint,
              success: function (response, status, xhr) {

                //If the user has navigated away from the MetadataView, then don't render anything further
                if (MetacatUI.appView.currentView != viewRef)
                  return;

                //Our fallback is to show the metadata details from the Solr index
                if (status == "error")
                  viewRef.renderMetadataFromIndex();
                else {
                  //Check for a response that is a 200 OK status, but is an error msg
                  if ((response.length < 250) && (response.indexOf("Error transforming document") > -1) && viewRef.model.get("indexed")) {
                    viewRef.renderMetadataFromIndex();
                    return;
                  }
                  //Mark this as a metadata doc with no stylesheet, or one that is at least different than usual EML and FGDC
                  else if ((response.indexOf('id="Metadata"') == -1)) {
                    viewRef.$el.addClass("container no-stylesheet");

                    if (viewRef.model.get("indexed")) {
                      viewRef.renderMetadataFromIndex();
                      return;
                    }
                  }

                  //Now show the response from the view service
                  viewRef.$(viewRef.metadataContainer).html(response);

                  //If there is no info from the index and there is no metadata doc rendered either, then display a message
                  if (viewRef.$el.is(".no-stylesheet") && viewRef.model.get("archived") && !viewRef.model.get("indexed"))
                    viewRef.$(viewRef.metadataContainer).prepend(viewRef.alertTemplate({ msg: "There is limited metadata about this dataset since it has been archived." }));

                  viewRef.alterMarkup();

                  viewRef.trigger("metadataLoaded");

                  //Add a map of the spatial coverage
                  if (gmaps) viewRef.insertSpatialCoverageMap();

                  // Injects Clipboard objects into DOM elements returned from the View Service
                  viewRef.insertCopiables();

                  viewRef.setUpAnnotator();
                }
              },
              error: function (xhr, textStatus, errorThrown) {
                viewRef.renderMetadataFromIndex();
              }
            }

            $.ajax(_.extend(loadSettings, MetacatUI.appUserModel.createAjaxSettings()));
          }
          else this.renderMetadataFromIndex();

          // Insert the Linked Data into the header of the page.
          if (MetacatUI.appModel.get("isJSONLDEnabled")) {
            var json = this.generateJSONLD();
            this.insertJSONLD(json);
          }

          this.insertCitationMetaTags();
        },

        /* If there is no view service available, then display the metadata fields from the index */
        renderMetadataFromIndex: function () {
          var metadataFromIndex = new MetadataIndex({
            pid: this.pid,
            parentView: this
          });
          this.subviews.push(metadataFromIndex);

          //Add the metadata HTML
          this.$(this.metadataContainer).html(metadataFromIndex.render().el);

          var view = this;

          this.listenTo(metadataFromIndex, "complete", function () {
            //Add the package contents
            view.insertPackageDetails();

            //Add a map of the spatial coverage
            if (gmaps) view.insertSpatialCoverageMap();

            // render annotator from index content, too
            view.setUpAnnotator();
          });
        },

        removeCitation: function () {
          var citation = "",
            citationEl = null;

          //Find the citation element
          if (this.$(".citation").length > 0) {
            //Get the text for the citation
            citation = this.$(".citation").text();

            //Save this element in the view
            citationEl = this.$(".citation");
          }
          //Older versions of Metacat (v2.4.3 and older) will not have the citation class in the XSLT. Find the citation another way
          else {
            //Find the DOM element with the citation
            var wells = this.$('.well'),
              viewRef = this;

            //Find the div.well with the citation. If we never find it, we don't insert the list of contents
            _.each(wells, function (well) {
              if (!citationEl && ($(well).find('#viewMetadataCitationLink').length > 0) || ($(well).children(".row-fluid > .span10 > a"))) {

                //Save this element in the view
                citationEl = well;

                //Mark this in the DOM for CSS styling
                $(well).addClass('citation');

                //Save the text of the citation
                citation = $(well).text();
              }
            });

            //Remove the unnecessary classes that are used in older versions of Metacat (2.4.3 and older)
            var citationText = $(citationEl).find(".span10");
            $(citationText).removeClass("span10").addClass("span12");
          }

          //Set the document title to the citation
          MetacatUI.appModel.set("title", citation);

          citationEl.remove();

        },

        insertBreadcrumbs: function () {

          var breadcrumbs = $(document.createElement("ol"))
            .addClass("breadcrumb")
            .append($(document.createElement("li"))
              .addClass("home")
              .append($(document.createElement("a"))
                .attr("href", MetacatUI.root || "/")
                .addClass("home")
                .text("Home")))
            .append($(document.createElement("li"))
              .addClass("search")
              .append($(document.createElement("a"))
                .attr("href", MetacatUI.root + "/data" + ((MetacatUI.appModel.get("page") > 0) ? ("/page/" + (parseInt(MetacatUI.appModel.get("page")) + 1)) : ""))
                .addClass("search")
                .text("Search")))
            .append($(document.createElement("li"))
              .append($(document.createElement("a"))
                .attr("href", MetacatUI.root + "/view/" + encodeURIComponent(this.pid))
                .addClass("inactive")
                .text("Metadata")));

          if (MetacatUI.uiRouter.lastRoute() == "data") {
            $(breadcrumbs).prepend($(document.createElement("a"))
              .attr("href", MetacatUI.root + "/data/page/" + ((MetacatUI.appModel.get("page") > 0) ? (parseInt(MetacatUI.appModel.get("page")) + 1) : ""))
              .attr("title", "Back")
              .addClass("back")
              .text(" Back to search")
              .prepend($(document.createElement("i"))
                .addClass("icon-angle-left")));
            $(breadcrumbs).find("a.search").addClass("inactive");
          }

          this.$(this.breadcrumbContainer).html(breadcrumbs);
        },

        /*
        * When the metadata object doesn't exist, display a message to the user
        */
        showNotFound: function () {

          //If the model was found, exit this function
          if (!this.model.get("notFound")) {
            return;
          }

<<<<<<< HEAD
      try{
        //Check if a query string was in the URL and if so, try removing it in the identifier
        if( this.model.get("id").match(/\?\S+\=\S+/g) && !this.findTries ){
           let newID = this.model.get("id").replace(/\?\S+\=\S+/g, "");
           this.onClose();
           this.model.set("id", newID);
           this.pid = newID;
           this.findTries=1;
           this.render();
           return;
        }
      }
      catch(e){
        console.warn("Caught error while determining query string", e);
      }

      //Construct a message that shows this object doesn't exist
      var msg = "<h4>Nothing was found.</h4>" +
            "<p id='metadata-view-not-found-message'>The dataset identifier '" + Utilities.encodeHTML(this.model.get("id")) + "' " +
            "does not exist or it may have been removed. <a>Search for " +
            "datasets that mention " + Utilities.encodeHTML(this.model.get("id")) + "</a></p>";

=======
          //Construct a message that shows this object doesn't exist
          var msg = "<h4>Nothing was found.</h4>" +
            "<p>The dataset identifier '" + this.model.get("id") + "' " +
            "does not exist or it may have been removed. <a href='" +
            MetacatUI.root + "/data/query=" + encodeURIComponent(this.model.get("id")) + "'>Search for " +
            "datasets that mention " + this.model.get("id") + "</a></p>";
>>>>>>> 936195f9

          //Remove the loading message
          this.hideLoading();

<<<<<<< HEAD
      //Show the not found error message
      this.showError(msg);

      //Add the pid to the link href. Add via JS so it is Attribute-encoded to prevent XSS attacks
      this.$("#metadata-view-not-found-message a").attr("href", MetacatUI.root + "/data/query=" + encodeURIComponent(this.model.get("id")));
    },

    /*
    * When the metadata object is private, display a message to the user
    */
    showIsPrivate: function(){

      //If we haven't checked the logged-in status of the user yet, wait a bit
      //until we show a 401 msg, in case this content is their private content
      if(!MetacatUI.appUserModel.get("checked")){
        this.listenToOnce(MetacatUI.appUserModel, "change:checked", this.showIsPrivate);
        return;
      }

      //If the user is logged in, the message will display that this dataset is private.
      if( MetacatUI.appUserModel.get("loggedIn") ){
        var msg = '<span class="icon-stack private tooltip-this" data-toggle="tooltip"' +
                  'data-placement="top" data-container="#metadata-controls-container"' +
                  'title="" data-original-title="This is a private dataset.">' +
                    '<i class="icon icon-circle icon-stack-base private"></i>' +
                    '<i class="icon icon-lock icon-stack-top"></i>' +
                  '</span> This is a private dataset.';
      }
      //If the user isn't logged in, display a log in link.
      else{
        var msg = '<span class="icon-stack private tooltip-this" data-toggle="tooltip"' +
                  'data-placement="top" data-container="#metadata-controls-container"' +
                  'title="" data-original-title="This is a private dataset.">' +
                    '<i class="icon icon-circle icon-stack-base private"></i>' +
                    '<i class="icon icon-lock icon-stack-top"></i>' +
                  '</span> This is a private dataset. If you believe you have permission ' +
                  'to access this dataset, then <a href="' + MetacatUI.root +
                  '/signin">sign in</a>.';
      }

      //Remove the loading message
      this.hideLoading();

      //Show the not found error message
      this.showError(msg);

    },

    getPackageDetails: function(packageIDs){

      var completePackages = 0;

      //This isn't a package, but just a lonely metadata doc...
      if(!packageIDs || !packageIDs.length){
        var thisPackage = new Package({ id: null, members: [this.model] });
        thisPackage.flagComplete();
        this.packageModels = [thisPackage];
        this.insertPackageDetails(thisPackage);
      }
      else{
        _.each(packageIDs, function(thisPackageID, i){

          //Create a model representing the data package
          var thisPackage = new Package({ id: thisPackageID });

          //Listen for any parent packages
          this.listenToOnce(thisPackage, "change:parentPackageMetadata", this.insertParentLink);

          //When the package info is fully retrieved
          this.listenToOnce(thisPackage, 'complete', function(thisPackage){

            //When all packages are fully retrieved
            completePackages++;
            if(completePackages >= packageIDs.length){

              var latestPackages = _.filter(this.packageModels, function(m){
                return !_.contains(packageIDs, m.get("obsoletedBy"));
              });

              //Set those packages as the most recent package
              this.packageModels = latestPackages;

              this.insertPackageDetails(latestPackages);
            }
          });
=======
          //Show the not found error message
          this.showError(msg);
        },

        /*
        * When the metadata object is private, display a message to the user
        */
        showIsPrivate: function () {

          //If we haven't checked the logged-in status of the user yet, wait a bit
          //until we show a 401 msg, in case this content is their private content
          if (!MetacatUI.appUserModel.get("checked")) {
            this.listenToOnce(MetacatUI.appUserModel, "change:checked", this.showIsPrivate);
            return;
          }
>>>>>>> 936195f9

          //If the user is logged in, the message will display that this dataset is private.
          if (MetacatUI.appUserModel.get("loggedIn")) {
            var msg = '<span class="icon-stack private tooltip-this" data-toggle="tooltip"' +
              'data-placement="top" data-container="#metadata-controls-container"' +
              'title="" data-original-title="This is a private dataset.">' +
              '<i class="icon icon-circle icon-stack-base private"></i>' +
              '<i class="icon icon-lock icon-stack-top"></i>' +
              '</span> This is a private dataset.';
          }
          //If the user isn't logged in, display a log in link.
          else {
            var msg = '<span class="icon-stack private tooltip-this" data-toggle="tooltip"' +
              'data-placement="top" data-container="#metadata-controls-container"' +
              'title="" data-original-title="This is a private dataset.">' +
              '<i class="icon icon-circle icon-stack-base private"></i>' +
              '<i class="icon icon-lock icon-stack-top"></i>' +
              '</span> This is a private dataset. If you believe you have permission ' +
              'to access this dataset, then <a href="' + MetacatUI.root +
              '/signin">sign in</a>.';
          }

          //Remove the loading message
          this.hideLoading();

          //Show the not found error message
          this.showError(msg);

        },

        getPackageDetails: function (packageIDs) {

          var completePackages = 0;

          //This isn't a package, but just a lonely metadata doc...
          if (!packageIDs || !packageIDs.length) {
            var thisPackage = new Package({ id: null, members: [this.model] });
            thisPackage.flagComplete();
            this.packageModels = [thisPackage];
            this.insertPackageDetails(thisPackage);
          }
          else {
            _.each(packageIDs, function (thisPackageID, i) {

              //Create a model representing the data package
              var thisPackage = new Package({ id: thisPackageID });

              //Listen for any parent packages
              this.listenToOnce(thisPackage, "change:parentPackageMetadata", this.insertParentLink);

              //When the package info is fully retrieved
              this.listenToOnce(thisPackage, 'complete', function (thisPackage) {

                //When all packages are fully retrieved
                completePackages++;
                if (completePackages >= packageIDs.length) {
                  var latestPackages = _.filter(this.packageModels, function (m) {
                    return !_.contains(packageIDs, m.get("obsoletedBy"));
                  });
                  this.packageModels = latestPackages;
                  this.insertPackageDetails(latestPackages);
                }
              });

              //Save the package in the view
              this.packageModels.push(thisPackage);

              //Make sure we get archived content, too
              thisPackage.set("getArchivedMembers", true);

              //Get the members
              thisPackage.getMembers({ getParentMetadata: true });
            }, this);
          }
        },

        alterMarkup: function () {
          //Find the taxonomic range and give it a class for styling - for older versions of Metacat only (v2.4.3 and older)
          if (!this.$(".taxonomicCoverage").length)
            this.$('h4:contains("Taxonomic Range")').parent().addClass('taxonomicCoverage');

          //Remove ecogrid links and replace them with workable links
          this.replaceEcoGridLinks();

          //Find the tab links for attribute names
          this.$(".attributeListTable tr a").on('shown', function (e) {
            //When the attribute link is clicked on, highlight the tab as active
            $(e.target).parents(".attributeListTable").find(".active").removeClass("active");
            $(e.target).parents("tr").first().addClass("active");
          });

          //Mark the first row in each attribute list table as active since the first attribute is displayed at first
          this.$(".attributeListTable tr:first-child()").addClass("active");
        },

        /*
         * Inserts a table with all the data package member information and sends the call to display annotations
         */
        insertPackageDetails: function (packages) {

          //Don't insert the package details twice
          var tableEls = this.$(this.tableContainer).children().not(".loading");
          if (tableEls.length > 0) return;

          //wait for the metadata to load
          var metadataEls = this.$(this.metadataContainer).children();
          if (!metadataEls.length || metadataEls.first().is(".loading")) {
            this.once("metadataLoaded", this.insertPackageDetails);
            return;
          }

          if (!packages) var packages = this.packageModels;

          //Get the entity names from this page/metadata
          this.getEntityNames(packages);

          _.each(packages, function (packageModel) {

            //If the package model is not complete, don't do anything
            if (!packageModel.complete) return;

            //Insert a package table for each package in viewRef dataset
            var nestedPckgs = packageModel.getNestedPackages(),
              nestedPckgsToDisplay = [];

            //If this metadata is not archived, filter out archived packages
            if (!this.model.get("archived")) {

              nestedPckgsToDisplay = _.reject(nestedPckgs, function (pkg) {
                return (pkg.get("archived"))
              });

            }
            else {
              //Display all packages is this metadata is archived
              nestedPckgsToDisplay = nestedPckgs;
            }

            if (nestedPckgsToDisplay.length > 0) {

              if (!(!this.model.get("archived") && packageModel.get("archived") == true)) {
                var title = 'Current Data Set (1 of ' + (nestedPckgsToDisplay.length + 1) + ') <span class="subtle">Package: ' + packageModel.get("id") + '</span>';
                this.insertPackageTable(packageModel, { title: title });
              }

              _.each(nestedPckgsToDisplay, function (nestedPackage, i, list) {
                if (!(!this.model.get("archived") && nestedPackage.get("archived") == true)) {

                  var title = 'Nested Data Set (' + (i + 2) + ' of ' +
                    (list.length + 1) + ') <span class="subtle">Package: ' +
                    nestedPackage.get("id") + '</span> <a href="' + MetacatUI.root +
                    '/view/' + encodeURIComponent(nestedPackage.get("id")) +
                    '" class="table-header-link">(View <i class="icon icon-external-link-sign icon-on-right"></i> ) </a>';

                  this.insertPackageTable(nestedPackage, { title: title, nested: true });

                }
              }, this);
            }
            else {
              //If this metadata is not archived, then don't display archived packages
              if (!(!this.model.get("archived") && packageModel.get("archived") == true)) {
                var title = packageModel.get("id") ? '<span class="subtle">Package: ' + packageModel.get("id") + '</span>' : "";
                title = "Files in this dataset " + title;
                this.insertPackageTable(packageModel, { title: title });
              }
            }

            //Remove the extra download button returned from the XSLT since the package table will have all the download links
            $("#downloadPackage").remove();

          }, this);

          //Collapse the table list after the first table
          var additionalTables = $(this.$("#additional-tables-for-" + this.cid)),
            numTables = additionalTables.children(".download-contents").length,
            item = (numTables == 1) ? "dataset" : "datasets";
          if (numTables > 0) {
            var expandIcon = $(document.createElement("i")).addClass("icon icon-level-down"),
              expandLink = $(document.createElement("a"))
                .attr("href", "#")
                .addClass("toggle-slide toggle-display-on-slide")
                .attr("data-slide-el", "additional-tables-for-" + this.cid)
                .text("Show " + numTables + " nested " + item)
                .prepend(expandIcon),
              collapseLink = $(document.createElement("a"))
                .attr("href", "#")
                .addClass("toggle-slide toggle-display-on-slide")
                .attr("data-slide-el", "additional-tables-for-" + this.cid)
                .text("Hide nested " + item)
                .hide(),
              expandControl = $(document.createElement("div")).addClass("expand-collapse-control").append(expandLink, collapseLink);

            additionalTables.before(expandControl);
          }

          //If this metadata doc is not in a package, but is just a lonely metadata doc...
          if (!packages.length) {
            var packageModel = new Package({
              members: [this.model],
            });
            packageModel.complete = true;
            this.insertPackageTable(packageModel);
          }

          //Insert the data details sections
          this.insertDataDetails();

<<<<<<< HEAD
      try{
        // Get the most recent package to display the provenance graphs
        if(packages.length){
          //Find the most recent Package model and fetch it
          let mostRecentPackage = _.find(packages, p => !p.get("obsoletedBy"));

          //If all of the packages are obsoleted, then use the last package in the array,
          // which is most likely the most recent.
          /** @todo Use the DataONE version API to find the most recent package in the version chain */
          if( !mostRecentPackage ){
            mostRecentPackage = packages[packages.length-1];
          }

          //Get the data package
          this.getDataPackage(mostRecentPackage.get("id"));
        }
      }
      catch(e){
        console.error("Could not get the data package (prov will not be displayed, possibly other info as well).", e);
      }
=======
          // Get data package, if there is one, before checking write permissions
          if (packages.length){
            this.getDataPackage(packages[0].get("id"));
          } else {
            // Otherwise go ahead and check write permissions on metadata only
            this.checkWritePermissions();
          }
>>>>>>> 936195f9

          //Initialize tooltips in the package table(s)
          this.$(".tooltip-this").tooltip();

          return this;
        },

        insertPackageTable: function (packageModel, options) {
          var viewRef = this;

          if (options) {
            var title = options.title || "";
            var nested = (typeof options.nested === "undefined") ? false : options.nested;
          }
          else
            var title = "", nested = false;

          if (typeof packageModel === "undefined") return;

          //** Draw the package table **//
          var tableView = new PackageTable({
            model: packageModel,
            currentlyViewing: this.pid,
            parentView: this,
            title: title,
            nested: nested,
            metricsModel: this.metricsModel
          });

          //Get the package table container
          var tablesContainer = this.$(this.tableContainer);

          //After the first table, start collapsing them
          var numTables = $(tablesContainer).find("table.download-contents").length;
          if (numTables == 1) {
            var tableContainer = $(document.createElement("div")).attr("id", "additional-tables-for-" + this.cid);
            tableContainer.hide();
            $(tablesContainer).append(tableContainer);
          }
          else if (numTables > 1)
            var tableContainer = this.$("#additional-tables-for-" + this.cid);
          else
            var tableContainer = tablesContainer;

          //Insert the package table HTML
          $(tableContainer).append(tableView.render().el);
          $(this.tableContainer).children(".loading").remove();

          $(tableContainer).find(".tooltip-this").tooltip();

          this.subviews.push(tableView);

          //Trigger a custom event in this view that indicates the package table has been rendered
          this.trigger("packageTableRendered");
        },

        insertParentLink: function (packageModel) {
          var parentPackageMetadata = packageModel.get("parentPackageMetadata"),
            view = this;

          _.each(parentPackageMetadata, function (m, i) {
            var title = m.get("title"),
              icon = $(document.createElement("i")).addClass("icon icon-on-left icon-level-up"),
              link = $(document.createElement("a")).attr("href", MetacatUI.root + "/view/" + encodeURIComponent(m.get("id")))
                .addClass("parent-link")
                .text("Parent dataset: " + title)
                .prepend(icon);

            view.$(view.parentLinkContainer).append(link);
          });

        },

        insertSpatialCoverageMap: function (customCoordinates) {

          //Find the geographic region container. Older versions of Metacat (v2.4.3 and less) will not have it classified so look for the header text
          if (!this.$(".geographicCoverage").length) {
            //For EML
            var title = this.$('h4:contains("Geographic Region")');

            //For FGDC
            if (title.length == 0) {
              title = this.$('label:contains("Bounding Coordinates")');
            }

            var georegionEls = $(title).parent();
            var parseText = true;
            var directions = new Array('North', 'South', 'East', 'West');
          }
          else {
            var georegionEls = this.$(".geographicCoverage");
            var directions = new Array('north', 'south', 'east', 'west');
          }

          for (var i = 0; i < georegionEls.length; i++) {
            var georegion = georegionEls[i];

            if (typeof customCoordinates !== "undefined") {
              //Extract the coordinates
              var n = customCoordinates[0];
              var s = customCoordinates[1];
              var e = customCoordinates[2];
              var w = customCoordinates[3];
            }
            else {
              var coordinates = new Array();

              _.each(directions, function (direction) {
                //Parse text for older versions of Metacat (v2.4.3 and earlier)
                if (parseText) {
                  var labelEl = $(georegion).find('label:contains("' + direction + '")');
                  if (labelEl.length) {
                    var coordinate = $(labelEl).next().html();
                    if (typeof coordinate != "undefined" && coordinate.indexOf("&nbsp;") > -1)
                      coordinate = coordinate.substring(0, coordinate.indexOf("&nbsp;"));
                  }
                }
                else {
                  var coordinate = $(georegion).find("." + direction + "BoundingCoordinate").attr("data-value");
                }

                //Save our coordinate value
                coordinates.push(coordinate);
              });

              //Extract the coordinates
              var n = coordinates[0];
              var s = coordinates[1];
              var e = coordinates[2];
              var w = coordinates[3];
            }

            //Create Google Map LatLng objects out of our coordinates
            var latLngSW = new gmaps.LatLng(s, w);
            var latLngNE = new gmaps.LatLng(n, e);
            var latLngNW = new gmaps.LatLng(n, w);
            var latLngSE = new gmaps.LatLng(s, e);

            //Get the centertroid location of this data item
            var bounds = new gmaps.LatLngBounds(latLngSW, latLngNE);
            var latLngCEN = bounds.getCenter();

            //If there isn't a center point found, don't draw the map.
            if (typeof latLngCEN == "undefined") {
              return;
            }

            var url = "https://maps.google.com/?ll=" + latLngCEN.lat() + "," + latLngCEN.lng() +
              "&spn=0.003833,0.010568" +
              "&t=m" +
              "&z=5";

            //Get the map path color
            var pathColor = MetacatUI.appModel.get("datasetMapPathColor");
            if (pathColor) {
              pathColor = "color:" + pathColor + "|";
            }
            else {
              pathColor = "";
            }

            //Get the map path fill color
            var fillColor = MetacatUI.appModel.get("datasetMapFillColor");
            if (fillColor) {
              fillColor = "fillcolor:" + fillColor + "|";
            }
            else {
              fillColor = "";
            }

            //Create a google map image
            var mapHTML = "<img class='georegion-map' " +
              "src='https://maps.googleapis.com/maps/api/staticmap?" +
              "center=" + latLngCEN.lat() + "," + latLngCEN.lng() +
              "&size=800x350" +
              "&maptype=terrain" +
              "&markers=size:mid|color:0xDA4D3Aff|" + latLngCEN.lat() + "," + latLngCEN.lng() +
              "&path=" + fillColor + pathColor + "weight:3|" + latLngSW.lat() + "," + latLngSW.lng() + "|" + latLngNW.lat() + "," + latLngNW.lng() + "|" + latLngNE.lat() + "," + latLngNE.lng() + "|" + latLngSE.lat() + "," + latLngSE.lng() + "|" + latLngSW.lat() + "," + latLngSW.lng() +
              "&visible=" + latLngSW.lat() + "," + latLngSW.lng() + "|" + latLngNW.lat() + "," + latLngNW.lng() + "|" + latLngNE.lat() + "," + latLngNE.lng() + "|" + latLngSE.lat() + "," + latLngSE.lng() + "|" + latLngSW.lat() + "," + latLngSW.lng() +
              "&sensor=false" +
              "&key=" + MetacatUI.mapKey + "'/>";

            //Find the spot in the DOM to insert our map image
            if (parseText) var insertAfter = ($(georegion).find('label:contains("West")').parent().parent().length) ? $(georegion).find('label:contains("West")').parent().parent() : georegion; //The last coordinate listed
            else var insertAfter = georegion;
            $(insertAfter).append(this.mapTemplate({
              map: mapHTML,
              url: url
            }));

            $('.fancybox-media').fancybox({
              openEffect: 'elastic',
              closeEffect: 'elastic',
              helpers: {
                media: {}
              }
            })

          }

          return true;

        },

        insertCitation: function () {
          if (!this.model) return false;

          //Create a citation element from the model attributes
          var citation = new CitationView({
            model: this.model,
            createLink: false
          }).render().el;
          this.$(this.citationContainer).html(citation);
        },

        insertDataSource: function () {
          if (!this.model || !MetacatUI.nodeModel || !MetacatUI.nodeModel.get("members").length || !this.$(this.dataSourceContainer).length) return;

          var dataSource = MetacatUI.nodeModel.getMember(this.model),
            replicaMNs = MetacatUI.nodeModel.getMembers(this.model.get("replicaMN"));

          //Filter out the data source from the replica nodes
          if (Array.isArray(replicaMNs) && replicaMNs.length) {
            replicaMNs = _.without(replicaMNs, dataSource);
          }

          if (dataSource && dataSource.logo) {
            this.$("img.data-source").remove();

            //Construct a URL to the profile of this repository
            var profileURL = (dataSource.identifier == MetacatUI.appModel.get("nodeId")) ?
              MetacatUI.root + "/profile" :
              MetacatUI.appModel.get("dataoneSearchUrl") + "/portals/" + dataSource.shortIdentifier;

            //Insert the data source template
            this.$(this.dataSourceContainer).html(this.dataSourceTemplate({
              node: dataSource,
              profileURL: profileURL
            })).addClass("has-data-source");

            this.$(this.citationContainer).addClass("has-data-source");
            this.$(".tooltip-this").tooltip();

            $(".popover-this.data-source.logo").popover({
              trigger: "manual",
              html: true,
              title: "From the " + dataSource.name + " repository",
              content: function () {
                var content = "<p>" + dataSource.description + "</p>";

                if (replicaMNs.length) {
                  content += '<h5>Exact copies hosted by ' + replicaMNs.length + ' repositories: </h5><ul class="unstyled">';

                  _.each(replicaMNs, function (node) {
                    content += '<li><a href="' + MetacatUI.appModel.get("dataoneSearchUrl") + '/portals/' +
                      node.shortIdentifier +
                      '" class="pointer">' +
                      node.name +
                      '</a></li>';
                  });

                  content += "</ul>";
                }

                return content;
              },
              animation: false
            })
              .on("mouseenter", function () {
                var _this = this;
                $(this).popover("show");
                $(".popover").on("mouseleave", function () {
                  $(_this).popover('hide');
                });
              }).on("mouseleave", function () {
                var _this = this;
                setTimeout(function () {
                  if (!$(".popover:hover").length) {
                    $(_this).popover("hide");
                  }
                }, 300);
              });

          }
        },
        
        /**
         * Check whether the user has write permissions on the resource map and the EML.
         * Once the permission checks have finished, continue with the functions that
         * depend on them.
         */
        checkWritePermissions: function () {

          var view = this,
            authorization = [],
            resourceMap = this.dataPackage ? this.dataPackage.packageModel : null,
            modelsToCheck = [this.model, resourceMap];

          modelsToCheck.forEach(function (model, index) {
            // If there is no resource map or no EML,
            // then the user does not need permission to edit it.
            if (!model || model.get("notFound") == true) {
              authorization[index] = true
              // If we already checked, and the user is authorized,
              // record that information in the authorzation array.
            } else if (model.get("isAuthorized_write") === true) {
              authorization[index] = true
              // If we already checked, and the user is not authorized,
              // record that information in the authorzation array.
            } else if (model.get("isAuthorized_write") === false) {
              authorization[index] = false
              // If we haven't checked for authorization yet, do that now.
              // Return to this function once we've finished checking.
            } else {
              view.stopListening(model, "change:isAuthorized_write");
              view.listenToOnce(model, "change:isAuthorized_write", function () {
                view.checkWritePermissions();
              });
              view.stopListening(model, "change:notFound");
              view.listenToOnce(model, "change:notFound", function () {
                view.checkWritePermissions();
              });
              model.checkAuthority("write");
              return
            }
          });

          // Check that all the models were tested for authorization

              // Every value in the auth array must be true for the user to have full permissions
          var allTrue = _.every(authorization, function (test) { return test }),
              // When we have completed checking each of the models that we need to check for
              // permissions, every value in the authorization array should be "true" or "false",
              // and the array should have the same length as the modelsToCheck array.
              allBoolean = _.every(authorization, function (test) { return typeof test === "boolean" }),
              allChecked = allBoolean && authorization.length === modelsToCheck.length;

          // Check for and render prov diagrams now that we know whether or not the user has editor permissions
          // (There is a different version of the chart for users who can edit the resource map and users who cannot)
          if (allChecked) {
            this.checkForProv();
          } else {
            return
          }
          // Only render the editor controls if we have completed the checks AND the user has full editor permissions
          if(allTrue){
            this.insertEditorControls();
          }

        },

        /*
         * Inserts control elements onto the page for the user to interact with the dataset - edit, publish, etc.
         * Editor permissions should already have been checked before running this function.
         */
        insertEditorControls: function () {

          var view = this,
              resourceMap = this.dataPackage ? this.dataPackage.packageModel : null,
              modelsToCheck = [this.model, resourceMap],
              authorized = _.every(modelsToCheck, function (model) {
                // If there is no EML or no resource map, the user doesn't need permission to edit it.
                return (!model || model.get("notFound") == true) ? true : model.get("isAuthorized_write") === true;
              });

          // Only run this function when the user has full editor permissions
          // (i.e. write permission on the EML, and write permission on the resource map if there is one.)
          if(!authorized){
            return
          }

          if (
            (this.model.get("obsoletedBy") && (this.model.get("obsoletedBy").length > 0)) ||
            this.model.get("archived")
          ) { 
            return false;
          }

          // Save the element that will contain the owner control buttons
          var container = this.$(this.editorControlsContainer);
          // Do not insert the editor controls twice
          container.empty();

          // The PID for the EML model
          var pid = this.model.get("id") || this.pid;

          //Insert an Edit button if the Edit button is enabled
          if (MetacatUI.appModel.get("displayDatasetEditButton")) {
            //Check that this is an editable metadata format
            if (_.contains(MetacatUI.appModel.get("editableFormats"), this.model.get("formatId"))) {
              //Insert the Edit Metadata template
              container.append(
                this.editMetadataTemplate({
                  identifier: pid,
                  supported: true
                }));
            }
            //If this format is not editable, insert an unspported Edit Metadata template
            else {
              container.append(this.editMetadataTemplate({
                supported: false
              }));
            }
          }

          try {
            //Determine if this metadata can be published.
            // The Publish feature has to be enabled in the app.
            // The model cannot already have a DOI
            var canBePublished = MetacatUI.appModel.get("enablePublishDOI") && !view.model.isDOI();

            //If publishing is enabled, check if only certain users and groups can publish metadata
            if (canBePublished) {
              //Get the list of authorized publishers from the AppModel
              var authorizedPublishers = MetacatUI.appModel.get("enablePublishDOIForSubjects");
              //If the logged-in user is one of the subjects in the list or is in a group that is
              // in the list, then this metadata can be published. Otherwise, it cannot.
              if (Array.isArray(authorizedPublishers) && authorizedPublishers.length) {
                if (MetacatUI.appUserModel.hasIdentityOverlap(authorizedPublishers)) {
                  canBePublished = true;
                }
                else {
                  canBePublished = false;
                }
              }
            }

            //If this metadata can be published, then insert the Publish button template
            if (canBePublished) {
              //Insert a Publish button template
              container.append(
                view.doiTemplate({
                  isAuthorized: true,
                  identifier: pid
                }));
            }
          }
          catch (e) {
            console.error("Cannot display the publish button: ", e);
          }

        },

        /*
         * Injects Clipboard objects onto DOM elements returned from the Metacat
         * View Service. This code depends on the implementation of the Metacat
         * View Service in that it depends on elements with the class "copy" being
         * contained in the HTML returned from the View Service.
         *
         * To add more copiable buttons (or other elements) to a View Service XSLT,
         * you should be able to just add something like:
         *
         *   <button class="btn copy" data-clipboard-text="your-text-to-copy">
         *      Copy
         *   </button>
         *
         * to your XSLT and this should pick it up automatically.
        */
        insertCopiables: function () {
          var copiables = $("#Metadata .copy");

          _.each(copiables, function (copiable) {
            var clipboard = new Clipboard(copiable);

            clipboard.on("success", function (e) {
              var el = $(e.trigger);

              $(el).html($(document.createElement("span")).addClass("icon icon-ok success"));

              // Use setTimeout instead of jQuery's built-in Events system because
              // it didn't look flexible enough to allow me update innerHTML in
              // a chain
              setTimeout(function () {
                $(el).html("Copy");
              }, 500)
            });
          });
        },

<<<<<<< HEAD
        if (MetacatUI.appModel.get("displayDatasetCitationMetric")) {
          var citationsMetricView = new MetricView({metricName: 'Citations', model: metricsModel, pid: this.pid});
          buttonToolbar.append(citationsMetricView.render().el);
          this.subviews.push(citationsMetricView);

          try{
            //Check if the registerCitation=true query string is set
            if(window.location.search){
              if( window.location.search.indexOf("registerCitation=true") > -1 ){

                //Open the modal for the citations
                citationsMetricView.showMetricModal();

                //Show the register citation form
                if( citationsMetricView.modalView ){
                  citationsMetricView.modalView.on("renderComplete", citationsMetricView.modalView.showCitationForm);
                }
              }
            }
          }
          catch(e){
            console.warn("Not able to show the register citation form ", e);
          }
        }
=======
        /*
         * Inserts elements users can use to interact with this dataset:
         * - A "Copy Citation" button to copy the citation text
         */
        insertControls: function () {
>>>>>>> 936195f9

          // Convert the support mdq formatId list to a version
          // that JS regex likes (with special characters double
          RegExp.escape = function (s) {
            return s.replace(/[-\/\\^$*+?.()|[\]{}]/g, '\\\\$&');
          };
          var mdqFormatIds = MetacatUI.appModel.get("mdqFormatIds");

          // Check of the current formatId is supported by the current
          // metadata quality suite. If not, the 'Assessment Report' button
          // will not be displacyed in the metadata controls panel.
          var thisFormatId = this.model.get("formatId");
          var mdqFormatSupported = false;
          var formatFound = false;
          if (mdqFormatIds !== null) {
            for (var ifmt = 0; ifmt < mdqFormatIds.length; ++ifmt) {
              var currentFormatId = RegExp.escape(mdqFormatIds[ifmt]);
              var re = new RegExp(currentFormatId);
              formatFound = re.test(thisFormatId);
              if (formatFound) {
                break;
              }
            }
          }

          //Get template
          var controlsContainer = this.controlsTemplate({
            citationTarget: this.citationContainer,
            url: window.location,
            displayQualtyReport: MetacatUI.appModel.get("mdqBaseUrl") && formatFound && MetacatUI.appModel.get("displayDatasetQualityMetric"),
            showWholetale: MetacatUI.appModel.get("showWholeTaleFeatures"),
            model: this.model.toJSON()
          });

          $(this.controlsContainer).html(controlsContainer);

          var view = this;

          //Insert the info icons
          var metricsWell = this.$(".metrics-container");
          metricsWell.append(this.infoIconsTemplate({
            model: this.model.toJSON()
          }));

          if (MetacatUI.appModel.get("showWholeTaleFeatures")) {
            this.createWholeTaleButton();
          }

          //Create clickable "Copy" buttons to copy text (e.g. citation) to the user's clipboard
          var copyBtns = $(this.controlsContainer).find(".copy");
          _.each(copyBtns, function (btn) {
            //Create a copy citation button

            var clipboard = new Clipboard(btn);

            clipboard.on("success", function (e) {

              var originalWidth = $(e.trigger).width();

              $(e.trigger).html($(document.createElement("span")).addClass("icon icon-ok success"))
                .append(" Copied")
                .addClass("success")
                .css("width", originalWidth + "px");

              setTimeout(function () {
                $(e.trigger).html("<i class='icon icon-copy icon-on-left'></i> Copy Citation")
                  .removeClass("success")
                  .css("width", "auto");
              }, 500)

            });

            clipboard.on("error", function (e) {

              if (!$(e.trigger).prev("input.copy").length) {
                var textarea = $(document.createElement("input")).val($(e.trigger).attr("data-clipboard-text")).addClass("copy").css("width", "0");
                textarea.tooltip({
                  title: "Press Ctrl+c to copy",
                  placement: "top"
                });
                $(e.trigger).before(textarea);
              }
              else {
                var textarea = $(e.trigger).prev("input.copy");
              }

              textarea.animate({ width: "100px" }, {
                duration: "slow",
                complete: function () {
                  textarea.trigger("focus");
                  textarea.tooltip("show");
                }
              });

              textarea.focusout(function () {
                textarea.animate({ width: "0px" }, function () {
                  textarea.remove();
                })
              });
            });
          });
          this.$(".tooltip-this").tooltip();
        },

        /**
         *Creates a button which the user can click to launch the package in Whole Tale
        */
        createWholeTaleButton: function () {
          let self = this;
          MetacatUI.appModel.get('taleEnvironments').forEach(function (environment) {
            var queryParams =
              '?uri=' + window.location.href +
              '&title=' + encodeURIComponent(self.model.get("title")) +
              '&environment=' + environment +
              '&api=' + MetacatUI.appModel.get("d1CNBaseUrl") + MetacatUI.appModel.get("d1CNService");
            var composeUrl = MetacatUI.appModel.get('dashboardUrl') + queryParams;
            var anchor = $('<a>');
            anchor.attr('href', composeUrl).append(
              $('<span>').attr('class', 'tab').append(environment));
            anchor.attr('target', '_blank');
            $('.analyze.dropdown-menu').append($('<li>').append(anchor));
          });
        },

        // Inserting the Metric Stats
        insertMetricsControls: function () {

          //Exit if metrics shouldn't be shown for this dataset
          if (this.model.hideMetrics()) {
            return;
          }


          var pid_list = [];
          pid_list.push(this.pid);
          var metricsModel = new MetricsModel({ pid_list: pid_list, type: "dataset" });
          metricsModel.fetch();
          this.metricsModel = metricsModel;

          // Retreive the model from the server for the given PID
          // TODO: Create a Metric Request Object

          if (MetacatUI.appModel.get("displayDatasetMetrics")) {
            var buttonToolbar = this.$(".metrics-container");

            if (MetacatUI.appModel.get("displayDatasetCitationMetric")) {
              var citationsMetricView = new MetricView({ metricName: 'Citations', model: metricsModel, pid: this.pid });
              buttonToolbar.append(citationsMetricView.render().el);
              this.subviews.push(citationsMetricView);
            }

            if (MetacatUI.appModel.get("displayDatasetDownloadMetric")) {
              var downloadsMetricView = new MetricView({ metricName: 'Downloads', model: metricsModel, pid: this.pid });
              buttonToolbar.append(downloadsMetricView.render().el);
              this.subviews.push(downloadsMetricView);
            }

            if (MetacatUI.appModel.get("displayDatasetViewMetric")) {
              var viewsMetricView = new MetricView({ metricName: 'Views', model: metricsModel, pid: this.pid });
              buttonToolbar.append(viewsMetricView.render().el);
              this.subviews.push(viewsMetricView);
            }

          }

        },

        /**
         * Check if the DataPackage provenance parsing has completed. If it has,
         * draw provenance charts. If it hasn't start the parseProv function.
         * The view must have the DataPackage collection set as view.dataPackage
         * for this function to run.
         */
        checkForProv: function () {

          if(!this.dataPackage){
            return
          }
          // Render the provenance trace using the redrawProvCharts function instead of the drawProvCharts function
          // just in case the prov charts have already been inserted. Redraw will make sure they are removed
          // before being re-inserted.
          var model = this.model;
          if (this.dataPackage.provenanceFlag == "complete") {
            this.redrawProvCharts(this.dataPackage);
          } else {
            this.listenToOnce(this.dataPackage, "queryComplete", function () {
              this.redrawProvCharts(this.dataPackage);
            });
            // parseProv triggers "queryComplete"
            this.dataPackage.parseProv();
          }
        },

        /*
         * Renders ProvChartViews on the page to display provenance on a package level and on an individual object level.
         * This function looks at four sources for the provenance - the package sources, the package derivations, member sources, and member derivations
         */
        drawProvCharts: function (dataPackage) {

          // Set a listener to re-draw the prov charts when needed
          this.stopListening(this.dataPackage, "redrawProvCharts");
          this.listenToOnce(this.dataPackage, "redrawProvCharts", this.redrawProvCharts);

          // Provenance has to be retrieved from the Package Model (getProvTrace()) before the charts can be drawn
          if (dataPackage.provenanceFlag != "complete") return false;

          // If the user is authorized to edit the provenance for this package
          // then turn on editing, so that edit icons are displayed.
          var editModeOn = this.dataPackage.packageModel.get("isAuthorized_write");

          //If this content is archived, then turn edit mode off
          if (this.model.get("archived")) {
            editModeOn = false;
          }

          //If none of the models in this package have the formatId attributes,
          // we should fetch the DataPackage since it likely has only had a shallow fetch so far
          var formats = _.compact(dataPackage.pluck("formatId"));

          //If the number of formatIds is less than the number of models in this collection,
          // then we need to get them.
          if (formats.length < dataPackage.length) {

            var modelsToMerge = [];

            //Get the PackageModel associated with this view
            if (this.packageModels.length) {
              //Get the PackageModel for this DataPackage
              var packageModel = _.find(this.packageModels, function (packageModel) { return packageModel.get("id") == dataPackage.id });

              //Merge the SolrResult models into the DataONEObject models
              if (packageModel && packageModel.get("members").length) {
                modelsToMerge = packageModel.get("members");
              }
            }

            //If there is at least one model to merge into this data package, do so
            if (modelsToMerge.length) {
              dataPackage.mergeModels(modelsToMerge);
            }
            //If there are no models to merge in, get them from the index
            else {

              //Listen to the DataPackage fetch to complete and re-execute this function
              this.listenToOnce(dataPackage, "complete", function () {
                this.drawProvCharts(dataPackage);
              });

              //Create a query that searches for all the members of this DataPackage in Solr
              dataPackage.solrResults.currentquery = dataPackage.filterModel.getQuery() +
                "%20AND%20-formatType:METADATA";
              dataPackage.solrResults.fields = "id,seriesId,formatId,fileName";
              dataPackage.solrResults.rows = dataPackage.length;
              dataPackage.solrResults.sort = null;
              dataPackage.solrResults.start = 0;
              dataPackage.solrResults.facet = [];
              dataPackage.solrResults.stats = null;

              //Fetch the data package with the "fromIndex" option
              dataPackage.fetch({ fromIndex: true });

              //Exit this function since it will be executed again when the fetch is complete
              return;

            }

          }

          var view = this;
          //Draw two flow charts to represent the sources and derivations at a package level
          var packageSources = dataPackage.sourcePackages;
          var packageDerivations = dataPackage.derivationPackages;

          if (Object.keys(packageSources).length) {
            var sourceProvChart = new ProvChart({
              sources: packageSources,
              context: dataPackage,
              contextEl: this.$(this.articleContainer),
              dataPackage: dataPackage,
              parentView: view
            });
            this.subviews.push(sourceProvChart);
            this.$(this.articleContainer).before(sourceProvChart.render().el);
          }
          if (Object.keys(packageDerivations).length) {
            var derivationProvChart = new ProvChart({
              derivations: packageDerivations,
              context: dataPackage,
              contextEl: this.$(this.articleContainer),
              dataPackage: dataPackage,
              parentView: view
            });
            this.subviews.push(derivationProvChart);
            this.$(this.articleContainer).after(derivationProvChart.render().el);
          }

          if (dataPackage.sources.length || dataPackage.derivations.length || editModeOn) {
            //Draw the provenance charts for each member of this package at an object level
            _.each(dataPackage.toArray(), function (member, i) {
              // Don't draw prov charts for metadata objects.
              if (member.get("type").toLowerCase() == "metadata" || member.get("formatType").toLowerCase() == "metadata") {
                return;
              }
              var entityDetailsSection = view.findEntityDetailsContainer(member);

              if (!entityDetailsSection) {
                return;
              }

              //Retrieve the sources and derivations for this member
              var memberSources = member.get("provSources") || new Array(),
                memberDerivations = member.get("provDerivations") || new Array();

              //Make the source chart for this member.
              // If edit is on, then either a 'blank' sources ProvChart will be displayed if there
              // are no sources for this member, or edit icons will be displayed with prov icons.
              if (memberSources.length || editModeOn) {
                var memberSourcesProvChart = new ProvChart({
                  sources: memberSources,
                  context: member,
                  contextEl: entityDetailsSection,
                  dataPackage: dataPackage,
                  parentView: view,
                  editModeOn: editModeOn,
                  editorType: "sources"
                });
                view.subviews.push(memberSourcesProvChart);
                $(entityDetailsSection).before(memberSourcesProvChart.render().el);
                view.$(view.articleContainer).addClass("gutters");
              }

              //Make the derivation chart for this member
              // If edit is on, then either a 'blank' derivations ProvChart will be displayed if there,
              // are no derivations for this member or edit icons will be displayed with prov icons.
              if (memberDerivations.length || editModeOn) {
                var memberDerivationsProvChart = new ProvChart({
                  derivations: memberDerivations,
                  context: member,
                  contextEl: entityDetailsSection,
                  dataPackage: dataPackage,
                  parentView: view,
                  editModeOn: editModeOn,
                  editorType: "derivations"
                });
                view.subviews.push(memberDerivationsProvChart);
                $(entityDetailsSection).after(memberDerivationsProvChart.render().el);
                view.$(view.articleContainer).addClass("gutters");
              }
            });
          }

          //Make all of the prov chart nodes look different based on id
          if (this.$(".prov-chart").length > 10000) {
            var allNodes = this.$(".prov-chart .node"),
              ids = [],
              view = this,
              i = 1;

            $(allNodes).each(function () { ids.push($(this).attr("data-id")) });
            ids = _.uniq(ids);

            _.each(ids, function (id) {
              var matchingNodes = view.$(".prov-chart .node[data-id='" + id + "']").not(".editorNode");
              //var matchingEntityDetails = view.findEntityDetailsContainer(id);

              //Don't use the unique class on images since they will look a lot different anyway by their image
              if (!$(matchingNodes).first().hasClass("image")) {
                var className = "uniqueNode" + i;

                //Add the unique class and up the iterator
                if (matchingNodes.prop("tagName") != "polygon")
                  $(matchingNodes).addClass(className);
                else
                  $(matchingNodes).attr("class", $(matchingNodes).attr("class") + " " + className);

                /*  if(matchingEntityDetails)
                    $(matchingEntityDetails).addClass(className);*/

                //Save this id->class mapping in this view
                view.classMap.push({
                  id: id,
                  className: className
                });
                i++;
              }
            });
          }
        },

        /* Step through all prov charts and re-render each one that has been
           marked for re-rendering.
        */
        redrawProvCharts: function () {
          var view = this;

          // Check if prov edits are active and turn on the prov save bar if so.
          // Alternatively, turn off save bar if there are no prov edits, which
          // could occur if a user undoes a previous which could result in
          // an empty edit list.
          if (this.dataPackage.provEditsPending()) {
            this.showEditorControls();
          } else {
            this.hideEditorControls();

            // Reset the edited flag for each package member
            _.each(this.dataPackage.toArray(), function (item) {
              item.selectedInEditor == false;
            });
          }
          _.each(this.subviews, function (thisView, i) {

            // Check if this is a ProvChartView
            if (thisView.className && thisView.className.indexOf("prov-chart") !== -1) {
              // Check if this ProvChartView is marked for re-rendering
              // Erase the current ProvChartView
              thisView.onClose();
            }
          });

          // Remove prov charts from the array of subviews.
          this.subviews = _.filter(this.subviews, function (item) {
            return (item.className && (item.className.indexOf("prov-chart") == -1));
          });

          view.drawProvCharts(this.dataPackage);

        },

        /*
         * When the data package collection saves successfully, tell the user
         */
        saveSuccess: function (savedObject) {
          //We only want to perform these actions after the package saves
          if (savedObject.type != "DataPackage") return;

          //Change the URL to the new id
          MetacatUI.uiRouter.navigate("view/" + this.dataPackage.packageModel.get("id"), { trigger: false, replace: true });

          var message = $(document.createElement("div")).append($(document.createElement("span")).text("Your changes have been saved. "));

          MetacatUI.appView.showAlert(message, "alert-success", "body", 4000, { remove: false });

          // Reset the state to clean
          this.dataPackage.packageModel.set("changed", false);

          // If provenance relationships were updated, then reset the edit list now.
          if (this.dataPackage.provEdits.length) this.dataPackage.provEdits = [];

          this.saveProvPending = false;
          this.hideSaving();
          this.stopListening(this.dataPackage, "errorSaving", this.saveError);

          // Turn off "save" footer
          this.hideEditorControls();

          // Update the metadata table header with the new resource map id.
          // First find the PackageTableView for the top level package, and
          // then re-render it with the update resmap id.
          var view = this;
          var metadataId = this.packageModels[0].getMetadata().get("id")
          _.each(this.subviews, function (thisView, i) {
            // Check if this is a ProvChartView
            if (thisView.type && thisView.type.indexOf("PackageTable") !== -1) {
              if (thisView.currentlyViewing == metadataId) {
                var packageId = view.dataPackage.packageModel.get("id");
                var title = packageId ? '<span class="subtle">Package: ' + packageId + '</span>' : "";
                thisView.title = "Files in this dataset " + title;
                thisView.render();
              }
            }
          });
        },

        /*
         * When the data package collection fails to save, tell the user
         */
        saveError: function (errorMsg) {
          var errorId = "error" + Math.round(Math.random() * 100),
            message = $(document.createElement("div")).append("<p>Your changes could not be saved.</p>");

          message.append($(document.createElement("a"))
            .text("See details")
            .attr("data-toggle", "collapse")
            .attr("data-target", "#" + errorId)
            .addClass("pointer"),
            $(document.createElement("div"))
              .addClass("collapse")
              .attr("id", errorId)
              .append($(document.createElement("pre")).text(errorMsg)));

          MetacatUI.appView.showAlert(message, "alert-error", "body", null, {
            emailBody: "Error message: Data Package save error: " + errorMsg,
            remove: true
          });

          this.saveProvPending = false;
          this.hideSaving();
          this.stopListening(this.dataPackage, "successSaving", this.saveSuccess);

          // Turn off "save" footer
          this.hideEditorControls();
        },

        /* If provenance relationships have been modified by the provenance editor (in ProvChartView), then
        update the ORE Resource Map and save it to the server.
        */
        saveProv: function () {
          // Only call this function once per save operation.
          if (this.saveProvPending) return;

          var view = this;
          if (this.dataPackage.provEditsPending()) {
            this.saveProvPending = true;
            // If the Data Package failed saving, display an error message
            this.listenToOnce(this.dataPackage, "errorSaving", this.saveError);
            // Listen for when the package has been successfully saved
            this.listenToOnce(this.dataPackage, "successSaving", this.saveSuccess);
            this.showSaving();
            this.dataPackage.saveProv();
          } else {
            //TODO: should a dialog be displayed saying that no prov edits were made?
          }
        },

        showSaving: function () {

          //Change the style of the save button
          this.$("#save-metadata-prov")
            .html('<i class="icon icon-spinner icon-spin"></i> Saving...')
            .addClass("btn-disabled");

          this.$("input, textarea, select, button").prop("disabled", true);
        },

        hideSaving: function () {
          this.$("input, textarea, select, button").prop("disabled", false);

          //When prov is saved, revert the Save button back to normal
          this.$("#save-metadata-prov").html("Save").removeClass("btn-disabled");

        },

        showEditorControls: function () {
          this.$("#editor-footer").slideDown();
        },

        hideEditorControls: function () {
          this.$("#editor-footer").slideUp();
        },

        getEntityNames: function (packageModels) {
          var viewRef = this;

          _.each(packageModels, function (packageModel) {

            //Don't get entity names for larger packages - users must put the names in the system metadata
            if (packageModel.get("members").length > 100) return;

            //If this package has a different metadata doc than the one we are currently viewing
            var metadataModel = packageModel.getMetadata();
            if (!metadataModel) return;

            if (metadataModel.get("id") != viewRef.pid) {
              var requestSettings = {
                url: MetacatUI.appModel.get("viewServiceUrl") + encodeURIComponent(metadataModel.get("id")),
                success: function (parsedMetadata, response, xhr) {
                  _.each(packageModel.get("members"), function (solrResult, i) {
                    var entityName = "";

                    if (solrResult.get("formatType") == "METADATA")
                      entityName = solrResult.get("title");

                    var container = viewRef.findEntityDetailsContainer(solrResult, parsedMetadata);
                    if (container) entityName = viewRef.getEntityName(container);

                    //Set the entity name
                    if (entityName) {
                      solrResult.set("fileName", entityName);
                      //Update the UI with the new name
                      viewRef.$(".entity-name-placeholder[data-id='" + solrResult.get("id") + "']").text(entityName);
                    }
                  });
                }
              }

              $.ajax(_.extend(requestSettings, MetacatUI.appUserModel.createAjaxSettings()));

              return;
            }

            _.each(packageModel.get("members"), function (solrResult, i) {

              var entityName = "";

              if (solrResult.get("fileName"))
                entityName = solrResult.get("fileName");
              else if (solrResult.get("formatType") == "METADATA")
                entityName = solrResult.get("title");
              else if (solrResult.get("formatType") == "RESOURCE")
                return;
              else {
                var container = viewRef.findEntityDetailsContainer(solrResult);

                if (container && container.length > 0)
                  entityName = viewRef.getEntityName(container);
                else
                  entityName = null;

              }

              //Set the entityName, even if it's null
              solrResult.set("fileName", entityName);
            });
          });
        },

        getEntityName: function (containerEl) {
          if (!containerEl) return false;

          var entityName = $(containerEl).find(".entityName").attr("data-entity-name");
          if ((typeof entityName === "undefined") || (!entityName)) {
            entityName = $(containerEl).find(".control-label:contains('Entity Name') + .controls-well").text();
            if ((typeof entityName === "undefined") || (!entityName))
              entityName = null;
          }

          return entityName;
        },

        //Checks if the metadata has entity details sections
        hasEntityDetails: function () {
          return (this.$(".entitydetails").length > 0);
        },


        /**
        * Finds the element in the rendered metadata that describes the given data entity.
        *
        * @param {(DataONEObject|SolrResult|string)} model - Either a model that represents the data object or the identifier of the data object
        * @param {Element} [el] - The DOM element to exclusivly search inside.
        * @return {Element} - The DOM element that describbbes the given data entity.
        */
        findEntityDetailsContainer: function (model, el) {
          if (!el) var el = this.el;

          //Get the id and file name for this data object
          var id = "",
            fileName = "";

          //If a model is given, get the id and file name from the object
          if (model && (DataONEObject.prototype.isPrototypeOf(model) || SolrResult.prototype.isPrototypeOf(model))) {
            id = model.get("id");
            fileName = model.get("fileName");
          }
          //If a string is given instead, it must be the id of the data object
          else if (typeof model == "string") {
            id = model;
          }
          //Otherwise, there isn't enough info to find the element, so exit
          else {
            return;
          }

          //If we already found it earlier, return it now
          var container = this.$(".entitydetails[data-id='" + id + "'], " +
            ".entitydetails[data-id='" + DataONEObject.prototype.getXMLSafeID(id) + "']");
          if (container.length)
            return container;

          //Are we looking for the main object that this MetadataView is displaying?
          if (id == this.pid) {
            if (this.$("#Metadata").length > 0)
              return this.$("#Metadata");
            else
              return this.el;
          }

          //Metacat 2.4.2 and up will have the Online Distribution Link marked
          var link = this.$(".entitydetails a[data-pid='" + id + "']");

          //Otherwise, try looking for an anchor with the id matching this object's id
          if (!link.length)
            link = $(el).find("a#" + id.replace(/[^A-Za-z0-9]/g, "\\$&"));

          //Get metadata index view
          var metadataFromIndex = _.findWhere(this.subviews, { type: "MetadataIndex" });
          if (typeof metadataFromIndex === "undefined") metadataFromIndex = null;

          //Otherwise, find the Online Distribution Link the hard way
          if ((link.length < 1) && (!metadataFromIndex))
            link = $(el).find(".control-label:contains('Online Distribution Info') + .controls-well > a[href*='" + id.replace(/[^A-Za-z0-9]/g, "\\$&") + "']");

          if (link.length > 0) {
            //Get the container element
            container = $(link).parents(".entitydetails");

            if (container.length < 1) {
              //backup - find the parent of this link that is a direct child of the form element
              var firstLevelContainer = _.intersection($(link).parents("form").children(), $(link).parents());
              //Find the controls-well inside of that first level container, which is the well that contains info about this data object
              if (firstLevelContainer.length > 0)
                container = $(firstLevelContainer).children(".controls-well");

              if ((container.length < 1) && (firstLevelContainer.length > 0))
                container = firstLevelContainer;

              $(container).addClass("entitydetails");
            }

            //Add the id so we can easily find it later
            container.attr("data-id", id);

            return container;
          }

          //----Find by file name rather than id-----
          if (!fileName) {
            //Get the name of the object first
            for (var i = 0; i < this.packageModels.length; i++) {
              var model = _.findWhere(this.packageModels[i].get("members"), { id: id });
              if (model) {
                fileName = model.get("fileName");
                break;
              }
            }
          }

          if (fileName) {
            var possibleLocations = [".entitydetails [data-object-name='" + fileName + "']",
            ".entitydetails .control-label:contains('Object Name') + .controls-well:contains('" + fileName + "')",
            ".entitydetails .control-label:contains('Entity Name') + .controls-well:contains('" + fileName + "')"];

            //Search through each possible location in the DOM where the file name might be
            for (var i = 0; i < possibleLocations.length; i++) {
              //Get the elements in this view that match the possible location
              var matches = this.$(possibleLocations[i]);

              //If exactly one match is found
              if (matches.length == 1) {
                //Get the entity details parent element
                container = $(matches).parents(".entitydetails").first();
                //Set the object ID on the element for easier locating later
                container.attr("data-id", id);
                if (container.length)
                  break;
              }
            }

            if (container.length)
              return container;

          }

          //--- The last option:----
          //If this package has only one item, we can assume the only entity details are about that item
          var members = this.packageModels[0].get("members"),
            dataMembers = _.filter(members, function (m) { return (m.get("formatType") == "DATA"); });
          if (dataMembers.length == 1) {
            if (this.$(".entitydetails").length == 1) {
              this.$(".entitydetails").attr("data-id", id);
              return this.$(".entitydetails");
            }
          }

          return false;
        },

        /*
         * Inserts new image elements into the DOM via the image template. Use for displaying images that are part of this metadata's resource map.
         */
        insertDataDetails: function () {

          //If there is a metadataIndex subview, render from there.
          var metadataFromIndex = _.findWhere(this.subviews, { type: "MetadataIndex" });
          if (typeof metadataFromIndex !== "undefined") {
            _.each(this.packageModels, function (packageModel) {
              metadataFromIndex.insertDataDetails(packageModel);
            });
            return;
          }

          var viewRef = this;

          _.each(this.packageModels, function (packageModel) {

            var dataDisplay = "",
              images = [],
              other = [],
              packageMembers = packageModel.get("members");

            //Don't do this for large packages
            if (packageMembers.length > 150) return;

            //==== Loop over each visual object and create a dataDisplay template for it to attach to the DOM ====
            _.each(packageMembers, function (solrResult, i) {
              //Don't display any info about nested packages
              if (solrResult.type == "Package") return;

              var objID = solrResult.get("id");

              if (objID == viewRef.pid)
                return;

              //Is this a visual object (image)?
              var type = solrResult.type == "SolrResult" ? solrResult.getType() : "Data set";
              if (type == "image")
                images.push(solrResult);

              //Find the part of the HTML Metadata view that describes this data object
              var anchor = $(document.createElement("a")).attr("id", objID.replace(/[^A-Za-z0-9]/g, "-")),
                container = viewRef.findEntityDetailsContainer(objID);

              var downloadButton = new DownloadButtonView({ model: solrResult });
              downloadButton.render();

              //Insert the data display HTML and the anchor tag to mark this spot on the page
              if (container) {

                //Only show data displays for images hosted on the same origin
                if (type == "image" && solrResult.get("url").indexOf(window.location.host) > -1) {

                  //Create the data display HTML
                  var dataDisplay = $.parseHTML(viewRef.dataDisplayTemplate({
                    type: type,
                    src: solrResult.get("url"),
                    objID: objID
                  }).trim());

                  //Insert into the page
                  if ($(container).children("label").length > 0)
                    $(container).children("label").first().after(dataDisplay);
                  else
                    $(container).prepend(dataDisplay);

                  //If this image is private, we need to load it via an XHR request
                  if (!solrResult.get("isPublic")) {
                    //Create an XHR
                    var xhr = new XMLHttpRequest();
                    xhr.withCredentials = true;

                    xhr.onload = function () {

                      if (xhr.response)
                        $(dataDisplay).find("img").attr("src", window.URL.createObjectURL(xhr.response));
                    }

                    //Open and send the request with the user's auth token
                    xhr.open('GET', solrResult.get("url"));
                    xhr.responseType = "blob";
                    xhr.setRequestHeader("Authorization", "Bearer " + MetacatUI.appUserModel.get("token"));
                    xhr.send();
                  }

                }

                $(container).prepend(anchor);

                var nameLabel = $(container).find("label:contains('Entity Name')");
                if (nameLabel.length) {
                  $(nameLabel).parent().after(downloadButton.el);
                }
              }

            });

            //==== Initialize the fancybox images =====
            // We will be checking every half-second if all the HTML has been loaded into the DOM - once they are all loaded, we can initialize the lightbox functionality.
            var numImages = images.length,
              //The shared lightbox options for both images
              lightboxOptions = {
                prevEffect: 'elastic',
                nextEffect: 'elastic',
                closeEffect: 'elastic',
                openEffect: 'elastic',
                aspectRatio: true,
                closeClick: true,
                afterLoad: function () {
                  //Create a custom HTML caption based on data stored in the DOM element
                  viewRef.title = viewRef.title + " <a href='" + viewRef.href + "' class='btn' target='_blank'>Download</a> ";
                },
                helpers: {
                  title: {
                    type: 'outside'
                  }
                }
              };

            if (numImages > 0) {
              var numImgChecks = 0, //Keep track of how many interval checks we have so we don't wait forever for images to load
                lightboxImgSelector = "a[class^='fancybox'][data-fancybox-type='image']";

              //Add additional options for images
              var imgLightboxOptions = lightboxOptions;
              imgLightboxOptions.type = "image";
              imgLightboxOptions.perload = 1;

              var initializeImgLightboxes = function () {
                numImgChecks++;

                //Initialize what images have loaded so far after 5 seconds
                if (numImgChecks == 10) {
                  $(lightboxImgSelector).fancybox(imgLightboxOptions);
                }
                //When 15 seconds have passed, stop checking so we don't blow up the browser
                else if (numImgChecks > 30) {
                  $(lightboxImgSelector).fancybox(imgLightboxOptions);
                  window.clearInterval(imgIntervalID);
                  return;
                }

                //Are all of our images loaded yet?
                if (viewRef.$(lightboxImgSelector).length < numImages) return;
                else {
                  //Initialize our lightboxes
                  $(lightboxImgSelector).fancybox(imgLightboxOptions);

                  //We're done - clear the interval
                  window.clearInterval(imgIntervalID);
                }
              }

              var imgIntervalID = window.setInterval(initializeImgLightboxes, 500);
            }
          });
        },

        replaceEcoGridLinks: function () {
          var viewRef = this;

          //Find the element in the DOM housing the ecogrid link
          $("a:contains('ecogrid://')").each(function (i, thisLink) {

            //Get the link text
            var linkText = $(thisLink).text();

            //Clean up the link text
            var withoutPrefix = linkText.substring(linkText.indexOf("ecogrid://") + 10),
              pid = withoutPrefix.substring(withoutPrefix.indexOf("/") + 1),
              baseUrl = MetacatUI.appModel.get('resolveServiceUrl') || MetacatUI.appModel.get('objectServiceUrl');

            $(thisLink).attr('href', baseUrl + encodeURIComponent(pid)).text(pid);
          });
        },

        publish: function (event) {

          // target may not actually prevent click events, so double check
          var disabled = $(event.target).closest("a").attr("disabled");
          if (disabled) {
            return false;
          }
          var publishServiceUrl = MetacatUI.appModel.get('publishServiceUrl');
          var pid = $(event.target).closest("a").attr("pid");
          var ret = confirm("Are you sure you want to publish " + pid + " with a DOI?");

          if (ret) {

            // show the loading icon
            var message = "Publishing package...this may take a few moments";
            this.showLoading(message);

            var identifier = null;
            var viewRef = this;
            var requestSettings = {
              url: publishServiceUrl + pid,
              type: "PUT",
              xhrFields: {
                withCredentials: true
              },
              success: function (data, textStatus, xhr) {
                // the response should have new identifier in it
                identifier = $(data).find("d1\\:identifier, identifier").text();

                if (identifier) {
                  viewRef.hideLoading();
                  var msg = "Published data package '" + identifier + "'. If you are not redirected soon, you can view your <a href='" + MetacatUI.root + "/view/" + encodeURIComponent(identifier) + "'>published data package here</a>";
                  viewRef.$el.find('.container').prepend(
                    viewRef.alertTemplate({
                      msg: msg,
                      classes: 'alert-success'
                    })
                  );

                  // navigate to the new view after a few seconds
                  setTimeout(
                    function () {
                      // avoid a double fade out/in
                      viewRef.$el.html('');
                      viewRef.showLoading();
                      MetacatUI.uiRouter.navigate("view/" + identifier, { trigger: true })
                    },
                    3000);
                }
              },
              error: function (xhr, textStatus, errorThrown) {
                // show the error message, but stay on the same page
                var msg = "Publish failed: " + $(xhr.responseText).find("description").text();

                viewRef.hideLoading();
                viewRef.showError(msg);
              }
            }

            $.ajax(_.extend(requestSettings, MetacatUI.appUserModel.createAjaxSettings()));

          }
        },

        //When the given ID from the URL is a resource map that has no metadata, do the following...
        noMetadata: function (solrResultModel) {

          this.hideLoading();
          this.$el.html(this.template());

          this.pid = solrResultModel.get("resourceMap") || solrResultModel.get("id");

          //Insert breadcrumbs
          this.insertBreadcrumbs();

          this.insertDataSource();

          //Insert a table of contents
          this.insertPackageTable(solrResultModel);

          this.renderMetadataFromIndex();

          //Insert a message that this data is not described by metadata
          MetacatUI.appView.showAlert("Additional information about this data is limited since metadata was not provided by the creator.", "alert-warning", this.$(this.metadataContainer));
        },

        // this will lookup the latest version of the PID
        showLatestVersion: function () {

          //If this metadata doc is not obsoleted by a new version, then exit the function
          if (!this.model.get("obsoletedBy")) {
            return;
          }

          var view = this;

          //When the latest version is found,
          this.listenTo(this.model, "change:newestVersion", function () {
            //Make sure it has a newer version, and if so,
            if (view.model.get("newestVersion") != view.model.get("id")) {
              //Put a link to the newest version in the content
              view.$(".newer-version").replaceWith(view.versionTemplate({
                pid: view.model.get("newestVersion")
              }));
            }
            else {
              view.$(".newer-version").remove();
            }
          });

          //Insert the newest version template with a loading message
          this.$el.prepend(this.versionTemplate({
            loading: true
          }));

          //Find the latest version of this metadata object
          this.model.findLatestVersion();
        },

        showLoading: function (message) {
          this.hideLoading();

          MetacatUI.appView.scrollToTop();

          var loading = this.loadingTemplate({ msg: message });
          if (!loading) return;

          this.$loading = $($.parseHTML(loading));
          this.$detached = this.$el.children().detach();

          this.$el.html(loading);
        },

        hideLoading: function () {
          if (this.$loading) this.$loading.remove();
          if (this.$detached) this.$el.html(this.$detached);
        },

        showError: function (msg) {
          //Remove any existing error messages
          this.$el.children(".alert-container").remove();

          this.$el.prepend(
            this.alertTemplate({
              msg: msg,
              classes: 'alert-error',
              containerClasses: "page",
              includeEmail: true
            }));
        },

        /**
        * If the annotator feature is enabled, this function renders an AnnotatorView.
        * The Annotator feature is experiemental and unsupported, so this should only be enabled by advanced users
        * @deprecated
        */
        setUpAnnotator: function () {
          if (!MetacatUI.appModel.get("annotatorUrl"))
            return;

          var thisView = this;

          require(["views/AnnotatorView"], function (AnnotatorView) {
            var annotator = new AnnotatorView({
              parentView: thisView
            });
            thisView.subviews.push(annotator);
            annotator.render();
          });
        },

        /**
         * When the "Metadata" button in the table is clicked while we are on the Metadata view,
         * we want to scroll to the anchor tag of this data object within the page instead of navigating
         * to the metadata page again, which refreshes the page and re-renders (more loading time)
         **/
        previewData: function (e) {
          //Don't go anywhere yet...
          e.preventDefault();

          //Get the target and id of the click
          var link = $(e.target);
          if (!$(link).hasClass("preview"))
            link = $(link).parents("a.preview");

          if (link) {
            var id = $(link).attr("data-id");
            if ((typeof id === "undefined") || !id)
              return false; //This will make the app defualt to the child view previewData function
          }
          else
            return false;

          // If we are on the Metadata view, update the  URL and scroll to the
          // anchor
          window.location.hash = encodeURIComponent(id);
          MetacatUI.appView.scrollTo(this.findEntityDetailsContainer(id));

          return true;
        },

        /**
         * Try to scroll to the section on a page describing the identifier in the
         * fragment/hash portion of the current page.
         *
         * This function depends on there being an `id` dataset attribute on an
         * element on the page set to an XML-safe version of the value in the
         * fragment/hash. Used to provide direct links to sub-resources on a page.
         */
        scrollToFragment: function () {
          var hash = window.location.hash;

          if (!hash || hash.length <= 1) {
            return;
          }

          //Get the id from the URL hash and decode it
          var idFragment = decodeURIComponent(hash.substring(1));

          //Find the corresponding entity details section for this id
          var entityDetailsEl = this.findEntityDetailsContainer(idFragment);

          if (entityDetailsEl || entityDetailsEl.length) {
            MetacatUI.appView.scrollTo(entityDetailsEl);
          }
        },

        closePopovers: function (e) {
          //If this is a popover element or an element that has a popover, don't close anything.
          //Check with the .classList attribute to account for SVG elements
          var svg = $(e.target).parents("svg");

          if (_.contains(e.target.classList, "popover-this") ||
            ($(e.target).parents(".popover-this").length > 0) ||
            ($(e.target).parents(".popover").length > 0) ||
            _.contains(e.target.classList, "popover") ||
            (svg.length && _.contains(svg[0].classList, "popover-this"))) return;

          //Close all active popovers
          this.$(".popover-this.active").popover("hide");
        },

        highlightNode: function (e) {
          //Find the id
          var id = $(e.target).attr("data-id");

          if ((typeof id === "undefined") || (!id))
            id = $(e.target).parents("[data-id]").attr("data-id");

          //If there is no id, return
          if (typeof id === "undefined") return false;

          //Highlight its node
          $(".prov-chart .node[data-id='" + id + "']").toggleClass("active");

          //Highlight its metadata section
          if (MetacatUI.appModel.get("pid") == id)
            this.$("#Metadata").toggleClass("active");
          else {
            var entityDetails = this.findEntityDetailsContainer(id);
            if (entityDetails)
              entityDetails.toggleClass("active");
          }
        },

        onClose: function () {
          var viewRef = this;

          this.stopListening();

          _.each(this.subviews, function (subview) {
            if (subview.onClose)
              subview.onClose();
          });

          this.packageModels = new Array();
          this.model.set(this.model.defaults);
          this.pid = null;
          this.seriesId = null;
          this.$detached = null;
          this.$loading = null;

          //Put the document title back to the default
          MetacatUI.appModel.set("title", MetacatUI.appModel.defaults.title);

          //Remove view-specific classes
          this.$el.removeClass("container no-stylesheet");

          this.$el.empty();
        },

        /**
         * Generate a string appropriate to go into the author/creator portion of
         * a dataset citation from the value stored in the underlying model's
         * origin field.
         */
        getAuthorText: function () {
          var authors = this.model.get("origin"),
            count = 0,
            authorText = "";

          _.each(authors, function (author) {
            count++;

            if (count == 6) {
              authorText += ", et al. ";
              return;
            } else if (count > 6) {
              return;
            }

            if (count > 1) {
              if (authors.length > 2) {
                authorText += ",";
              }

              if (count == authors.length) {
                authorText += " and";
              }

              if (authors.length > 1) {
                authorText += " ";
              }
            }

            authorText += author;
          });

          return authorText;
        },

        /**
         * Generate a string appropriate to be used in the publisher portion of a
         * dataset citation. This method falls back to the node ID when the proper
         * node name cannot be fetched from the app's NodeModel instance.
         */
        getPublisherText: function () {
          var datasource = this.model.get("datasource"),
            memberNode = MetacatUI.nodeModel.getMember(datasource);

          if (memberNode) {
            return memberNode.name;
          } else {
            return datasource;
          }
        },

        /**
         * Generate a string appropriate to be used as the publication date in a
         * dataset citation.
         */
        getDatePublishedText: function () {
          // Dataset/datePublished
          // Prefer pubDate, fall back to dateUploaded so we have something to show
          if (this.model.get("pubDate") !== "") {
            return this.model.get("pubDate")
          } else {
            return this.model.get("dateUploaded")
          }
        },

        /**
         * Generate Schema.org-compliant JSONLD for the model bound to the view into
         *  the head tag of the page by `insertJSONLD`.
         *
         * Note: `insertJSONLD` should be called to do the actual inserting into the
         * DOM.
         */
        generateJSONLD: function () {
          var model = this.model;

          // Determine the path (either #view or view, depending on router
          // configuration) for use in the 'url' property
          var href = document.location.href,
            route = href.replace(document.location.origin + "/", "")
              .split("/")[0];

          // First: Create a minimal Schema.org Dataset with just the fields we
          // know will come back from Solr (System Metadata fields).
          // Add the rest in conditional on whether they are present.
          var elJSON = {
            "@context": {
              "@vocab": "https://schema.org/",
            },
            "@type": "Dataset",
            "@id": "https://dataone.org/datasets/" +
              encodeURIComponent(model.get("id")),
            "datePublished": this.getDatePublishedText(),
            "publisher": {
              "@type": "Organization",
              "name": this.getPublisherText()
            },
            "identifier": model.get("id"),
            "version": model.get("version"),
            "url": "https://dataone.org/datasets/" +
              encodeURIComponent(model.get("id")),
            "schemaVersion": model.get("formatId"),
            "isAccessibleForFree": true
          };

          // Attempt to add in a sameAs property of we have high confidence the
          // identifier is a DOI
          if (this.model.isDOI(model.get("id"))) {
            var doi = this.getCanonicalDOIIRI(model.get("id"));

            if (doi) {
              elJSON["sameAs"] = doi;
            }
          }

          // Second: Add in optional fields

          // Name
          if (model.get("title")) {
            elJSON["name"] = model.get("title")
          }

          // Creator
          if (model.get("origin")) {
            elJSON["creator"] = model.get("origin").map(function (creator) {
              return {
                "@type": "Person",
                "name": creator
              };
            });
          }

          // Dataset/spatialCoverage
          if (model.get("northBoundCoord") &&
            model.get("eastBoundCoord") &&
            model.get("southBoundCoord") &&
            model.get("westBoundCoord")) {

            var spatialCoverage = {
              "@type": "Place",
              "additionalProperty": [
                {
                  "@type": "PropertyValue",
                  "additionalType": "http://dbpedia.org/resource/Coordinate_reference_system",
                  "name": "Coordinate Reference System",
                  "value": "http://www.opengis.net/def/crs/OGC/1.3/CRS84"
                }
              ],
              "geo": this.generateSchemaOrgGeo(model.get("northBoundCoord"),
                model.get("eastBoundCoord"),
                model.get("southBoundCoord"),
                model.get("westBoundCoord")),
              "subjectOf": {
                "@type": "CreativeWork",
                "fileFormat": "application/vnd.geo+json",
                "text": this.generateGeoJSONString(model.get("northBoundCoord"),
                  model.get("eastBoundCoord"),
                  model.get("southBoundCoord"),
                  model.get("westBoundCoord"))
              }


            };

            elJSON.spatialCoverage = spatialCoverage;
          }

          // Dataset/temporalCoverage
          if (model.get("beginDate") && !model.get("endDate")) {
            elJSON.temporalCoverage = model.get("beginDate");
          } else if (model.get("beginDate") && model.get("endDate")) {
            elJSON.temporalCoverage = model.get("beginDate") + "/" + model.get("endDate");
          }

          // Dataset/variableMeasured
          if (model.get("attributeName")) {
            elJSON.variableMeasured = model.get("attributeName");
          }

          // Dataset/description
          if (model.get("abstract")) {
            elJSON.description = model.get("abstract");
          }

          // Dataset/keywords
          if (model.get("keywords")) {
            elJSON.keywords = model.get("keywords").join(", ");
          }

          return elJSON;
        },

        /**
         * Insert Schema.org-compliant JSONLD for the model bound to the view into
         * the head tag of the page (at the end).
         *
         * @param {object} json - JSON-LD to insert into the page
         *
         * Some notes:
         *
         * - Checks if the JSONLD already exists from the previous data view
         * - If not create a new script tag and append otherwise replace the text
         *   for the script
         */
        insertJSONLD: function (json) {
          if (!document.getElementById('jsonld')) {
            var el = document.createElement('script');
            el.type = 'application/ld+json';
            el.id = 'jsonld';
            el.text = JSON.stringify(json);
            document.querySelector('head').appendChild(el);
          } else {
            var script = document.getElementById('jsonld');
            script.text = JSON.stringify(json);
          }
        },

        /**
         * Generate a Schema.org/Place/geo from bounding coordinates
         *
         * Either generates a GeoCoordinates (when the north and east coords are
         * the same) or a GeoShape otherwise.
         */
        generateSchemaOrgGeo: function (north, east, south, west) {
          if (north === south) {
            return {
              "@type": "GeoCoordinates",
              "latitude": north,
              "longitude": west
            }
          } else {
            return {
              "@type": "GeoShape",
              "box": west + ", " + south + " " + east + ", " + north
            }
          }
        },

        /**
         * Creates a (hopefully) valid geoJSON string from the a set of bounding
         * coordinates from the Solr index (north, east, south, west).
         *
         * This function produces either a GeoJSON Point or Polygon depending on
         * whether the north and south bounding coordinates are the same.
         *
         * Part of the reason for factoring this out, in addition to code
         * organization issues, is that the GeoJSON spec requires us to modify
         * the raw result from Solr when the coverage crosses -180W which is common
         * for datasets that cross the Pacific Ocean. In this case, We need to
         * convert the east bounding coordinate from degrees west to degrees east.
         *
         * e.g., if the east bounding coordinate is 120 W and west bounding
         * coordinate is 140 E, geoJSON requires we specify 140 E as 220
         *
         * @param {number} north - North bounding coordinate
         * @param {number} east - East bounding coordinate
         * @param {number} south - South bounding coordinate
         * @param {number} west - West bounding coordinate
         */
        generateGeoJSONString: function (north, east, south, west) {
          if (north === south) {
            return this.generateGeoJSONPoint(north, east);
          } else {
            return this.generateGeoJSONPolygon(north, east, south, west);
          }
        },

        /**
         * Generate a GeoJSON Point object
         *
         * @param {number} north - North bounding coordinate
         * @param {number} east - East bounding coordinate
         *
         * Example:
         * {
         *  "type": "Point",
         *  "coordinates": [
         *      -105.01621,
         *      39.57422
         * ]}
    
        */
        generateGeoJSONPoint: function (north, east) {
          var preamble = "{\"type\":\"Point\",\"coordinates\":",
            inner = "[" + east + "," + north + "]",
            postamble = "}";

<<<<<<< HEAD
    /**
     * Insert citation information as meta tags into the head of the page
     *
     * Currently supports Highwire Press style tags (citation_) which is
     * supposedly what Google (Scholar), Mendeley, and Zotero support.
     */
    insertCitationMetaTags: function() {
      // Generate template data to use for all templates
      var title = this.model.get("title"),
        authors = this.model.get("origin"),
        publisher = this.getPublisherText(),
        date = new Date(this.getDatePublishedText()).getUTCFullYear().toString();

      // Generate HTML strings from each template
      var hwpt = this.metaTagsHighwirePressTemplate({
        title: title,
        authors: authors,
        publisher: publisher,
        date: date
      });

      // Clear any that are already in the document.
      $("meta[name='citation_title']").remove();
      $("meta[name='citation_authors']").remove();
      $("meta[name='citation_author']").remove();
      $("meta[name='citation_publisher']").remove();
      $("meta[name='citation_date']").remove();
=======
          return preamble + inner + postamble;
        },

        /**
         * Generate a GeoJSON Polygon object from
         *
         * @param {number} north - North bounding coordinate
         * @param {number} east - East bounding coordinate
         * @param {number} south - South bounding coordinate
         * @param {number} west - West bounding coordinate
         *
         *
         * Example:
         *
         * {
         *   "type": "Polygon",
         *   "coordinates": [[
         *     [ 100, 0 ],
         *     [ 101, 0 ],
         *     [ 101, 1 ],
         *     [ 100, 1 ],
         *     [ 100, 0 ]
         * ]}
         *
         */
        generateGeoJSONPolygon: function (north, east, south, west) {
          var preamble = "{\"type\":\"Feature\",\"properties\":{},\"geometry\":{\"type\"\:\"Polygon\",\"coordinates\":[[";

          // Handle the case when the polygon wraps across the 180W/180E boundary
          if (east < west) {
            east = 360 - east
          }

          var inner = "[" + west + "," + south + "]," +
            "[" + east + "," + south + "]," +
            "[" + east + "," + north + "]," +
            "[" + west + "," + north + "]," +
            "[" + west + "," + south + "]";

          var postamble = "]]}}";
>>>>>>> 936195f9

          return preamble + inner + postamble;
        },

        /**
         * Create a canonical IRI for a DOI given a random DataONE identifier.
         *
         * @param {string} identifier: The identifier to (possibly) create the IRI
         *   for.
         * @return {string|null} Returns null when matching the identifier to a DOI
         *   regex fails or a string when the match is successful
         *
         * Useful for describing resources identified by DOIs in linked open data
         * contexts or possibly also useful for comparing two DOIs for equality.
         *
         * Note: Really could be generalized to more identifier schemes.
         */
        getCanonicalDOIIRI: function (identifier) {
          var pattern = /(10\.\d{4,9}\/[-\._;()\/:A-Z0-9]+)$/,
            match = identifier.match(pattern);

          if (match === null || match.length !== 2 || match[1].length <= 0) {
            return null;
          }

          return "https://doi.org/" + match[1];
        },

        /**
         * Insert citation information as meta tags into the head of the page
         *
         * Currently supports Highwire Press style tags (citation_) which is
         * supposedly what Google (Scholar), Mendeley, and Zotero support.
         */
        insertCitationMetaTags: function () {
          // Generate template data to use for all templates
          var title = this.model.get("title"),
            authors = this.getAuthorText(),
            publisher = this.getPublisherText(),
            date = new Date(this.getDatePublishedText()).getUTCFullYear().toString();

          // Generate HTML strings from each template
          var hwpt = this.metaTagsHighwirePressTemplate({
            title: title,
            authors: authors,
            publisher: publisher,
            date: date
          });

          // Clear any that are already in the document.
          $("meta[name='citation_title']").remove();
          $("meta[name='citation_authors']").remove();
          $("meta[name='citation_publisher']").remove();
          $("meta[name='citation_date']").remove();

          // Insert
          document.head.insertAdjacentHTML("beforeend", hwpt);
        },

        createAnnotationViews: function () {

          try {
            var viewRef = this;

            _.each($(".annotation"), function (annoEl) {
              var newView = new AnnotationView({
                el: annoEl
              });
              viewRef.subviews.push(newView);
              newView.render();
            });
          }
          catch (e) {
            console.error(e);
          }
        },

        insertMarkdownViews: function () {
          var viewRef = this;

          _.each($(".markdown"), function (markdownEl) {
            var newView = new MarkdownView({
              markdown: $(markdownEl).text().trim(),
              el: $(markdownEl).parent()
            });

            viewRef.subviews.push(newView);

            // Clear out old content before rendering
            $(markdownEl).remove();

            newView.render();
          });
        }

      });

    return MetadataView;
  });<|MERGE_RESOLUTION|>--- conflicted
+++ resolved
@@ -1,61 +1,5 @@
 /*global define */
 define(['jquery',
-<<<<<<< HEAD
-    'jqueryui',
-    'underscore',
-    'backbone',
-    'gmaps',
-    'fancybox',
-    'clipboard',
-    'collections/DataPackage',
-    'models/DataONEObject',
-    'models/PackageModel',
-    'models/SolrResult',
-    'models/metadata/ScienceMetadata',
-    'models/MetricsModel',
-    'models/Utilities',
-    'views/DownloadButtonView',
-    'views/ProvChartView',
-    'views/MetadataIndexView',
-    'views/ExpandCollapseListView',
-    'views/ProvStatementView',
-    'views/PackageTableView',
-    'views/CitationView',
-    'views/AnnotationView',
-    'views/MarkdownView',
-    'text!templates/metadata/metadata.html',
-    'text!templates/dataSource.html',
-    'text!templates/publishDOI.html',
-    'text!templates/newerVersion.html',
-    'text!templates/loading.html',
-    'text!templates/metadataControls.html',
-    'text!templates/metadataInfoIcons.html',
-    'text!templates/alert.html',
-    'text!templates/editMetadata.html',
-    'text!templates/dataDisplay.html',
-    'text!templates/map.html',
-    'text!templates/annotation.html',
-    'text!templates/metaTagsHighwirePress.html',
-    'uuid',
-    'views/MetricView',
-    ],
-  function($, $ui, _, Backbone, gmaps, fancybox, Clipboard, DataPackage, DataONEObject, Package, SolrResult, ScienceMetadata,
-       MetricsModel, Utilities, DownloadButtonView, ProvChart, MetadataIndex, ExpandCollapseList, ProvStatement, PackageTable,
-       CitationView, AnnotationView, MarkdownView, MetadataTemplate, DataSourceTemplate, PublishDoiTemplate,
-       VersionTemplate, LoadingTemplate, ControlsTemplate, MetadataInfoIconsTemplate, AlertTemplate, EditMetadataTemplate, DataDisplayTemplate,
-       MapTemplate, AnnotationTemplate, metaTagsHighwirePressTemplate, uuid, MetricView) {
-  'use strict';
-
- /**
- * @class MetadataView
- * @classdesc A human-readable view of a science metadata file
- * @classcategory Views
- * @extends Backbone.View
- * @constructor
- */
-  var MetadataView = Backbone.View.extend(
-    /** @lends MetadataView.prototype */{
-=======
   'jqueryui',
   'underscore',
   'backbone',
@@ -68,6 +12,7 @@
   'models/SolrResult',
   'models/metadata/ScienceMetadata',
   'models/MetricsModel',
+  'models/Utilities',
   'views/DownloadButtonView',
   'views/ProvChartView',
   'views/MetadataIndexView',
@@ -94,12 +39,11 @@
   'views/MetricView',
 ],
   function ($, $ui, _, Backbone, gmaps, fancybox, Clipboard, DataPackage, DataONEObject, Package, SolrResult, ScienceMetadata,
-    MetricsModel, DownloadButtonView, ProvChart, MetadataIndex, ExpandCollapseList, ProvStatement, PackageTable,
+    MetricsModel, Utilities, DownloadButtonView, ProvChart, MetadataIndex, ExpandCollapseList, ProvStatement, PackageTable,
     CitationView, AnnotationView, MarkdownView, MetadataTemplate, DataSourceTemplate, PublishDoiTemplate,
     VersionTemplate, LoadingTemplate, ControlsTemplate, MetadataInfoIconsTemplate, AlertTemplate, EditMetadataTemplate, DataDisplayTemplate,
     MapTemplate, AnnotationTemplate, metaTagsHighwirePressTemplate, uuid, MetricView) {
     'use strict';
->>>>>>> 936195f9
 
     /**
     * @class MetadataView
@@ -224,7 +168,7 @@
           this.dataPackage.mergeModels([this.model]);
 
           // If there is no resource map
-          if(!pid){
+          if (!pid) {
             this.checkWritePermissions();
             return
           }
@@ -235,12 +179,12 @@
               packageTableView.dataPackageCollection = this.dataPackage;
               packageTableView.checkForPrivateMembers();
             }
-            
+
           });
-          if(this.dataPackage.packageModel && this.dataPackage.packageModel.get("synced")===true){
+          if (this.dataPackage.packageModel && this.dataPackage.packageModel.get("synced") === true) {
             this.checkWritePermissions();
           } else {
-            this.listenToOnce(this.dataPackage.packageModel, "sync", function(){
+            this.listenToOnce(this.dataPackage.packageModel, "sync", function () {
               this.checkWritePermissions();
             });
           }
@@ -605,130 +549,36 @@
             return;
           }
 
-<<<<<<< HEAD
-      try{
-        //Check if a query string was in the URL and if so, try removing it in the identifier
-        if( this.model.get("id").match(/\?\S+\=\S+/g) && !this.findTries ){
-           let newID = this.model.get("id").replace(/\?\S+\=\S+/g, "");
-           this.onClose();
-           this.model.set("id", newID);
-           this.pid = newID;
-           this.findTries=1;
-           this.render();
-           return;
-        }
-      }
-      catch(e){
-        console.warn("Caught error while determining query string", e);
-      }
-
-      //Construct a message that shows this object doesn't exist
-      var msg = "<h4>Nothing was found.</h4>" +
+          try {
+            //Check if a query string was in the URL and if so, try removing it in the identifier
+            if (this.model.get("id").match(/\?\S+\=\S+/g) && !this.findTries) {
+              let newID = this.model.get("id").replace(/\?\S+\=\S+/g, "");
+              this.onClose();
+              this.model.set("id", newID);
+              this.pid = newID;
+              this.findTries = 1;
+              this.render();
+              return;
+            }
+          }
+          catch (e) {
+            console.warn("Caught error while determining query string", e);
+          }
+
+          //Construct a message that shows this object doesn't exist
+          var msg = "<h4>Nothing was found.</h4>" +
             "<p id='metadata-view-not-found-message'>The dataset identifier '" + Utilities.encodeHTML(this.model.get("id")) + "' " +
             "does not exist or it may have been removed. <a>Search for " +
             "datasets that mention " + Utilities.encodeHTML(this.model.get("id")) + "</a></p>";
 
-=======
-          //Construct a message that shows this object doesn't exist
-          var msg = "<h4>Nothing was found.</h4>" +
-            "<p>The dataset identifier '" + this.model.get("id") + "' " +
-            "does not exist or it may have been removed. <a href='" +
-            MetacatUI.root + "/data/query=" + encodeURIComponent(this.model.get("id")) + "'>Search for " +
-            "datasets that mention " + this.model.get("id") + "</a></p>";
->>>>>>> 936195f9
-
           //Remove the loading message
           this.hideLoading();
 
-<<<<<<< HEAD
-      //Show the not found error message
-      this.showError(msg);
-
-      //Add the pid to the link href. Add via JS so it is Attribute-encoded to prevent XSS attacks
-      this.$("#metadata-view-not-found-message a").attr("href", MetacatUI.root + "/data/query=" + encodeURIComponent(this.model.get("id")));
-    },
-
-    /*
-    * When the metadata object is private, display a message to the user
-    */
-    showIsPrivate: function(){
-
-      //If we haven't checked the logged-in status of the user yet, wait a bit
-      //until we show a 401 msg, in case this content is their private content
-      if(!MetacatUI.appUserModel.get("checked")){
-        this.listenToOnce(MetacatUI.appUserModel, "change:checked", this.showIsPrivate);
-        return;
-      }
-
-      //If the user is logged in, the message will display that this dataset is private.
-      if( MetacatUI.appUserModel.get("loggedIn") ){
-        var msg = '<span class="icon-stack private tooltip-this" data-toggle="tooltip"' +
-                  'data-placement="top" data-container="#metadata-controls-container"' +
-                  'title="" data-original-title="This is a private dataset.">' +
-                    '<i class="icon icon-circle icon-stack-base private"></i>' +
-                    '<i class="icon icon-lock icon-stack-top"></i>' +
-                  '</span> This is a private dataset.';
-      }
-      //If the user isn't logged in, display a log in link.
-      else{
-        var msg = '<span class="icon-stack private tooltip-this" data-toggle="tooltip"' +
-                  'data-placement="top" data-container="#metadata-controls-container"' +
-                  'title="" data-original-title="This is a private dataset.">' +
-                    '<i class="icon icon-circle icon-stack-base private"></i>' +
-                    '<i class="icon icon-lock icon-stack-top"></i>' +
-                  '</span> This is a private dataset. If you believe you have permission ' +
-                  'to access this dataset, then <a href="' + MetacatUI.root +
-                  '/signin">sign in</a>.';
-      }
-
-      //Remove the loading message
-      this.hideLoading();
-
-      //Show the not found error message
-      this.showError(msg);
-
-    },
-
-    getPackageDetails: function(packageIDs){
-
-      var completePackages = 0;
-
-      //This isn't a package, but just a lonely metadata doc...
-      if(!packageIDs || !packageIDs.length){
-        var thisPackage = new Package({ id: null, members: [this.model] });
-        thisPackage.flagComplete();
-        this.packageModels = [thisPackage];
-        this.insertPackageDetails(thisPackage);
-      }
-      else{
-        _.each(packageIDs, function(thisPackageID, i){
-
-          //Create a model representing the data package
-          var thisPackage = new Package({ id: thisPackageID });
-
-          //Listen for any parent packages
-          this.listenToOnce(thisPackage, "change:parentPackageMetadata", this.insertParentLink);
-
-          //When the package info is fully retrieved
-          this.listenToOnce(thisPackage, 'complete', function(thisPackage){
-
-            //When all packages are fully retrieved
-            completePackages++;
-            if(completePackages >= packageIDs.length){
-
-              var latestPackages = _.filter(this.packageModels, function(m){
-                return !_.contains(packageIDs, m.get("obsoletedBy"));
-              });
-
-              //Set those packages as the most recent package
-              this.packageModels = latestPackages;
-
-              this.insertPackageDetails(latestPackages);
-            }
-          });
-=======
           //Show the not found error message
           this.showError(msg);
+
+          //Add the pid to the link href. Add via JS so it is Attribute-encoded to prevent XSS attacks
+          this.$("#metadata-view-not-found-message a").attr("href", MetacatUI.root + "/data/query=" + encodeURIComponent(this.model.get("id")));
         },
 
         /*
@@ -742,7 +592,6 @@
             this.listenToOnce(MetacatUI.appUserModel, "change:checked", this.showIsPrivate);
             return;
           }
->>>>>>> 936195f9
 
           //If the user is logged in, the message will display that this dataset is private.
           if (MetacatUI.appUserModel.get("loggedIn")) {
@@ -799,10 +648,14 @@
                 //When all packages are fully retrieved
                 completePackages++;
                 if (completePackages >= packageIDs.length) {
+
                   var latestPackages = _.filter(this.packageModels, function (m) {
                     return !_.contains(packageIDs, m.get("obsoletedBy"));
                   });
+
+                  //Set those packages as the most recent package
                   this.packageModels = latestPackages;
+
                   this.insertPackageDetails(latestPackages);
                 }
               });
@@ -951,36 +804,34 @@
           //Insert the data details sections
           this.insertDataDetails();
 
-<<<<<<< HEAD
-      try{
-        // Get the most recent package to display the provenance graphs
-        if(packages.length){
-          //Find the most recent Package model and fetch it
-          let mostRecentPackage = _.find(packages, p => !p.get("obsoletedBy"));
-
-          //If all of the packages are obsoleted, then use the last package in the array,
-          // which is most likely the most recent.
-          /** @todo Use the DataONE version API to find the most recent package in the version chain */
-          if( !mostRecentPackage ){
-            mostRecentPackage = packages[packages.length-1];
-          }
-
-          //Get the data package
-          this.getDataPackage(mostRecentPackage.get("id"));
-        }
-      }
-      catch(e){
-        console.error("Could not get the data package (prov will not be displayed, possibly other info as well).", e);
-      }
-=======
           // Get data package, if there is one, before checking write permissions
-          if (packages.length){
+          if (packages.length) {
             this.getDataPackage(packages[0].get("id"));
           } else {
             // Otherwise go ahead and check write permissions on metadata only
             this.checkWritePermissions();
           }
->>>>>>> 936195f9
+
+          try {
+            // Get the most recent package to display the provenance graphs
+            if (packages.length) {
+              //Find the most recent Package model and fetch it
+              let mostRecentPackage = _.find(packages, p => !p.get("obsoletedBy"));
+
+              //If all of the packages are obsoleted, then use the last package in the array,
+              // which is most likely the most recent.
+              /** @todo Use the DataONE version API to find the most recent package in the version chain */
+              if (!mostRecentPackage) {
+                mostRecentPackage = packages[packages.length - 1];
+              }
+
+              //Get the data package
+              this.getDataPackage(mostRecentPackage.get("id"));
+            }
+          }
+          catch (e) {
+            console.error("Could not get the data package (prov will not be displayed, possibly other info as well).", e);
+          }
 
           //Initialize tooltips in the package table(s)
           this.$(".tooltip-this").tooltip();
@@ -1266,7 +1117,7 @@
 
           }
         },
-        
+
         /**
          * Check whether the user has write permissions on the resource map and the EML.
          * Once the permission checks have finished, continue with the functions that
@@ -1310,13 +1161,13 @@
 
           // Check that all the models were tested for authorization
 
-              // Every value in the auth array must be true for the user to have full permissions
+          // Every value in the auth array must be true for the user to have full permissions
           var allTrue = _.every(authorization, function (test) { return test }),
-              // When we have completed checking each of the models that we need to check for
-              // permissions, every value in the authorization array should be "true" or "false",
-              // and the array should have the same length as the modelsToCheck array.
-              allBoolean = _.every(authorization, function (test) { return typeof test === "boolean" }),
-              allChecked = allBoolean && authorization.length === modelsToCheck.length;
+            // When we have completed checking each of the models that we need to check for
+            // permissions, every value in the authorization array should be "true" or "false",
+            // and the array should have the same length as the modelsToCheck array.
+            allBoolean = _.every(authorization, function (test) { return typeof test === "boolean" }),
+            allChecked = allBoolean && authorization.length === modelsToCheck.length;
 
           // Check for and render prov diagrams now that we know whether or not the user has editor permissions
           // (There is a different version of the chart for users who can edit the resource map and users who cannot)
@@ -1326,7 +1177,7 @@
             return
           }
           // Only render the editor controls if we have completed the checks AND the user has full editor permissions
-          if(allTrue){
+          if (allTrue) {
             this.insertEditorControls();
           }
 
@@ -1339,23 +1190,23 @@
         insertEditorControls: function () {
 
           var view = this,
-              resourceMap = this.dataPackage ? this.dataPackage.packageModel : null,
-              modelsToCheck = [this.model, resourceMap],
-              authorized = _.every(modelsToCheck, function (model) {
-                // If there is no EML or no resource map, the user doesn't need permission to edit it.
-                return (!model || model.get("notFound") == true) ? true : model.get("isAuthorized_write") === true;
-              });
+            resourceMap = this.dataPackage ? this.dataPackage.packageModel : null,
+            modelsToCheck = [this.model, resourceMap],
+            authorized = _.every(modelsToCheck, function (model) {
+              // If there is no EML or no resource map, the user doesn't need permission to edit it.
+              return (!model || model.get("notFound") == true) ? true : model.get("isAuthorized_write") === true;
+            });
 
           // Only run this function when the user has full editor permissions
           // (i.e. write permission on the EML, and write permission on the resource map if there is one.)
-          if(!authorized){
+          if (!authorized) {
             return
           }
 
           if (
             (this.model.get("obsoletedBy") && (this.model.get("obsoletedBy").length > 0)) ||
             this.model.get("archived")
-          ) { 
+          ) {
             return false;
           }
 
@@ -1460,38 +1311,11 @@
           });
         },
 
-<<<<<<< HEAD
-        if (MetacatUI.appModel.get("displayDatasetCitationMetric")) {
-          var citationsMetricView = new MetricView({metricName: 'Citations', model: metricsModel, pid: this.pid});
-          buttonToolbar.append(citationsMetricView.render().el);
-          this.subviews.push(citationsMetricView);
-
-          try{
-            //Check if the registerCitation=true query string is set
-            if(window.location.search){
-              if( window.location.search.indexOf("registerCitation=true") > -1 ){
-
-                //Open the modal for the citations
-                citationsMetricView.showMetricModal();
-
-                //Show the register citation form
-                if( citationsMetricView.modalView ){
-                  citationsMetricView.modalView.on("renderComplete", citationsMetricView.modalView.showCitationForm);
-                }
-              }
-            }
-          }
-          catch(e){
-            console.warn("Not able to show the register citation form ", e);
-          }
-        }
-=======
         /*
          * Inserts elements users can use to interact with this dataset:
          * - A "Copy Citation" button to copy the citation text
          */
         insertControls: function () {
->>>>>>> 936195f9
 
           // Convert the support mdq formatId list to a version
           // that JS regex likes (with special characters double
@@ -1643,10 +1467,29 @@
               this.subviews.push(citationsMetricView);
             }
 
-            if (MetacatUI.appModel.get("displayDatasetDownloadMetric")) {
-              var downloadsMetricView = new MetricView({ metricName: 'Downloads', model: metricsModel, pid: this.pid });
-              buttonToolbar.append(downloadsMetricView.render().el);
-              this.subviews.push(downloadsMetricView);
+            if (MetacatUI.appModel.get("displayDatasetCitationMetric")) {
+              var citationsMetricView = new MetricView({ metricName: 'Citations', model: metricsModel, pid: this.pid });
+              buttonToolbar.append(citationsMetricView.render().el);
+              this.subviews.push(citationsMetricView);
+
+              try {
+                //Check if the registerCitation=true query string is set
+                if (window.location.search) {
+                  if (window.location.search.indexOf("registerCitation=true") > -1) {
+
+                    //Open the modal for the citations
+                    citationsMetricView.showMetricModal();
+
+                    //Show the register citation form
+                    if (citationsMetricView.modalView) {
+                      citationsMetricView.modalView.on("renderComplete", citationsMetricView.modalView.showCitationForm);
+                    }
+                  }
+                }
+              }
+              catch (e) {
+                console.warn("Not able to show the register citation form ", e);
+              }
             }
 
             if (MetacatUI.appModel.get("displayDatasetViewMetric")) {
@@ -1667,7 +1510,7 @@
          */
         checkForProv: function () {
 
-          if(!this.dataPackage){
+          if (!this.dataPackage) {
             return
           }
           // Render the provenance trace using the redrawProvCharts function instead of the drawProvCharts function
@@ -3018,35 +2861,6 @@
             inner = "[" + east + "," + north + "]",
             postamble = "}";
 
-<<<<<<< HEAD
-    /**
-     * Insert citation information as meta tags into the head of the page
-     *
-     * Currently supports Highwire Press style tags (citation_) which is
-     * supposedly what Google (Scholar), Mendeley, and Zotero support.
-     */
-    insertCitationMetaTags: function() {
-      // Generate template data to use for all templates
-      var title = this.model.get("title"),
-        authors = this.model.get("origin"),
-        publisher = this.getPublisherText(),
-        date = new Date(this.getDatePublishedText()).getUTCFullYear().toString();
-
-      // Generate HTML strings from each template
-      var hwpt = this.metaTagsHighwirePressTemplate({
-        title: title,
-        authors: authors,
-        publisher: publisher,
-        date: date
-      });
-
-      // Clear any that are already in the document.
-      $("meta[name='citation_title']").remove();
-      $("meta[name='citation_authors']").remove();
-      $("meta[name='citation_author']").remove();
-      $("meta[name='citation_publisher']").remove();
-      $("meta[name='citation_date']").remove();
-=======
           return preamble + inner + postamble;
         },
 
@@ -3087,7 +2901,6 @@
             "[" + west + "," + south + "]";
 
           var postamble = "]]}}";
->>>>>>> 936195f9
 
           return preamble + inner + postamble;
         },
@@ -3115,17 +2928,16 @@
 
           return "https://doi.org/" + match[1];
         },
-
         /**
-         * Insert citation information as meta tags into the head of the page
-         *
-         * Currently supports Highwire Press style tags (citation_) which is
-         * supposedly what Google (Scholar), Mendeley, and Zotero support.
-         */
+             * Insert citation information as meta tags into the head of the page
+             *
+             * Currently supports Highwire Press style tags (citation_) which is
+             * supposedly what Google (Scholar), Mendeley, and Zotero support.
+             */
         insertCitationMetaTags: function () {
           // Generate template data to use for all templates
           var title = this.model.get("title"),
-            authors = this.getAuthorText(),
+            authors = this.model.get("origin"),
             publisher = this.getPublisherText(),
             date = new Date(this.getDatePublishedText()).getUTCFullYear().toString();
 
@@ -3140,6 +2952,7 @@
           // Clear any that are already in the document.
           $("meta[name='citation_title']").remove();
           $("meta[name='citation_authors']").remove();
+          $("meta[name='citation_author']").remove();
           $("meta[name='citation_publisher']").remove();
           $("meta[name='citation_date']").remove();
 
