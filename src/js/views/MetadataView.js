define([
  "jquery",
  "jqueryui",
  "underscore",
  "backbone",
  "gmaps",
  "fancybox",
  "clipboard",
  "collections/DataPackage",
  "models/DataONEObject",
  "models/PackageModel",
  "models/SolrResult",
  "models/metadata/ScienceMetadata",
  "models/MetricsModel",
  "common/Utilities",
  "views/DataPackageView",
  "views/DownloadButtonView",
  "views/ProvChartView",
  "views/MetadataIndexView",
  "views/ExpandCollapseListView",
  "views/ProvStatementView",
  "views/CitationHeaderView",
  "views/citations/CitationModalView",
  "views/AnnotationView",
  "views/MarkdownView",
  "text!templates/metadata/metadata.html",
  "text!templates/dataSource.html",
  "text!templates/publishDOI.html",
  "text!templates/newerVersion.html",
  "text!templates/loading.html",
  "text!templates/metadataControls.html",
  "text!templates/metadataInfoIcons.html",
  "text!templates/alert.html",
  "text!templates/editMetadata.html",
  "text!templates/dataDisplay.html",
  "text!templates/map.html",
  "text!templates/annotation.html",
  "text!templates/metaTagsHighwirePress.html",
  "uuid",
  "views/MetricView",
], (
  $,
  $ui,
  _,
  Backbone,
  gmaps,
  fancybox,
  Clipboard,
  DataPackage,
  DataONEObject,
  Package,
  SolrResult,
  ScienceMetadata,
  MetricsModel,
  Utilities,
  DataPackageView,
  DownloadButtonView,
  ProvChart,
  MetadataIndex,
  ExpandCollapseList,
  ProvStatement,
  CitationHeaderView,
  CitationModalView,
  AnnotationView,
  MarkdownView,
  MetadataTemplate,
  DataSourceTemplate,
  PublishDoiTemplate,
  VersionTemplate,
  LoadingTemplate,
  ControlsTemplate,
  MetadataInfoIconsTemplate,
  AlertTemplate,
  EditMetadataTemplate,
  DataDisplayTemplate,
  MapTemplate,
  AnnotationTemplate,
  metaTagsHighwirePressTemplate,
  uuid,
  MetricView,
) => {
  "use strict";

  /**
   * @class MetadataView
   * @classdesc A human-readable view of a science metadata file
   * @classcategory Views
   * @augments Backbone.View
   * @class
   * @screenshot views/MetadataView.png
   */
  const MetadataView = Backbone.View.extend(
    /** @lends MetadataView.prototype */ {
      subviews: [],

      pid: null,
      seriesId: null,
      saveProvPending: false,

      model: new SolrResult(),
      packageModels: new Array(),
      entities: new Array(),
      dataPackage: null,
      dataPackageSynced: false,
      el: "#Content",
      metadataContainer: "#metadata-container",
      citationContainer: "#citation-container",
      tableContainer: "#table-container",
      controlsContainer: "#metadata-controls-container",
      metricsContainer: "#metrics-controls-container",
      editorControlsContainer: "#editor-controls-container",
      breadcrumbContainer: "#breadcrumb-container",
      parentLinkContainer: "#parent-link-container",
      dataSourceContainer: "#data-source-container",
      articleContainer: "#article-container",

      type: "Metadata",

      // Templates
      template: _.template(MetadataTemplate),
      alertTemplate: _.template(AlertTemplate),
      doiTemplate: _.template(PublishDoiTemplate),
      versionTemplate: _.template(VersionTemplate),
      loadingTemplate: _.template(LoadingTemplate),
      controlsTemplate: _.template(ControlsTemplate),
      infoIconsTemplate: _.template(MetadataInfoIconsTemplate),
      dataSourceTemplate: _.template(DataSourceTemplate),
      editMetadataTemplate: _.template(EditMetadataTemplate),
      dataDisplayTemplate: _.template(DataDisplayTemplate),
      mapTemplate: _.template(MapTemplate),
      metaTagsHighwirePressTemplate: _.template(metaTagsHighwirePressTemplate),

      objectIds: [],

      /**
       * Text to display in the help tooltip for the alternative identifier field,
       * if the field is present.
       * @type {string}
       * @since 2.26.0
       */
      alternativeIdentifierHelpText: `
         An identifier used to reference this dataset in the past or in another
         system. This could be a link to the original dataset or an old
         identifier that was replaced. The referenced dataset may be the same
         or different from the one you are currently viewing, and its
         accessibility may vary. It may provide additional context about the
         history and evolution of the dataset.
        `,

      // Delegated events for creating new items, and clearing completed ones.
      events: {
        "click #publish": "publish",
        "mouseover .highlight-node": "highlightNode",
        "mouseout  .highlight-node": "highlightNode",
        "click     .preview": "previewData",
        "click     #save-metadata-prov": "saveProv",
      },

      initialize(options) {
        if (options === undefined || !options) var options = {};

        this.pid =
          options.pid || options.id || MetacatUI.appModel.get("pid") || null;

        this.dataPackage = null;

        if (typeof options.el !== "undefined") this.setElement(options.el);
      },

      // Render the main metadata view
      render() {
        this.stopListening();

        MetacatUI.appModel.set("headerType", "default");
        //  this.showLoading("Loading...");

        // Reset various properties of this view first
        this.classMap = new Array();
        this.subviews = new Array();
        this.model.set(this.model.defaults);
        this.packageModels = new Array();

        // get the pid to render
        if (!this.pid) this.pid = MetacatUI.appModel.get("pid");

        this.listenTo(MetacatUI.appUserModel, "change:loggedIn", this.render);

        // Listen to when the metadata has been rendered
        this.once("metadataLoaded", function () {
          this.createAnnotationViews();
          this.insertMarkdownViews();
        });

        // Listen to when the package table has been rendered
        this.once("dataPackageRendered", function () {
          const packageTableContainer = this.$("#data-package-container");
          $(packageTableContainer).children(".loading").remove();

          // Scroll to the element on the page that is in the hash fragment (if there is one)
          this.scrollToFragment();
        });

        this.getModel();

        return this;
      },

      /**
       * Retrieve the resource map given its PID, and when it's fetched,
       * check for write permissions, then check for private members in the package
       * table view, if there is one.
       * @param {string} pid - The PID of the resource map
       */
      getDataPackage(pid) {
        // Create a DataONEObject model to use in the DataPackage collection.
        const dataOneObject = new ScienceMetadata({ id: this.model.get("id") });

        const view = this;

        // Create a new data package with this id
        this.dataPackage = new DataPackage([dataOneObject], { id: pid });

        this.dataPackage.mergeModels([this.model]);

        // If there is no resource map
        if (!pid) {
          // mark the data package as synced,
          // since there are no other models to fetch
          this.dataPackageSynced = true;
          this.trigger("changed:dataPackageSynced");
          this.checkWritePermissions();
          return;
        }

        this.listenToOnce(this.dataPackage, "complete", function () {
          this.dataPackageSynced = true;
          this.trigger("changed:dataPackageSynced");
          const dataPackageView = _.findWhere(this.subviews, {
            type: "DataPackage",
          });
          if (dataPackageView) {
            dataPackageView.dataPackageCollection = this.dataPackage;
            dataPackageView.checkForPrivateMembers();
          }
        });

        this.listenToOnce(this.dataPackage, "fetchFailed", () => {
          view.dataPackageSynced = false;

          // stop listening to the fetch complete
          view.stopListening(view.dataPackage, "complete");

          // Remove the loading elements
          view.$(view.tableContainer).find(".loading").remove();

          // Show an error message
          MetacatUI.appView.showAlert(
            "Error retrieving files for this data package.",
            "alert-error",
            view.$(view.tableContainer),
          );
        });

        if (
          this.dataPackage.packageModel &&
          this.dataPackage.packageModel.get("synced") === true
        ) {
          this.checkWritePermissions();
        } else {
          this.listenToOnce(this.dataPackage.packageModel, "sync", function () {
            this.checkWritePermissions();
          });
        }
        // Fetch the data package. DataPackage.parse() triggers 'complete'
        this.dataPackage.fetch({
          fetchModels: false,
        });
      },

      /*
       * Retrieves information from the index about this object, given the id (passed from the URL)
       * When the object info is retrieved from the index, we set up models depending on the type of object this is
       */
      getModel(pid) {
        // Get the pid and sid
        if (typeof pid === "undefined" || !pid) var { pid } = this;
        if (typeof this.seriesId !== "undefined" && this.seriesId)
          var sid = this.seriesId;

        // Get the package ID
        this.model.set({ id: pid, seriesId: sid });
        const { model } = this;

        this.listenToOnce(model, "sync", function () {
          if (
            this.model.get("formatType") == "METADATA" ||
            !this.model.get("formatType")
          ) {
            this.model = model;
            this.renderMetadata();
          } else if (this.model.get("formatType") == "DATA") {
            // Get the metadata pids that document this data object
            const isDocBy = this.model.get("isDocumentedBy");

            // If there is only one metadata pid that documents this data object, then
            // get that metadata model for this view.
            if (isDocBy && isDocBy.length == 1) {
              this.navigateWithFragment(_.first(isDocBy), this.pid);

              return;
            }
            // If more than one metadata doc documents this data object, it is most likely
            // multiple versions of the same metadata. So we need to find the latest version.
            if (isDocBy && isDocBy.length > 1) {
              const view = this;

              require(["collections/Filters", "collections/SolrResults"], (
                Filters,
                SolrResults,
              ) => {
                // Create a search for the metadata docs that document this data object
                const searchFilters = new Filters([
                  {
                    values: isDocBy,
                    fields: ["id", "seriesId"],
                    operator: "OR",
                    fieldsOperator: "OR",
                    matchSubstring: false,
                  },
                ]);
                // Create a list of search results
                const searchResults = new SolrResults([], {
                  rows: isDocBy.length,
                  query: searchFilters.getQuery(),
                  fields: "obsoletes,obsoletedBy,id",
                });

                // When the search results are returned, process those results
                view.listenToOnce(searchResults, "sync", (searchResults) => {
                  // Keep track of the latest version of the metadata doc(s)
                  const latestVersions = [];

                  // Iterate over each search result and find the latest version of each metadata version chain
                  searchResults.each((searchResult) => {
                    // If this metadata isn't obsoleted by another object, it is the latest version
                    if (!searchResult.get("obsoletedBy")) {
                      latestVersions.push(searchResult.get("id"));
                    }
                    // If it is obsoleted by another object but that newer object does not document this data, then this is the latest version
                    else if (
                      !_.contains(isDocBy, searchResult.get("obsoletedBy"))
                    ) {
                      latestVersions.push(searchResult.get("id"));
                    }
                  }, view);

                  // If at least one latest version was found (should always be the case),
                  if (latestVersions.length) {
                    // Set that metadata pid as this view's pid and get that metadata model.
                    // TODO: Support navigation to multiple metadata docs. This should be a rare occurence, but
                    // it is possible that more than one metadata version chain documents a data object, and we need
                    // to show the user that the data is involved in multiple datasets.
                    view.navigateWithFragment(latestVersions[0], view.pid);
                  }
                  // If a latest version wasn't found, which should never happen, but just in case, default to the
                  // last metadata pid in the isDocumentedBy field (most liekly to be the most recent since it was indexed last).
                  else {
                    view.navigateWithFragment(_.last(isDocBy), view.pid);
                  }
                });

                // Send the query to the Solr search service
                searchResults.query();
              });

              return;
            }
            this.noMetadata(this.model);
          } else if (this.model.get("formatType") == "RESOURCE") {
            const packageModel = new Package({ id: this.model.get("id") });
            packageModel.on(
              "complete",
              function () {
                const metadata = packageModel.getMetadata();

                if (!metadata) {
                  this.noMetadata(packageModel);
                } else {
                  this.model = metadata;
                  this.pid = this.model.get("id");
                  this.renderMetadata();
                  if (this.model.get("resourceMap"))
                    this.getPackageDetails(this.model.get("resourceMap"));
                }
              },
              this,
            );
            packageModel.getMembers();
            return;
          }

          // Get the package information
          this.getPackageDetails(model.get("resourceMap"));
        });

        // Listen to 404 and 401 errors when we get the metadata object
        this.listenToOnce(model, "404", this.showNotFound);
        this.listenToOnce(model, "401", this.showIsPrivate);

        // Fetch the model
        model.getInfo();
      },

      renderMetadata() {
        const pid = this.model.get("id");

        this.hideLoading();
        // Load the template which holds the basic structure of the view
        this.$el.html(this.template());
        this.$(this.tableContainer).html(
          this.loadingTemplate({
            msg: "Retrieving data set details...",
          }),
        );

        // Insert the breadcrumbs
        this.insertBreadcrumbs();
        // Insert the citation
        this.insertCitation();
        // Insert the data source logo
        this.insertDataSource();
        // is this the latest version? (includes DOI link when needed)
        this.showLatestVersion();

        // Insert various metadata controls in the page
        this.insertControls();

        // If we're displaying the metrics well then display copy citation and edit button
        // inside the well
        if (MetacatUI.appModel.get("displayDatasetMetrics")) {
          // Insert Metrics Stats into the dataset landing pages
          this.insertMetricsControls();
        }

        // Show loading icon in metadata section
        this.$(this.metadataContainer).html(
          this.loadingTemplate({ msg: "Retrieving metadata ..." }),
        );

        // Check for a view service in this MetacatUI.appModel
        if (
          MetacatUI.appModel.get("viewServiceUrl") !== undefined &&
          MetacatUI.appModel.get("viewServiceUrl")
        )
          var endpoint =
            MetacatUI.appModel.get("viewServiceUrl") + encodeURIComponent(pid);

        if (endpoint && typeof endpoint !== "undefined") {
          const viewRef = this;
          const loadSettings = {
            url: endpoint,
            success(response, status, xhr) {
              try {
                // If the user has navigated away from the MetadataView, then don't render anything further
                if (MetacatUI.appView.currentView != viewRef) return;

                // Our fallback is to show the metadata details from the Solr index
                if (
                  status == "error" ||
                  !response ||
                  typeof response !== "string"
                )
                  viewRef.renderMetadataFromIndex();
                else {
                  // Check for a response that is a 200 OK status, but is an error msg
                  if (
                    response.length < 250 &&
                    response.indexOf("Error transforming document") > -1 &&
                    viewRef.model.get("indexed")
                  ) {
                    viewRef.renderMetadataFromIndex();
                    return;
                  }
                  // Mark this as a metadata doc with no stylesheet, or one that is at least different than usual EML and FGDC
                  if (response.indexOf('id="Metadata"') == -1) {
                    viewRef.$el.addClass("container no-stylesheet");

                    if (viewRef.model.get("indexed")) {
                      viewRef.renderMetadataFromIndex();
                      return;
                    }
                  }

                  // Now show the response from the view service
                  viewRef.$(viewRef.metadataContainer).html(response);

<<<<<<< HEAD
=======
                  _.each($(response).find(".entitydetails"), (entityEl) => {
                    const entityId = $(entityEl).data("id");
                    viewRef.storeEntityPIDs(entityEl, entityId);
                  });

>>>>>>> 1094b265
                  // If there is no info from the index and there is no metadata doc rendered either, then display a message
                  if (
                    viewRef.$el.is(".no-stylesheet") &&
                    viewRef.model.get("archived") &&
                    !viewRef.model.get("indexed")
                  )
                    viewRef.$(viewRef.metadataContainer).prepend(
                      viewRef.alertTemplate({
                        msg: "There is limited metadata about this dataset since it has been archived.",
                      }),
                    );

                  viewRef.alterMarkup();

                  viewRef.trigger("metadataLoaded");

                  // Add a map of the spatial coverage
                  if (gmaps) viewRef.insertSpatialCoverageMap();

                  // Injects Clipboard objects into DOM elements returned from the View Service
                  viewRef.insertCopiables();
                }
              } catch (e) {
                console.log(
                  "Error rendering metadata from the view service",
                  e,
                );
                console.log("Response from the view service: ", response);
                viewRef.renderMetadataFromIndex();
              }
            },
            error(xhr, textStatus, errorThrown) {
              viewRef.renderMetadataFromIndex();
            },
          };

          $.ajax(
            _.extend(loadSettings, MetacatUI.appUserModel.createAjaxSettings()),
          );
        } else this.renderMetadataFromIndex();

        // Insert the Linked Data into the header of the page.
        if (MetacatUI.appModel.get("isJSONLDEnabled")) {
          const json = this.generateJSONLD();
          this.insertJSONLD(json);
        }

        this.insertCitationMetaTags();
      },

      /* If there is no view service available, then display the metadata fields from the index */
      renderMetadataFromIndex() {
        const metadataFromIndex = new MetadataIndex({
          pid: this.pid,
          parentView: this,
        });
        this.subviews.push(metadataFromIndex);

        // Add the metadata HTML
        this.$(this.metadataContainer).html(metadataFromIndex.render().el);

        const view = this;

        this.listenTo(metadataFromIndex, "complete", () => {
          // Add the package contents
          view.insertPackageDetails();

          // Add a map of the spatial coverage
          if (gmaps) view.insertSpatialCoverageMap();
        });
      },

      removeCitation() {
        let citation = "";
        let citationEl = null;

        // Find the citation element
        if (this.$(".citation").length > 0) {
          // Get the text for the citation
          citation = this.$(".citation").text();

          // Save this element in the view
          citationEl = this.$(".citation");
        }
        // Older versions of Metacat (v2.4.3 and older) will not have the citation class in the XSLT. Find the citation another way
        else {
          // Find the DOM element with the citation
          const wells = this.$(".well");
          const viewRef = this;

          // Find the div.well with the citation. If we never find it, we don't insert the list of contents
          _.each(wells, (well) => {
            if (
              (!citationEl &&
                $(well).find("#viewMetadataCitationLink").length > 0) ||
              $(well).children(".row-fluid > .span10 > a")
            ) {
              // Save this element in the view
              citationEl = well;

              // Mark this in the DOM for CSS styling
              $(well).addClass("citation");

              // Save the text of the citation
              citation = $(well).text();
            }
          });

          // Remove the unnecessary classes that are used in older versions of Metacat (2.4.3 and older)
          const citationText = $(citationEl).find(".span10");
          $(citationText).removeClass("span10").addClass("span12");
        }

        // Set the document title to the citation
        MetacatUI.appModel.set("title", citation);

        citationEl.remove();
      },

      insertBreadcrumbs() {
        const breadcrumbs = $(document.createElement("ol"))
          .addClass("breadcrumb")
          .append(
            $(document.createElement("li"))
              .addClass("home")
              .append(
                $(document.createElement("a"))
                  .attr("href", MetacatUI.root || "/")
                  .addClass("home")
                  .text("Home"),
              ),
          )
          .append(
            $(document.createElement("li"))
              .addClass("search")
              .append(
                $(document.createElement("a"))
                  .attr(
                    "href",
                    `${MetacatUI.root}/data${
                      MetacatUI.appModel.get("page") > 0
                        ? `/page/${
                            parseInt(MetacatUI.appModel.get("page")) + 1
                          }`
                        : ""
                    }`,
                  )
                  .addClass("search")
                  .text("Search"),
              ),
          )
          .append(
            $(document.createElement("li")).append(
              $(document.createElement("a"))
                .attr(
                  "href",
                  `${MetacatUI.root}/view/${encodeURIComponent(this.pid)}`,
                )
                .addClass("inactive")
                .text("Metadata"),
            ),
          );

        if (MetacatUI.uiRouter.lastRoute() == "data") {
          $(breadcrumbs).prepend(
            $(document.createElement("a"))
              .attr(
                "href",
                `${MetacatUI.root}/data/page/${
                  MetacatUI.appModel.get("page") > 0
                    ? parseInt(MetacatUI.appModel.get("page")) + 1
                    : ""
                }`,
              )
              .attr("title", "Back")
              .addClass("back")
              .text(" Back to search")
              .prepend(
                $(document.createElement("i")).addClass("icon-angle-left"),
              ),
          );
          $(breadcrumbs).find("a.search").addClass("inactive");
        }

        this.$(this.breadcrumbContainer).html(breadcrumbs);
      },

      /*
       * When the metadata object doesn't exist, display a message to the user
       */
      showNotFound() {
        // If the model was found, exit this function
        if (!this.model.get("notFound")) {
          return;
        }

        try {
          // Check if a query string was in the URL and if so, try removing it in the identifier
          if (this.model.get("id").match(/\?\S+\=\S+/g) && !this.findTries) {
            const newID = this.model.get("id").replace(/\?\S+\=\S+/g, "");
            this.onClose();
            this.model.set("id", newID);
            this.pid = newID;
            this.findTries = 1;
            this.render();
            return;
          }
        } catch (e) {
          console.warn("Caught error while determining query string", e);
        }

        // Construct a message that shows this object doesn't exist
        const msg =
          `<h4>Nothing was found.</h4>` +
          `<p id='metadata-view-not-found-message'>The dataset identifier '${Utilities.encodeHTML(
            this.model.get("id"),
          )}' ` +
          `does not exist or it may have been removed. <a>Search for ` +
          `datasets that mention ${Utilities.encodeHTML(
            this.model.get("id"),
          )}</a></p>`;

        // Remove the loading message
        this.hideLoading();

        // Show the not found error message
        this.showError(msg);

        // Add the pid to the link href. Add via JS so it is Attribute-encoded to prevent XSS attacks
        this.$("#metadata-view-not-found-message a").attr(
          "href",
          `${MetacatUI.root}/data/query=${encodeURIComponent(
            this.model.get("id"),
          )}`,
        );
      },

      /*
       * When the metadata object is private, display a message to the user
       */
      showIsPrivate() {
        // If we haven't checked the logged-in status of the user yet, wait a bit
        // until we show a 401 msg, in case this content is their private content
        if (!MetacatUI.appUserModel.get("checked")) {
          this.listenToOnce(
            MetacatUI.appUserModel,
            "change:checked",
            this.showIsPrivate,
          );
          return;
        }

        // If the user is logged in, the message will display that this dataset is private.
        if (MetacatUI.appUserModel.get("loggedIn")) {
          var msg =
            '<span class="icon-stack private tooltip-this" data-toggle="tooltip"' +
            'data-placement="top" data-container="#metadata-controls-container"' +
            'title="" data-original-title="This is a private dataset.">' +
            '<i class="icon icon-circle icon-stack-base private"></i>' +
            '<i class="icon icon-lock icon-stack-top"></i>' +
            "</span> This is a private dataset.";
        }
        // If the user isn't logged in, display a log in link.
        else {
          var msg =
            `<span class="icon-stack private tooltip-this" data-toggle="tooltip"` +
            `data-placement="top" data-container="#metadata-controls-container"` +
            `title="" data-original-title="This is a private dataset.">` +
            `<i class="icon icon-circle icon-stack-base private"></i>` +
            `<i class="icon icon-lock icon-stack-top"></i>` +
            `</span> This is a private dataset. If you believe you have permission ` +
            `to access this dataset, then <a href="${MetacatUI.root}/signin">sign in</a>.`;
        }

        // Remove the loading message
        this.hideLoading();

        // Show the not found error message
        this.showError(msg);
      },

      getPackageDetails(packageIDs) {
        let completePackages = 0;

        // This isn't a package, but just a lonely metadata doc...
        if (!packageIDs || !packageIDs.length) {
          const thisPackage = new Package({ id: null, members: [this.model] });
          thisPackage.flagComplete();
          this.packageModels = [thisPackage];
          this.insertPackageDetails(thisPackage, {
            disablePackageDownloads: true,
          });
        } else {
          _.each(
            packageIDs,
            function (thisPackageID, i) {
              // Create a model representing the data package
              const thisPackage = new Package({ id: thisPackageID });

              // Listen for any parent packages
              this.listenToOnce(
                thisPackage,
                "change:parentPackageMetadata",
                this.insertParentLink,
              );

              // When the package info is fully retrieved
              this.listenToOnce(
                thisPackage,
                "complete",
                function (thisPackage) {
                  // When all packages are fully retrieved
                  completePackages++;
                  if (completePackages >= packageIDs.length) {
                    const latestPackages = _.filter(
                      this.packageModels,
                      (m) => !_.contains(packageIDs, m.get("obsoletedBy")),
                    );

                    // Set those packages as the most recent package
                    this.packageModels = latestPackages;

                    this.insertPackageDetails(latestPackages);
                  }
                },
              );

              // Save the package in the view
              this.packageModels.push(thisPackage);

              // Make sure we get archived content, too
              thisPackage.set("getArchivedMembers", true);

              // Get the members
              thisPackage.getMembers({ getParentMetadata: true });
            },
            this,
          );
        }
      },

      alterMarkup() {
        // Find the taxonomic range and give it a class for styling - for older versions of Metacat only (v2.4.3 and older)
        if (!this.$(".taxonomicCoverage").length)
          this.$('h4:contains("Taxonomic Range")')
            .parent()
            .addClass("taxonomicCoverage");

        // Remove ecogrid links and replace them with workable links
        this.replaceEcoGridLinks();

        // Find the tab links for attribute names
        this.$(".attributeListTable tr a").on("shown", (e) => {
          // When the attribute link is clicked on, highlight the tab as active
          $(e.target)
            .parents(".attributeListTable")
            .find(".active")
            .removeClass("active");
          $(e.target).parents("tr").first().addClass("active");
        });

        // Mark the first row in each attribute list table as active since the first attribute is displayed at first
        this.$(".attributeListTable tr:first-child()").addClass("active");

        // Add explanation text to the alternate identifier
        this.renderAltIdentifierHelpText();
      },

      /**
       * Inserts an info icon next to the alternate identifier field, if it
       * exists. The icon will display a tooltip with the help text for the
       * field.
       * @returns {jQuery} The jQuery object for the icon element.
       * @since 2.26.0
       */
      renderAltIdentifierHelpText() {
        try {
          // Find the HTML element that contains the alternate identifier.
          const altIdentifierLabel = this.$(
            ".control-label:contains('Alternate Identifier')",
          );

          // It may not exist for all datasets.
          if (!altIdentifierLabel.length) return;

          const text = this.alternativeIdentifierHelpText;

          if (!text) return;

          // Create the tooltip
          const icon = $(document.createElement("i"))
            .addClass("tooltip-this icon icon-info-sign")
            .css("margin-left", "4px");

          // Activate the jQuery tooltip plugin
          icon.tooltip({
            title: text,
            placement: "top",
            container: "body",
          });

          // Add the icon to the label.
          altIdentifierLabel.append(icon);

          return icon;
        } catch (e) {
          console.log("Error adding help text to alternate identifier", e);
        }
      },

      /*
       * Inserts a table with all the data package member information and sends the call to display annotations
       */
      insertPackageDetails(packages, options) {
        if (typeof options === "undefined") {
          var options = {};
        }
        // Don't insert the package details twice
        const view = this;
        const tableEls = this.$(view.tableContainer).children().not(".loading");
        if (tableEls.length > 0) return;

        // wait for the metadata to load
        const metadataEls = this.$(view.metadataContainer).children();
        if (!metadataEls.length || metadataEls.first().is(".loading")) {
          this.once("metadataLoaded", function () {
            view.insertPackageDetails(this.packageModels, options);
          });
          return;
        }

        if (!packages) var packages = this.packageModels;

        // Get the entity names from this page/metadata
        this.getEntityNames(packages);

        _.each(
          packages,
          function (packageModel) {
            // If the package model is not complete, don't do anything
            if (!packageModel.complete) return;

            // Insert a package table for each package in viewRef dataset
            const nestedPckgs = packageModel.getNestedPackages();
            let nestedPckgsToDisplay = [];

            // If this metadata is not archived, filter out archived packages
            if (!this.model.get("archived")) {
              nestedPckgsToDisplay = _.reject(nestedPckgs, (pkg) =>
                pkg.get("archived"),
              );
            } else {
              // Display all packages is this metadata is archived
              nestedPckgsToDisplay = nestedPckgs;
            }

            if (nestedPckgsToDisplay.length > 0) {
              if (
                !(
                  !this.model.get("archived") &&
                  packageModel.get("archived") == true
                )
              ) {
                var title = packageModel.get("id")
                  ? `<span class="subtle">Package: ${packageModel.get(
                      "id",
                    )}</span>`
                  : "";
                options.title = `Files in this dataset ${title}`;
                options.nested = true;
                this.insertPackageTable(packageModel, options);
              }
            } else {
              // If this metadata is not archived, then don't display archived packages
              if (
                !(
                  !this.model.get("archived") &&
                  packageModel.get("archived") == true
                )
              ) {
                var title = packageModel.get("id")
                  ? `<span class="subtle">Package: ${packageModel.get(
                      "id",
                    )}</span>`
                  : "";
                options.title = `Files in this dataset ${title}`;
                this.insertPackageTable(packageModel, options);
              }
            }

            // Remove the extra download button returned from the XSLT since the package table will have all the download links
            $("#downloadPackage").remove();
          },
          this,
        );

        // If this metadata doc is not in a package, but is just a lonely metadata doc...
        if (!packages.length) {
          const packageModel = new Package({
            members: [this.model],
          });
          packageModel.complete = true;
          options.title = "Files in this dataset";
          options.disablePackageDownloads = true;
          this.insertPackageTable(packageModel, options);
        }

        // Insert the data details sections
        this.insertDataDetails();

        // Get data package, if there is one, before checking write permissions
        if (packages.length) {
          this.getDataPackage(packages[0].get("id"));
        } else {
          // Otherwise go ahead and check write permissions on metadata only
          this.checkWritePermissions();
        }

        try {
          // Get the most recent package to display the provenance graphs
          if (packages.length) {
            // Find the most recent Package model and fetch it
            let mostRecentPackage = _.find(
              packages,
              (p) => !p.get("obsoletedBy"),
            );

            // If all of the packages are obsoleted, then use the last package in the array,
            // which is most likely the most recent.
            /** @todo Use the DataONE version API to find the most recent package in the version chain */
            if (!mostRecentPackage) {
              mostRecentPackage = packages[packages.length - 1];
            }

            // Get the data package only if it is not the same as the previously fetched package
            if (mostRecentPackage.get("id") != packages[0].get("id"))
              this.getDataPackage(mostRecentPackage.get("id"));
          }
        } catch (e) {
          console.error(
            "Could not get the data package (prov will not be displayed, possibly other info as well).",
            e,
          );
        }

        // Initialize tooltips in the package table(s)
        this.$(".tooltip-this").tooltip();

        return this;
      },

      insertPackageTable(packageModel, options) {
        const view = this;
        if (this.dataPackage == null || !this.dataPackageSynced) {
          this.listenToOnce(this, "changed:dataPackageSynced", () => {
            view.insertPackageTable(packageModel, options);
          });
          return;
        }

        // Merge already fetched SolrResults into the dataPackage
        if (
          typeof packageModel !== "undefined" &&
          typeof packageModel.get("members") !== "undefined"
        ) {
          this.dataPackage.mergeModels(packageModel.get("members"));
        }

        if (options) {
          var title = options.title || "";
          var disablePackageDownloads =
            options.disablePackageDownloads || false;
          var nested =
            typeof options.nested === "undefined" ? false : options.nested;
        } else
          var title = "",
            nested = false,
            disablePackageDownloads = false;

        //* * Draw the package table **//
        const tableView = new DataPackageView({
          edit: false,
          dataPackage: this.dataPackage,
          currentlyViewing: this.pid,
          dataEntities: this.entities,
          disablePackageDownloads,
          parentView: this,
          title,
          packageTitle: this.model.get("title"),
          nested,
          metricsModel: this.metricsModel,
        });

        // Get the package table container
        const tablesContainer = this.$(this.tableContainer);

        // After the first table, start collapsing them
        const numTables = $(tablesContainer).find(
          "table.download-contents",
        ).length;
        if (numTables == 1) {
          var tableContainer = $(document.createElement("div")).attr(
            "id",
            `additional-tables-for-${this.cid}`,
          );
          tableContainer.hide();
          $(tablesContainer).append(tableContainer);
        } else if (numTables > 1)
          var tableContainer = this.$(`#additional-tables-for-${this.cid}`);
        else var tableContainer = tablesContainer;

        // Insert the package table HTML
        $(tableContainer).empty();
        $(tableContainer).append(tableView.render().el);

        // Add Package Download
        // create an instance of DownloadButtonView to handle package downloads
        this.downloadButtonView = new DownloadButtonView({
          model: packageModel,
          view: "actionsView",
        });

        // render
        this.downloadButtonView.render();

        // add the downloadButtonView el to the span
        $(this.tableContainer)
          .find(".file-header .file-actions .downloadAction")
          .html(this.downloadButtonView.el);

        $(this.tableContainer).find(".loading").remove();

        $(tableContainer).find(".tooltip-this").tooltip();

        this.subviews.push(tableView);

        // Trigger a custom event in this view that indicates the package table has been rendered
        this.trigger("dataPackageRendered");
      },

      insertParentLink(packageModel) {
        const parentPackageMetadata = packageModel.get("parentPackageMetadata");
        const view = this;

        _.each(parentPackageMetadata, (m, i) => {
          const title = m.get("title");
          const icon = $(document.createElement("i")).addClass(
            "icon icon-on-left icon-level-up",
          );
          const link = $(document.createElement("a"))
            .attr(
              "href",
              `${MetacatUI.root}/view/${encodeURIComponent(m.get("id"))}`,
            )
            .addClass("parent-link")
            .text(`Parent dataset: ${title}`)
            .prepend(icon);

          view.$(view.parentLinkContainer).append(link);
        });
      },

      insertSpatialCoverageMap(customCoordinates) {
        // Find the geographic region container. Older versions of Metacat (v2.4.3 and less) will not have it classified so look for the header text
        if (!this.$(".geographicCoverage").length) {
          // For EML
          let title = this.$('h4:contains("Geographic Region")');

          // For FGDC
          if (title.length == 0) {
            title = this.$('label:contains("Bounding Coordinates")');
          }

          var georegionEls = $(title).parent();
          var parseText = true;
          var directions = new Array("North", "South", "East", "West");
        } else {
          var georegionEls = this.$(".geographicCoverage");
          var directions = new Array("north", "south", "east", "west");
        }

        for (let i = 0; i < georegionEls.length; i++) {
          var georegion = georegionEls[i];

          if (typeof customCoordinates !== "undefined") {
            // Extract the coordinates
            var n = customCoordinates[0];
            var s = customCoordinates[1];
            var e = customCoordinates[2];
            var w = customCoordinates[3];
          } else {
            var coordinates = new Array();

            _.each(directions, (direction) => {
              // Parse text for older versions of Metacat (v2.4.3 and earlier)
              if (parseText) {
                const labelEl = $(georegion).find(
                  `label:contains("${direction}")`,
                );
                if (labelEl.length) {
                  var coordinate = $(labelEl).next().html();
                  if (
                    typeof coordinate !== "undefined" &&
                    coordinate.indexOf("&nbsp;") > -1
                  )
                    coordinate = coordinate.substring(
                      0,
                      coordinate.indexOf("&nbsp;"),
                    );
                }
              } else {
                var coordinate = $(georegion)
                  .find(`.${direction}BoundingCoordinate`)
                  .attr("data-value");
              }

              // Save our coordinate value
              coordinates.push(coordinate);
            });

            // Extract the coordinates
            var n = coordinates[0];
            var s = coordinates[1];
            var e = coordinates[2];
            var w = coordinates[3];
          }

          // Create Google Map LatLng objects out of our coordinates
          const latLngSW = new gmaps.LatLng(s, w);
          const latLngNE = new gmaps.LatLng(n, e);
          const latLngNW = new gmaps.LatLng(n, w);
          const latLngSE = new gmaps.LatLng(s, e);

          // Get the centertroid location of this data item
          const bounds = new gmaps.LatLngBounds(latLngSW, latLngNE);
          const latLngCEN = bounds.getCenter();

          // If there isn't a center point found, don't draw the map.
          if (typeof latLngCEN === "undefined") {
            return;
          }

          // Get the map path color
          let pathColor = MetacatUI.appModel.get("datasetMapPathColor");
          if (pathColor) {
            pathColor = `color:${pathColor}|`;
          } else {
            pathColor = "";
          }

          // Get the map path fill color
          let fillColor = MetacatUI.appModel.get("datasetMapFillColor");
          if (fillColor) {
            fillColor = `fillcolor:${fillColor}|`;
          } else {
            fillColor = "";
          }

          // Create a google map image
          const mapHTML =
            `<img class='georegion-map' ` +
            `src='https://maps.googleapis.com/maps/api/staticmap?` +
            `center=${latLngCEN.lat()},${latLngCEN.lng()}&size=800x350` +
            `&maptype=terrain` +
            `&markers=size:mid|color:0xDA4D3Aff|${latLngCEN.lat()},${latLngCEN.lng()}&path=${fillColor}${pathColor}weight:3|${latLngSW.lat()},${latLngSW.lng()}|${latLngNW.lat()},${latLngNW.lng()}|${latLngNE.lat()},${latLngNE.lng()}|${latLngSE.lat()},${latLngSE.lng()}|${latLngSW.lat()},${latLngSW.lng()}&visible=${latLngSW.lat()},${latLngSW.lng()}|${latLngNW.lat()},${latLngNW.lng()}|${latLngNE.lat()},${latLngNE.lng()}|${latLngSE.lat()},${latLngSE.lng()}|${latLngSW.lat()},${latLngSW.lng()}&sensor=false` +
            `&key=${MetacatUI.mapKey}'/>`;

          // Find the spot in the DOM to insert our map image
          if (parseText)
            var insertAfter = $(georegion)
              .find('label:contains("West")')
              .parent()
              .parent().length
              ? $(georegion).find('label:contains("West")').parent().parent()
              : georegion;
          // The last coordinate listed
          else var insertAfter = georegion;

          // Get the URL to the interactive Google Maps instance
          const url = this.getGoogleMapsUrl(latLngCEN, bounds);

          // Insert the map image
          $(insertAfter).append(
            this.mapTemplate({
              map: mapHTML,
              url,
            }),
          );

          $(".fancybox-media").fancybox({
            openEffect: "elastic",
            closeEffect: "elastic",
            helpers: {
              media: {},
            },
          });
        }

        return true;
      },

      /**
       * Returns a URL to a Google Maps instance that is centered on the given
       * coordinates and zoomed to the appropriate level to display the given
       * bounding box.
       * @param {LatLng} latLngCEN - The center point of the map.
       * @param {LatLngBounds} bounds - The bounding box to display.
       * @returns {string} The URL to the Google Maps instance.
       * @since 2.27.0
       */
      getGoogleMapsUrl(latLngCEN, bounds) {
        // Use the window width and height as a proxy for the map dimensions
        const mapDim = {
          height: $(window).height(),
          width: $(window).width(),
        };
        const z = this.getBoundsZoomLevel(bounds, mapDim);
        const mapLat = latLngCEN.lat();
        const mapLng = latLngCEN.lng();

        return `https://maps.google.com/?ll=${mapLat},${mapLng}&z=${z}`;
      },

      /**
       * Returns the zoom level that will display the given bounding box at
       * the given dimensions.
       * @param {LatLngBounds} bounds - The bounding box to display.
       * @param {object} mapDim - The dimensions of the map.
       * @param {number} mapDim.height - The height of the map.
       * @param {number} mapDim.width - The width of the map.
       * @returns {number} The zoom level.
       * @since 2.27.0
       */
      getBoundsZoomLevel(bounds, mapDim) {
        const WORLD_DIM = { height: 256, width: 256 };
        const ZOOM_MAX = 15;
        // 21 is actual max, but any closer and the map is too zoomed in to be
        // useful

        /**
         *
         * @param lat
         */
        function latRad(lat) {
          const sin = Math.sin((lat * Math.PI) / 180);
          const radX2 = Math.log((1 + sin) / (1 - sin)) / 2;
          return Math.max(Math.min(radX2, Math.PI), -Math.PI) / 2;
        }

        /**
         *
         * @param mapPx
         * @param worldPx
         * @param fraction
         */
        function zoom(mapPx, worldPx, fraction) {
          return Math.floor(Math.log(mapPx / worldPx / fraction) / Math.LN2);
        }

        const ne = bounds.getNorthEast();
        const sw = bounds.getSouthWest();

        const latFraction = (latRad(ne.lat()) - latRad(sw.lat())) / Math.PI;

        const lngDiff = ne.lng() - sw.lng();
        const lngFraction = (lngDiff < 0 ? lngDiff + 360 : lngDiff) / 360;

        const latZoom = zoom(mapDim.height, WORLD_DIM.height, latFraction);
        const lngZoom = zoom(mapDim.width, WORLD_DIM.width, lngFraction);

        return Math.min(latZoom, lngZoom, ZOOM_MAX);
      },

      insertCitation() {
        if (!this.model) return false;
        // Create a citation header element from the model attributes
        const header = new CitationHeaderView({ model: this.model });
        this.$(this.citationContainer).html(header.render().el);
      },

      insertDataSource() {
        if (
          !this.model ||
          !MetacatUI.nodeModel ||
          !MetacatUI.nodeModel.get("members").length ||
          !this.$(this.dataSourceContainer).length
        )
          return;

        const dataSource = MetacatUI.nodeModel.getMember(this.model);
        let replicaMNs = MetacatUI.nodeModel.getMembers(
          this.model.get("replicaMN"),
        );

        // Filter out the data source from the replica nodes
        if (Array.isArray(replicaMNs) && replicaMNs.length) {
          replicaMNs = _.without(replicaMNs, dataSource);
        }

        if (dataSource && dataSource.logo) {
          this.$("img.data-source").remove();

          // Construct a URL to the profile of this repository
          const profileURL =
            dataSource.identifier == MetacatUI.appModel.get("nodeId")
              ? `${MetacatUI.root}/profile`
              : `${MetacatUI.appModel.get("dataoneSearchUrl")}/portals/${
                  dataSource.shortIdentifier
                }`;

          // Insert the data source template
          this.$(this.dataSourceContainer)
            .html(
              this.dataSourceTemplate({
                node: dataSource,
                profileURL,
              }),
            )
            .addClass("has-data-source");

          this.$(this.citationContainer).addClass("has-data-source");
          this.$(".tooltip-this").tooltip();

          $(".popover-this.data-source.logo")
            .popover({
              trigger: "manual",
              html: true,
              title: `From the ${dataSource.name} repository`,
              content() {
                let content = `<p>${dataSource.description}</p>`;

                if (replicaMNs.length) {
                  content += `<h5>Exact copies hosted by ${replicaMNs.length} repositories: </h5><ul class="unstyled">`;

                  _.each(replicaMNs, (node) => {
                    content += `<li><a href="${MetacatUI.appModel.get(
                      "dataoneSearchUrl",
                    )}/portals/${node.shortIdentifier}" class="pointer">${
                      node.name
                    }</a></li>`;
                  });

                  content += "</ul>";
                }

                return content;
              },
              animation: false,
            })
            .on("mouseenter", function () {
              const _this = this;
              $(this).popover("show");
              $(".popover").on("mouseleave", () => {
                $(_this).popover("hide");
              });
            })
            .on("mouseleave", function () {
              const _this = this;
              setTimeout(() => {
                if (!$(".popover:hover").length) {
                  $(_this).popover("hide");
                }
              }, 300);
            });
        }
      },

      /**
       * Check whether the user has write permissions on the resource map and the EML.
       * Once the permission checks have finished, continue with the functions that
       * depend on them.
       */
      checkWritePermissions() {
        const view = this;
        const authorization = [];
        const resourceMap = this.dataPackage
          ? this.dataPackage.packageModel
          : null;
        const modelsToCheck = [this.model, resourceMap];

        modelsToCheck.forEach((model, index) => {
          // If there is no resource map or no EML,
          // then the user does not need permission to edit it.
          if (!model || model.get("notFound") == true) {
            authorization[index] = true;
            // If we already checked, and the user is authorized,
            // record that information in the authorzation array.
          } else if (model.get("isAuthorized_write") === true) {
            authorization[index] = true;
            // If we already checked, and the user is not authorized,
            // record that information in the authorzation array.
          } else if (model.get("isAuthorized_write") === false) {
            authorization[index] = false;
            // If we haven't checked for authorization yet, do that now.
            // Return to this function once we've finished checking.
          } else {
            view.stopListening(model, "change:isAuthorized_write");
            view.listenToOnce(model, "change:isAuthorized_write", () => {
              view.checkWritePermissions();
            });
            view.stopListening(model, "change:notFound");
            view.listenToOnce(model, "change:notFound", () => {
              view.checkWritePermissions();
            });
            model.checkAuthority("write");
          }
        });

        // Check that all the models were tested for authorization

        // Every value in the auth array must be true for the user to have full permissions
        const allTrue = _.every(authorization, (test) => test);
        // When we have completed checking each of the models that we need to check for
        // permissions, every value in the authorization array should be "true" or "false",
        // and the array should have the same length as the modelsToCheck array.
        const allBoolean = _.every(
          authorization,
          (test) => typeof test === "boolean",
        );
        const allChecked =
          allBoolean && authorization.length === modelsToCheck.length;

        // Check for and render prov diagrams now that we know whether or not the user has editor permissions
        // (There is a different version of the chart for users who can edit the resource map and users who cannot)
        if (allChecked) {
          this.checkForProv();
        } else {
          return;
        }
        // Only render the editor controls if we have completed the checks AND the user has full editor permissions
        if (allTrue) {
          this.insertEditorControls();
        }
      },

      /*
       * Inserts control elements onto the page for the user to interact with the dataset - edit, publish, etc.
       * Editor permissions should already have been checked before running this function.
       */
      insertEditorControls() {
        const view = this;
        const resourceMap = this.dataPackage
          ? this.dataPackage.packageModel
          : null;
        const modelsToCheck = [this.model, resourceMap];
        const authorized = _.every(modelsToCheck, (model) =>
          // If there is no EML or no resource map, the user doesn't need permission to edit it.
          !model || model.get("notFound") == true
            ? true
            : model.get("isAuthorized_write") === true,
        );

        // Only run this function when the user has full editor permissions
        // (i.e. write permission on the EML, and write permission on the resource map if there is one.)
        if (!authorized) {
          return;
        }

        if (
          (this.model.get("obsoletedBy") &&
            this.model.get("obsoletedBy").length > 0) ||
          this.model.get("archived")
        ) {
          return false;
        }

        // Save the element that will contain the owner control buttons
        const container = this.$(this.editorControlsContainer);
        // Do not insert the editor controls twice
        container.empty();

        // The PID for the EML model
        const pid = this.model.get("id") || this.pid;

        // Insert an Edit button if the Edit button is enabled
        if (MetacatUI.appModel.get("displayDatasetEditButton")) {
          // Check that this is an editable metadata format
          if (
            _.contains(
              MetacatUI.appModel.get("editableFormats"),
              this.model.get("formatId"),
            )
          ) {
            // Insert the Edit Metadata template
            container.append(
              this.editMetadataTemplate({
                identifier: pid,
                supported: true,
              }),
            );
          }
          // If this format is not editable, insert an unspported Edit Metadata template
          else {
            container.append(
              this.editMetadataTemplate({
                supported: false,
              }),
            );
          }
        }

        try {
          // Determine if this metadata can be published.
          // The Publish feature has to be enabled in the app.
          // The model cannot already have a DOI
          let canBePublished =
            MetacatUI.appModel.get("enablePublishDOI") && !view.model.isDOI();

          // If publishing is enabled, check if only certain users and groups can publish metadata
          if (canBePublished) {
            // Get the list of authorized publishers from the AppModel
            const authorizedPublishers = MetacatUI.appModel.get(
              "enablePublishDOIForSubjects",
            );
            // If the logged-in user is one of the subjects in the list or is in a group that is
            // in the list, then this metadata can be published. Otherwise, it cannot.
            if (
              Array.isArray(authorizedPublishers) &&
              authorizedPublishers.length
            ) {
              if (
                MetacatUI.appUserModel.hasIdentityOverlap(authorizedPublishers)
              ) {
                canBePublished = true;
              } else {
                canBePublished = false;
              }
            }
          }

          // If this metadata can be published, then insert the Publish button template
          if (canBePublished) {
            // Insert a Publish button template
            container.append(
              view.doiTemplate({
                isAuthorized: true,
                identifier: pid,
              }),
            );
          }
        } catch (e) {
          console.error("Cannot display the publish button: ", e);
        }
      },

      /*
       * Injects Clipboard objects onto DOM elements returned from the Metacat
       * View Service. This code depends on the implementation of the Metacat
       * View Service in that it depends on elements with the class "copy" being
       * contained in the HTML returned from the View Service.
       *
       * To add more copiable buttons (or other elements) to a View Service XSLT,
       * you should be able to just add something like:
       *
       *   <button class="btn copy" data-clipboard-text="your-text-to-copy">
       *      Copy
       *   </button>
       *
       * to your XSLT and this should pick it up automatically.
       */
      insertCopiables() {
        const copiables = $("#Metadata .copy");

        _.each(copiables, (copiable) => {
          const clipboard = new Clipboard(copiable);

          clipboard.on("success", (e) => {
            const el = $(e.trigger);

            $(el).html(
              $(document.createElement("span")).addClass(
                "icon icon-ok success",
              ),
            );

            // Use setTimeout instead of jQuery's built-in Events system because
            // it didn't look flexible enough to allow me update innerHTML in
            // a chain
            setTimeout(() => {
              $(el).html("Copy");
            }, 500);
          });
        });
      },

      /*
       * Inserts elements users can use to interact with this dataset:
       * - A "Copy Citation" button to copy the citation text
       */
      insertControls() {
        // Convert the support mdq formatId list to a version
        // that JS regex likes (with special characters double
        RegExp.escape = function (s) {
          return s.replace(/[-\/\\^$*+?.()|[\]{}]/g, "\\\\$&");
        };
        const mdqFormatIds = MetacatUI.appModel.get("mdqFormatIds");

        // Check of the current formatId is supported by the current
        // metadata quality suite. If not, the 'Assessment Report' button
        // will not be displacyed in the metadata controls panel.
        const thisFormatId = this.model.get("formatId");
        const mdqFormatSupported = false;
        let formatFound = false;
        if (mdqFormatIds !== null) {
          for (let ifmt = 0; ifmt < mdqFormatIds.length; ++ifmt) {
            const currentFormatId = RegExp.escape(mdqFormatIds[ifmt]);
            const re = new RegExp(currentFormatId);
            formatFound = re.test(thisFormatId);
            if (formatFound) {
              break;
            }
          }
        }

        // Get template
        const controlsContainer = this.controlsTemplate({
          citationTarget: this.citationContainer,
          url: window.location,
          displayQualtyReport:
            MetacatUI.appModel.get("mdqBaseUrl") &&
            formatFound &&
            MetacatUI.appModel.get("displayDatasetQualityMetric"),
          showWholetale: MetacatUI.appModel.get("showWholeTaleFeatures"),
          model: this.model.toJSON(),
        });

        $(this.controlsContainer).html(controlsContainer);

        // Insert the info icons
        const metricsWell = this.$(".metrics-container");
        metricsWell.append(
          this.infoIconsTemplate({
            model: this.model.toJSON(),
          }),
        );

        if (MetacatUI.appModel.get("showWholeTaleFeatures")) {
          this.createWholeTaleButton();
        }

        // Show the citation modal with the ability to copy the citation text
        // when the "Copy Citation" button is clicked
        const citeButton = this.el.querySelector("#cite-this-dataset-btn");
        if (citeButton) {
          citeButton.removeEventListener("click", this.citationModal);
          citeButton.addEventListener(
            "click",
            () => {
              this.citationModal = new CitationModalView({
                model: this.model,
                createLink: true,
              });
              this.subviews.push(this.citationModal);
              this.citationModal.render();
            },
            false,
          );
        }
      },

      /**
       *Creates a button which the user can click to launch the package in Whole Tale
       */
      createWholeTaleButton() {
        const self = this;
        MetacatUI.appModel.get("taleEnvironments").forEach((environment) => {
          const queryParams = `?uri=${
            window.location.href
          }&title=${encodeURIComponent(
            self.model.get("title"),
          )}&environment=${environment}&api=${MetacatUI.appModel.get(
            "d1CNBaseUrl",
          )}${MetacatUI.appModel.get("d1CNService")}`;
          const composeUrl =
            MetacatUI.appModel.get("dashboardUrl") + queryParams;
          const anchor = $("<a>");
          anchor
            .attr("href", composeUrl)
            .append($("<span>").attr("class", "tab").append(environment));
          anchor.attr("target", "_blank");
          $(".analyze.dropdown-menu").append($("<li>").append(anchor));
        });
      },

      // Inserting the Metric Stats
      insertMetricsControls() {
        // Exit if metrics shouldn't be shown for this dataset
        if (this.model.hideMetrics()) {
          return;
        }

        const pid_list = [];
        pid_list.push(this.pid);
        const metricsModel = new MetricsModel({
          pid_list,
          type: "dataset",
        });
        metricsModel.fetch();
        this.metricsModel = metricsModel;

        // Retreive the model from the server for the given PID
        // TODO: Create a Metric Request Object

        if (MetacatUI.appModel.get("displayDatasetMetrics")) {
          const buttonToolbar = this.$(".metrics-container");

          if (MetacatUI.appModel.get("displayDatasetDownloadMetric")) {
            const dwnldsMetricView = new MetricView({
              metricName: "Downloads",
              model: metricsModel,
              pid: this.pid,
            });
            buttonToolbar.append(dwnldsMetricView.render().el);
            this.subviews.push(dwnldsMetricView);
          }

          if (MetacatUI.appModel.get("displayDatasetCitationMetric")) {
            const citationsMetricView = new MetricView({
              metricName: "Citations",
              model: metricsModel,
              pid: this.pid,
            });
            buttonToolbar.append(citationsMetricView.render().el);
            this.subviews.push(citationsMetricView);

            try {
              // Check if the registerCitation=true query string is set
              if (window.location.search) {
                if (
                  window.location.search.indexOf("registerCitation=true") > -1
                ) {
                  // Open the modal for the citations
                  citationsMetricView.showMetricModal();

                  // Show the register citation form
                  if (citationsMetricView.modalView) {
                    citationsMetricView.modalView.on(
                      "renderComplete",
                      citationsMetricView.modalView.showCitationForm,
                    );
                  }
                }
              }
            } catch (e) {
              console.warn("Not able to show the register citation form ", e);
            }
          }

          if (MetacatUI.appModel.get("displayDatasetViewMetric")) {
            const viewsMetricView = new MetricView({
              metricName: "Views",
              model: metricsModel,
              pid: this.pid,
            });
            buttonToolbar.append(viewsMetricView.render().el);
            this.subviews.push(viewsMetricView);
          }
        }
      },

      /**
       * Check if the DataPackage provenance parsing has completed. If it has,
       * draw provenance charts. If it hasn't start the parseProv function.
       * The view must have the DataPackage collection set as view.dataPackage
       * for this function to run.
       */
      checkForProv() {
        if (!this.dataPackage) {
          return;
        }
        // Render the provenance trace using the redrawProvCharts function instead of the drawProvCharts function
        // just in case the prov charts have already been inserted. Redraw will make sure they are removed
        // before being re-inserted.
        const { model } = this;
        if (this.dataPackage.provenanceFlag == "complete") {
          this.redrawProvCharts(this.dataPackage);
        } else {
          this.listenToOnce(this.dataPackage, "queryComplete", function () {
            this.redrawProvCharts(this.dataPackage);
          });
          // parseProv triggers "queryComplete"
          this.dataPackage.parseProv();
        }
      },

      /*
       * Renders ProvChartViews on the page to display provenance on a package level and on an individual object level.
       * This function looks at four sources for the provenance - the package sources, the package derivations, member sources, and member derivations
       */
      drawProvCharts(dataPackage) {
        // Set a listener to re-draw the prov charts when needed
        this.stopListening(this.dataPackage, "redrawProvCharts");
        this.listenToOnce(
          this.dataPackage,
          "redrawProvCharts",
          this.redrawProvCharts,
        );

        // Provenance has to be retrieved from the Package Model (getProvTrace()) before the charts can be drawn
        if (dataPackage.provenanceFlag != "complete") return false;

        // If the user is authorized to edit the provenance for this package
        // then turn on editing, so that edit icons are displayed.
        let editModeOn =
          this.dataPackage.packageModel.get("isAuthorized_write");

        // If this content is archived, then turn edit mode off
        if (this.model.get("archived")) {
          editModeOn = false;
        }

        // If none of the models in this package have the formatId attributes,
        // we should fetch the DataPackage since it likely has only had a shallow fetch so far
        const formats = _.compact(dataPackage.pluck("formatId"));

        // If the number of formatIds is less than the number of models in this collection,
        // then we need to get them.
        if (formats.length < dataPackage.length) {
          let modelsToMerge = [];

          // Get the PackageModel associated with this view
          if (this.packageModels.length) {
            // Get the PackageModel for this DataPackage
            const packageModel = _.find(
              this.packageModels,
              (packageModel) => packageModel.get("id") == dataPackage.id,
            );

            // Merge the SolrResult models into the DataONEObject models
            if (packageModel && packageModel.get("members").length) {
              modelsToMerge = packageModel.get("members");
            }
          }

          // If there is at least one model to merge into this data package, do so
          if (modelsToMerge.length) {
            dataPackage.mergeModels(modelsToMerge);
          }
          // If there are no models to merge in, get them from the index
          else {
            // Listen to the DataPackage fetch to complete and re-execute this function
            this.listenToOnce(dataPackage, "complete", function () {
              this.drawProvCharts(dataPackage);
            });

            // Create a query that searches for all the members of this DataPackage in Solr
            dataPackage.solrResults.currentquery = `${dataPackage.filterModel.getQuery()}%20AND%20-formatType:METADATA`;
            dataPackage.solrResults.fields = "id,seriesId,formatId,fileName";
            dataPackage.solrResults.rows = dataPackage.length;
            dataPackage.solrResults.sort = null;
            dataPackage.solrResults.start = 0;
            dataPackage.solrResults.facet = [];
            dataPackage.solrResults.stats = null;

            // Fetch the data package with the "fromIndex" option
            dataPackage.fetch({ fromIndex: true });

            // Exit this function since it will be executed again when the fetch is complete
            return;
          }
        }

        var view = this;
        // Draw two flow charts to represent the sources and derivations at a package level
        const packageSources = dataPackage.sourcePackages;
        const packageDerivations = dataPackage.derivationPackages;

        if (Object.keys(packageSources).length) {
          const sourceProvChart = new ProvChart({
            sources: packageSources,
            context: dataPackage,
            contextEl: this.$(this.articleContainer),
            dataPackage,
            parentView: view,
          });
          this.subviews.push(sourceProvChart);
          this.$(this.articleContainer).before(sourceProvChart.render().el);
        }
        if (Object.keys(packageDerivations).length) {
          const derivationProvChart = new ProvChart({
            derivations: packageDerivations,
            context: dataPackage,
            contextEl: this.$(this.articleContainer),
            dataPackage,
            parentView: view,
          });
          this.subviews.push(derivationProvChart);
          this.$(this.articleContainer).after(derivationProvChart.render().el);
        }

        if (
          dataPackage.sources.length ||
          dataPackage.derivations.length ||
          editModeOn
        ) {
          // Draw the provenance charts for each member of this package at an object level
          _.each(dataPackage.toArray(), (member, i) => {
            // Don't draw prov charts for metadata objects.
            if (
              member.get("type").toLowerCase() == "metadata" ||
              member.get("formatType").toLowerCase() == "metadata"
            ) {
              return;
            }
            const entityDetailsSection =
              view.findEntityDetailsContainer(member);

            if (!entityDetailsSection) {
              return;
            }

            // Retrieve the sources and derivations for this member
            const memberSources = member.get("provSources") || new Array();
            const memberDerivations =
              member.get("provDerivations") || new Array();

            // Make the source chart for this member.
            // If edit is on, then either a 'blank' sources ProvChart will be displayed if there
            // are no sources for this member, or edit icons will be displayed with prov icons.
            if (memberSources.length || editModeOn) {
              const memberSourcesProvChart = new ProvChart({
                sources: memberSources,
                context: member,
                contextEl: entityDetailsSection,
                dataPackage,
                parentView: view,
                editModeOn,
                editorType: "sources",
              });
              view.subviews.push(memberSourcesProvChart);
              $(entityDetailsSection).before(
                memberSourcesProvChart.render().el,
              );
              view.$(view.articleContainer).addClass("gutters");
            }

            // Make the derivation chart for this member
            // If edit is on, then either a 'blank' derivations ProvChart will be displayed if there,
            // are no derivations for this member or edit icons will be displayed with prov icons.
            if (memberDerivations.length || editModeOn) {
              const memberDerivationsProvChart = new ProvChart({
                derivations: memberDerivations,
                context: member,
                contextEl: entityDetailsSection,
                dataPackage,
                parentView: view,
                editModeOn,
                editorType: "derivations",
              });
              view.subviews.push(memberDerivationsProvChart);
              $(entityDetailsSection).after(
                memberDerivationsProvChart.render().el,
              );
              view.$(view.articleContainer).addClass("gutters");
            }
          });
        }

        // Make all of the prov chart nodes look different based on id
        if (this.$(".prov-chart").length > 10000) {
          const allNodes = this.$(".prov-chart .node");
          let ids = [];
          var view = this;
          let i = 1;

          $(allNodes).each(function () {
            ids.push($(this).attr("data-id"));
          });
          ids = _.uniq(ids);

          _.each(ids, (id) => {
            const matchingNodes = view
              .$(`.prov-chart .node[data-id='${id}']`)
              .not(".editorNode");
            // var matchingEntityDetails = view.findEntityDetailsContainer(id);

            // Don't use the unique class on images since they will look a lot different anyway by their image
            if (!$(matchingNodes).first().hasClass("image")) {
              const className = `uniqueNode${i}`;

              // Add the unique class and up the iterator
              if (matchingNodes.prop("tagName") != "polygon")
                $(matchingNodes).addClass(className);
              else
                $(matchingNodes).attr(
                  "class",
                  `${$(matchingNodes).attr("class")} ${className}`,
                );

              /*  if(matchingEntityDetails)
                    $(matchingEntityDetails).addClass(className); */

              // Save this id->class mapping in this view
              view.classMap.push({
                id,
                className,
              });
              i++;
            }
          });
        }
      },

      /* Step through all prov charts and re-render each one that has been
           marked for re-rendering.
        */
      redrawProvCharts() {
        const view = this;

        // Check if prov edits are active and turn on the prov save bar if so.
        // Alternatively, turn off save bar if there are no prov edits, which
        // could occur if a user undoes a previous which could result in
        // an empty edit list.
        if (this.dataPackage.provEditsPending()) {
          this.showEditorControls();
        } else {
          this.hideEditorControls();

          // Reset the edited flag for each package member
          _.each(this.dataPackage.toArray(), (item) => {
            item.selectedInEditor == false;
          });
        }
        _.each(this.subviews, (thisView, i) => {
          // Check if this is a ProvChartView
          if (
            thisView.className &&
            thisView.className.indexOf("prov-chart") !== -1
          ) {
            // Check if this ProvChartView is marked for re-rendering
            // Erase the current ProvChartView
            thisView.onClose();
          }
        });

        // Remove prov charts from the array of subviews.
        this.subviews = _.filter(
          this.subviews,
          (item) =>
            item.className && item.className.indexOf("prov-chart") == -1,
        );

        view.drawProvCharts(this.dataPackage);
      },

      /*
       * When the data package collection saves successfully, tell the user
       */
      saveSuccess(savedObject) {
        // We only want to perform these actions after the package saves
        if (savedObject.type != "DataPackage") return;

        // Change the URL to the new id
        MetacatUI.uiRouter.navigate(
          `view/${this.dataPackage.packageModel.get("id")}`,
          { trigger: false, replace: true },
        );

        const message = $(document.createElement("div")).append(
          $(document.createElement("span")).text(
            "Your changes have been saved. ",
          ),
        );

        MetacatUI.appView.showAlert(message, "alert-success", "body", 4000, {
          remove: false,
        });

        // Reset the state to clean
        this.dataPackage.packageModel.set("changed", false);

        // If provenance relationships were updated, then reset the edit list now.
        if (this.dataPackage.provEdits.length) this.dataPackage.provEdits = [];

        this.saveProvPending = false;
        this.hideSaving();
        this.stopListening(this.dataPackage, "errorSaving", this.saveError);

        // Turn off "save" footer
        this.hideEditorControls();

        // Update the metadata table header with the new resource map id.
        // First find the DataPackageView for the top level package, and
        // then re-render it with the update resmap id.
        const view = this;
        const metadataId = this.packageModels[0].getMetadata().get("id");
        _.each(this.subviews, (thisView, i) => {
          // Check if this is a ProvChartView
          if (thisView.type && thisView.type.indexOf("DataPackage") !== -1) {
            if (thisView.currentlyViewing == metadataId) {
              const packageId = view.dataPackage.packageModel.get("id");
              const title = packageId
                ? `<span class="subtle">Package: ${packageId}</span>`
                : "";
              thisView.title = `Files in this dataset ${title}`;
              thisView.render();
            }
          }
        });
      },

      /*
       * When the data package collection fails to save, tell the user
       */
      saveError(errorMsg) {
        const errorId = `error${Math.round(Math.random() * 100)}`;
        const message = $(document.createElement("div")).append(
          "<p>Your changes could not be saved.</p>",
        );

        message.append(
          $(document.createElement("a"))
            .text("See details")
            .attr("data-toggle", "collapse")
            .attr("data-target", `#${errorId}`)
            .addClass("pointer"),
          $(document.createElement("div"))
            .addClass("collapse")
            .attr("id", errorId)
            .append($(document.createElement("pre")).text(errorMsg)),
        );

        MetacatUI.appView.showAlert(message, "alert-error", "body", null, {
          emailBody: `Error message: Data Package save error: ${errorMsg}`,
          remove: true,
        });

        this.saveProvPending = false;
        this.hideSaving();
        this.stopListening(this.dataPackage, "successSaving", this.saveSuccess);

        // Turn off "save" footer
        this.hideEditorControls();
      },

      /* If provenance relationships have been modified by the provenance editor (in ProvChartView), then
        update the ORE Resource Map and save it to the server.
        */
      saveProv() {
        // Only call this function once per save operation.
        if (this.saveProvPending) return;

        const view = this;
        if (this.dataPackage.provEditsPending()) {
          this.saveProvPending = true;
          // If the Data Package failed saving, display an error message
          this.listenToOnce(this.dataPackage, "errorSaving", this.saveError);
          // Listen for when the package has been successfully saved
          this.listenToOnce(
            this.dataPackage,
            "successSaving",
            this.saveSuccess,
          );
          this.showSaving();
          this.dataPackage.saveProv();
        } else {
          // TODO: should a dialog be displayed saying that no prov edits were made?
        }
      },

      showSaving() {
        // Change the style of the save button
        this.$("#save-metadata-prov")
          .html('<i class="icon icon-spinner icon-spin"></i> Saving...')
          .addClass("btn-disabled");

        this.$("input, textarea, select, button").prop("disabled", true);
      },

      hideSaving() {
        this.$("input, textarea, select, button").prop("disabled", false);

        // When prov is saved, revert the Save button back to normal
        this.$("#save-metadata-prov").html("Save").removeClass("btn-disabled");
      },

      showEditorControls() {
        this.$("#editor-footer").slideDown();
      },

      hideEditorControls() {
        this.$("#editor-footer").slideUp();
      },

      getEntityNames(packageModels) {
        const viewRef = this;

        _.each(packageModels, (packageModel) => {
          // Don't get entity names for larger packages - users must put the names in the system metadata
          if (packageModel.get("members").length > 100) return;

          // If this package has a different metadata doc than the one we are currently viewing
          const metadataModel = packageModel.getMetadata();
          if (!metadataModel) return;

          if (metadataModel.get("id") != viewRef.pid) {
            const requestSettings = {
              url:
                MetacatUI.appModel.get("viewServiceUrl") +
                encodeURIComponent(metadataModel.get("id")),
              success(parsedMetadata, response, xhr) {
                _.each(packageModel.get("members"), (solrResult, i) => {
                  let entityName = "";

                  if (solrResult.get("formatType") == "METADATA")
                    entityName = solrResult.get("title");

                  const container = viewRef.findEntityDetailsContainer(
                    solrResult,
                    parsedMetadata,
                  );
                  if (container) entityName = viewRef.getEntityName(container);

                  // Set the entity name
                  if (entityName) {
                    solrResult.set("fileName", entityName);
                    // Update the UI with the new name
                    viewRef
                      .$(
                        `.entity-name-placeholder[data-id='${solrResult.get(
                          "id",
                        )}']`,
                      )
                      .text(entityName);
                  }
                });
              },
            };

            $.ajax(
              _.extend(
                requestSettings,
                MetacatUI.appUserModel.createAjaxSettings(),
              ),
            );

            return;
          }

          _.each(packageModel.get("members"), (solrResult, i) => {
            let entityName = "";

            if (solrResult.get("fileName"))
              entityName = solrResult.get("fileName");
            else if (solrResult.get("formatType") == "METADATA")
              entityName = solrResult.get("title");
            else if (solrResult.get("formatType") == "RESOURCE") return;
            else {
              const container = viewRef.findEntityDetailsContainer(solrResult);

              if (container && container.length > 0)
                entityName = viewRef.getEntityName(container);
              else entityName = null;
            }

            // Set the entityName, even if it's null
            solrResult.set("fileName", entityName);
          });
        });
      },

      getEntityName(containerEl) {
        if (!containerEl) return false;

        let entityName = $(containerEl)
          .find(".entityName")
          .attr("data-entity-name");
        if (typeof entityName === "undefined" || !entityName) {
          entityName = $(containerEl)
            .find(".control-label:contains('Entity Name') + .controls-well")
            .text();
          if (typeof entityName === "undefined" || !entityName)
            entityName = null;
        }

        return entityName;
      },

      // Checks if the metadata has entity details sections
      hasEntityDetails() {
        return this.$(".entitydetails").length > 0;
      },

      /**
       * Finds the element in the rendered metadata that describes the given data entity.
       * @param {(DataONEObject|SolrResult|string)} model - Either a model that represents the data object or the identifier of the data object
       * @param {Element} [el] - The DOM element to exclusivly search inside.
       * @returns {Element} - The DOM element that describbbes the given data entity.
       */
      findEntityDetailsContainer(model, el) {
        if (!el) var { el } = this;

        // Get the id and file name for this data object
        let id = "";
        let fileName = "";

        // If a model is given, get the id and file name from the object
        if (
          model &&
          (DataONEObject.prototype.isPrototypeOf(model) ||
            SolrResult.prototype.isPrototypeOf(model))
        ) {
          id = model.get("id");
          fileName = model.get("fileName");
        }
        // If a string is given instead, it must be the id of the data object
        else if (typeof model === "string") {
          id = model;
        }
        // Otherwise, there isn't enough info to find the element, so exit
        else {
          return;
        }

        // If we already found it earlier, return it now
        let container = this.$(
          `.entitydetails[data-id='${id}'], ` +
            `.entitydetails[data-id='${DataONEObject.prototype.getXMLSafeID(
              id,
            )}']`,
        );
        if (container.length) {
          // Store the PID on this element for moreInfo icons
          this.storeEntityPIDs(container, id);

          return container;
        }

        // Are we looking for the main object that this MetadataView is displaying?
        if (id == this.pid) {
          if (this.$("#Metadata").length > 0) return this.$("#Metadata");
          return this.el;
        }

        // Metacat 2.4.2 and up will have the Online Distribution Link marked
        let link = this.$(`.entitydetails a[data-pid='${id}']`);

        // Otherwise, try looking for an anchor with the id matching this object's id
        if (!link.length)
          link = $(el).find(`a#${id.replace(/[^A-Za-z0-9]/g, "\\$&")}`);

        // Get metadata index view
        let metadataFromIndex = _.findWhere(this.subviews, {
          type: "MetadataIndex",
        });
        if (typeof metadataFromIndex === "undefined") metadataFromIndex = null;

        // Otherwise, find the Online Distribution Link the hard way
        if (link.length < 1 && !metadataFromIndex)
          link = $(el).find(
            `.control-label:contains('Online Distribution Info') + .controls-well > a[href*='${id.replace(
              /[^A-Za-z0-9]/g,
              "\\$&",
            )}']`,
          );

        if (link.length > 0) {
          // Get the container element
          container = $(link).parents(".entitydetails");

          if (container.length < 1) {
            // backup - find the parent of this link that is a direct child of the form element
            const firstLevelContainer = _.intersection(
              $(link).parents("form").children(),
              $(link).parents(),
            );
            // Find the controls-well inside of that first level container, which is the well that contains info about this data object
            if (firstLevelContainer.length > 0)
              container = $(firstLevelContainer).children(".controls-well");

            if (container.length < 1 && firstLevelContainer.length > 0)
              container = firstLevelContainer;

            $(container).addClass("entitydetails");
          }

          // Add the id so we can easily find it later
          container.attr("data-id", id);

          // Store the PID on this element for moreInfo icons
          this.storeEntityPIDs(container, id);

          return container;
        }

        // ----Find by file name rather than id-----
        if (!fileName) {
          // Get the name of the object first
          for (var i = 0; i < this.packageModels.length; i++) {
            var model = _.findWhere(this.packageModels[i].get("members"), {
              id,
            });
            if (model) {
              fileName = model.get("fileName");
              break;
            }
          }
        }

        if (fileName) {
          const possibleLocations = [
            `.entitydetails [data-object-name='${fileName}']`,
            `.entitydetails .control-label:contains('Object Name') + .controls-well:contains('${fileName}')`,
            `.entitydetails .control-label:contains('Entity Name') + .controls-well:contains('${fileName}')`,
          ];

          // Search through each possible location in the DOM where the file name might be
          for (var i = 0; i < possibleLocations.length; i++) {
            // Get the elements in this view that match the possible location
            const matches = this.$(possibleLocations[i]);

            // If exactly one match is found
            if (matches.length == 1) {
              // Get the entity details parent element
              container = $(matches).parents(".entitydetails").first();
              // Set the object ID on the element for easier locating later
              container.attr("data-id", id);
              if (container.length) break;
            }
          }

          if (container.length) {
            // Store the PID on this element for moreInfo icons
            this.storeEntityPIDs(container, id);

            return container;
          }
        }

        // --- The last option:----
        // If this package has only one item, we can assume the only entity details are about that item
        const members = this.packageModels[0].get("members");
        const dataMembers = _.filter(
          members,
          (m) => m.get("formatType") == "DATA",
        );
        if (dataMembers.length == 1) {
          if (this.$(".entitydetails").length == 1) {
            this.$(".entitydetails").attr("data-id", id);
            // Store the PID on this element for moreInfo icons
            this.storeEntityPIDs(this.$(".entitydetails"), id);

            return this.$(".entitydetails");
          }
        }

        return false;
      },

      /*
       * Inserts new image elements into the DOM via the image template. Use for displaying images that are part of this metadata's resource map.
       */
      insertDataDetails() {
        // If there is a metadataIndex subview, render from there.
        const metadataFromIndex = _.findWhere(this.subviews, {
          type: "MetadataIndex",
        });
        if (typeof metadataFromIndex !== "undefined") {
          _.each(this.packageModels, (packageModel) => {
            metadataFromIndex.insertDataDetails(packageModel);
          });
          return;
        }

        const viewRef = this;

        _.each(this.packageModels, (packageModel) => {
          const dataDisplay = "";
          const images = [];
          const other = [];
          const packageMembers = packageModel.get("members");

          // Don't do this for large packages
          if (packageMembers.length > 150) return;

          //= === Loop over each visual object and create a dataDisplay template for it to attach to the DOM ====
          _.each(packageMembers, (solrResult, i) => {
            // Don't display any info about nested packages
            if (solrResult.type == "Package") return;

            const objID = solrResult.get("id");

            if (objID == viewRef.pid) return;

            // Is this a visual object (image)?
            const type =
              solrResult.type == "SolrResult"
                ? solrResult.getType()
                : "Data set";
            if (type == "image") images.push(solrResult);

            // Find the part of the HTML Metadata view that describes this data object
            const anchor = $(document.createElement("a")).attr(
              "id",
              objID.replace(/[^A-Za-z0-9]/g, "-"),
            );
            const container = viewRef.findEntityDetailsContainer(objID);

            const downloadButton = new DownloadButtonView({
              model: solrResult,
            });
            downloadButton.render();

            // Insert the data display HTML and the anchor tag to mark this spot on the page
            if (container) {
              // Only show data displays for images hosted on the same origin
              if (type == "image") {
                // Create the data display HTML
                const dataDisplay = $.parseHTML(
                  viewRef
                    .dataDisplayTemplate({
                      type,
                      src: solrResult.get("url"),
                      objID,
                    })
                    .trim(),
                );

                // Insert into the page
                if ($(container).children("label").length > 0)
                  $(container).children("label").first().after(dataDisplay);
                else $(container).prepend(dataDisplay);

                // If this image is private, we need to load it via an XHR request
                if (!solrResult.get("isPublic")) {
                  // Create an XHR
                  const xhr = new XMLHttpRequest();
                  xhr.withCredentials = true;

                  xhr.onload = function () {
                    if (xhr.response)
                      $(dataDisplay)
                        .find("img")
                        .attr("src", window.URL.createObjectURL(xhr.response));
                  };

                  // Open and send the request with the user's auth token
                  xhr.open("GET", solrResult.get("url"));
                  xhr.responseType = "blob";
                  xhr.setRequestHeader(
                    "Authorization",
                    `Bearer ${MetacatUI.appUserModel.get("token")}`,
                  );
                  xhr.send();
                }
              }

              $(container).prepend(anchor);

              const nameLabel = $(container).find(
                "label:contains('Entity Name')",
              );
              if (nameLabel.length) {
                $(nameLabel).parent().after(downloadButton.el);
              }
            }
          });

          //= === Initialize the fancybox images =====
          // We will be checking every half-second if all the HTML has been loaded into the DOM - once they are all loaded, we can initialize the lightbox functionality.
          const numImages = images.length;
          // The shared lightbox options for both images
          const lightboxOptions = {
            prevEffect: "elastic",
            nextEffect: "elastic",
            closeEffect: "elastic",
            openEffect: "elastic",
            aspectRatio: true,
            closeClick: true,
            afterLoad() {
              // Create a custom HTML caption based on data stored in the DOM element
              viewRef.title = `${viewRef.title} <a href='${viewRef.href}' class='btn' target='_blank'>Download</a> `;
            },
            helpers: {
              title: {
                type: "outside",
              },
            },
          };

          if (numImages > 0) {
            let numImgChecks = 0; // Keep track of how many interval checks we have so we don't wait forever for images to load
            const lightboxImgSelector =
              "a[class^='fancybox'][data-fancybox-type='image']";

            // Add additional options for images
            const imgLightboxOptions = lightboxOptions;
            imgLightboxOptions.type = "image";
            imgLightboxOptions.perload = 1;

            const initializeImgLightboxes = function () {
              numImgChecks++;

              // Initialize what images have loaded so far after 5 seconds
              if (numImgChecks == 10) {
                $(lightboxImgSelector).fancybox(imgLightboxOptions);
              }
              // When 15 seconds have passed, stop checking so we don't blow up the browser
              else if (numImgChecks > 30) {
                $(lightboxImgSelector).fancybox(imgLightboxOptions);
                window.clearInterval(imgIntervalID);
                return;
              }

              // Are all of our images loaded yet?
              if (viewRef.$(lightboxImgSelector).length < numImages) return;

              // Initialize our lightboxes
              $(lightboxImgSelector).fancybox(imgLightboxOptions);

              // We're done - clear the interval
              window.clearInterval(imgIntervalID);
            };

            var imgIntervalID = window.setInterval(
              initializeImgLightboxes,
              500,
            );
          }
        });
      },

      replaceEcoGridLinks() {
        const viewRef = this;

        // Find the element in the DOM housing the ecogrid link
        $("a:contains('ecogrid://')").each((i, thisLink) => {
          // Get the link text
          const linkText = $(thisLink).text();

          // Clean up the link text
          const withoutPrefix = linkText.substring(
            linkText.indexOf("ecogrid://") + 10,
          );
          const pid = withoutPrefix.substring(withoutPrefix.indexOf("/") + 1);
          const baseUrl =
            MetacatUI.appModel.get("resolveServiceUrl") ||
            MetacatUI.appModel.get("objectServiceUrl");

          $(thisLink)
            .attr("href", baseUrl + encodeURIComponent(pid))
            .text(pid);
        });
      },

      publish(event) {
        // target may not actually prevent click events, so double check
        const disabled = $(event.target).closest("a").attr("disabled");
        if (disabled) {
          return false;
        }
        const publishServiceUrl = MetacatUI.appModel.get("publishServiceUrl");
        const pid = $(event.target).closest("a").attr("pid");
        const ret = confirm(
          `Are you sure you want to publish ${pid} with a DOI?`,
        );

        if (ret) {
          // show the loading icon
          const message = "Publishing package...this may take a few moments";
          this.showLoading(message);

          let identifier = null;
          const viewRef = this;
          const requestSettings = {
            url: publishServiceUrl + pid,
            type: "PUT",
            xhrFields: {
              withCredentials: true,
            },
            success(data, textStatus, xhr) {
              // the response should have new identifier in it
              identifier = $(data).find("d1\\:identifier, identifier").text();

              if (identifier) {
                viewRef.hideLoading();
                const msg = `Published data package '${identifier}'. If you are not redirected soon, you can view your <a href='${
                  MetacatUI.root
                }/view/${encodeURIComponent(
                  identifier,
                )}'>published data package here</a>`;
                viewRef.$el.find(".container").prepend(
                  viewRef.alertTemplate({
                    msg,
                    classes: "alert-success",
                  }),
                );

                // navigate to the new view after a few seconds
                setTimeout(() => {
                  // avoid a double fade out/in
                  viewRef.$el.html("");
                  viewRef.showLoading();
                  MetacatUI.uiRouter.navigate(`view/${identifier}`, {
                    trigger: true,
                  });
                }, 3000);
              }
            },
            error(xhr, textStatus, errorThrown) {
              // show the error message, but stay on the same page
              const msg = `Publish failed: ${$(xhr.responseText)
                .find("description")
                .text()}`;

              viewRef.hideLoading();
              viewRef.showError(msg);
            },
          };

          $.ajax(
            _.extend(
              requestSettings,
              MetacatUI.appUserModel.createAjaxSettings(),
            ),
          );
        }
      },

      // When the given ID from the URL is a resource map that has no metadata, do the following...
      noMetadata(solrResultModel) {
        this.hideLoading();
        this.$el.html(this.template());

        this.pid =
          solrResultModel.get("resourceMap") || solrResultModel.get("id");

        // Insert breadcrumbs
        this.insertBreadcrumbs();

        this.insertDataSource();

        // Insert a table of contents
        this.insertPackageTable(solrResultModel);

        this.renderMetadataFromIndex();

        // Insert a message that this data is not described by metadata
        MetacatUI.appView.showAlert(
          "Additional information about this data is limited since metadata was not provided by the creator.",
          "alert-warning",
          this.$(this.metadataContainer),
        );
      },

      // this will lookup the latest version of the PID
      showLatestVersion() {
        // If this metadata doc is not obsoleted by a new version, then exit the function
        if (!this.model.get("obsoletedBy")) {
          return;
        }

        const view = this;

        // When the latest version is found,
        this.listenTo(this.model, "change:newestVersion", () => {
          // Make sure it has a newer version, and if so,
          if (view.model.get("newestVersion") != view.model.get("id")) {
            // Put a link to the newest version in the content
            view.$(".newer-version").replaceWith(
              view.versionTemplate({
                pid: view.model.get("newestVersion"),
              }),
            );
          } else {
            view.$(".newer-version").remove();
          }
        });

        // Insert the newest version template with a loading message
        this.$el.prepend(
          this.versionTemplate({
            loading: true,
          }),
        );

        // Find the latest version of this metadata object
        this.model.findLatestVersion();
      },

      showLoading(message) {
        this.hideLoading();

        MetacatUI.appView.scrollToTop();

        const loading = this.loadingTemplate({ msg: message });
        if (!loading) return;

        this.$loading = $($.parseHTML(loading));
        this.$detached = this.$el.children().detach();

        this.$el.html(loading);
      },

      hideLoading() {
        if (this.$loading) this.$loading.remove();
        if (this.$detached) this.$el.html(this.$detached);
      },

      showError(msg) {
        // Remove any existing error messages
        this.$el.children(".alert-container").remove();

        this.$el.prepend(
          this.alertTemplate({
            msg,
            classes: "alert-error",
            containerClasses: "page",
            includeEmail: true,
          }),
        );
      },

      /**
       * When the "Metadata" button in the table is clicked while we are on the Metadata view,
       * we want to scroll to the anchor tag of this data object within the page instead of navigating
       * to the metadata page again, which refreshes the page and re-renders (more loading time)
       * @param e
       */
      previewData(e) {
        // Don't go anywhere yet...
        e.preventDefault();

        // Get the target and id of the click
        let link = $(e.target);
        if (!$(link).hasClass("preview")) link = $(link).parents("a.preview");

        if (link) {
          var id = $(link).attr("data-id");
          if (typeof id === "undefined" || !id) return false; // This will make the app defualt to the child view previewData function
        } else return false;

        // If we are on the Metadata view, update the  URL and scroll to the
        // anchor
        window.location.hash = encodeURIComponent(id);
        MetacatUI.appView.scrollTo(this.findEntityDetailsContainer(id));

        return true;
      },

      /**
       * Try to scroll to the section on a page describing the identifier in the
       * fragment/hash portion of the current page.
       *
       * This function depends on there being an `id` dataset attribute on an
       * element on the page set to an XML-safe version of the value in the
       * fragment/hash. Used to provide direct links to sub-resources on a page.
       */
      scrollToFragment() {
        const { hash } = window.location;

        if (!hash || hash.length <= 1) {
          return;
        }

        // Get the id from the URL hash and decode it
        const idFragment = decodeURIComponent(hash.substring(1));

        // Find the corresponding entity details section for this id
        const entityDetailsEl = this.findEntityDetailsContainer(idFragment);

        if (entityDetailsEl || entityDetailsEl.length) {
          MetacatUI.appView.scrollTo(entityDetailsEl);
        }
      },

      /**
       * Navigate to a new /view URL with a fragment
       *
       * Used in getModel() when the pid originally passed into MetadataView
       * is not a metadata PID but is, instead, a data PID. getModel() does
       * the work of finding an appropriate metadata PID for the data PID and
       * this method handles re-routing to the correct URL.
       * @param {string} metadata_pid - The new metadata PID
       * @param {string} data_pid - Optional. A data PID that's part of the
       *   package metadata_pid exists within.
       */
      navigateWithFragment(metadata_pid, data_pid) {
        let next_route = `view/${encodeURIComponent(metadata_pid)}`;

        if (typeof data_pid === "string" && data_pid.length > 0) {
          next_route += `#${encodeURIComponent(data_pid)}`;
        }

        MetacatUI.uiRouter.navigate(next_route, { trigger: true });
      },

      closePopovers(e) {
        // If this is a popover element or an element that has a popover, don't close anything.
        // Check with the .classList attribute to account for SVG elements
        const svg = $(e.target).parents("svg");

        if (
          _.contains(e.target.classList, "popover-this") ||
          $(e.target).parents(".popover-this").length > 0 ||
          $(e.target).parents(".popover").length > 0 ||
          _.contains(e.target.classList, "popover") ||
          (svg.length && _.contains(svg[0].classList, "popover-this"))
        )
          return;

        // Close all active popovers
        this.$(".popover-this.active").popover("hide");
      },

      highlightNode(e) {
        // Find the id
        let id = $(e.target).attr("data-id");

        if (typeof id === "undefined" || !id)
          id = $(e.target).parents("[data-id]").attr("data-id");

        // If there is no id, return
        if (typeof id === "undefined") return false;

        // Highlight its node
        $(`.prov-chart .node[data-id='${id}']`).toggleClass("active");

        // Highlight its metadata section
        if (MetacatUI.appModel.get("pid") == id)
          this.$("#Metadata").toggleClass("active");
        else {
          const entityDetails = this.findEntityDetailsContainer(id);
          if (entityDetails) entityDetails.toggleClass("active");
        }
      },

      onClose() {
        const viewRef = this;

        this.stopListening();

        _.each(this.subviews, (subview) => {
          if (subview.onClose) subview.onClose();
        });

        this.packageModels = new Array();
        this.model.set(this.model.defaults);
        this.pid = null;
        this.dataPackage = null;
        this.seriesId = null;
        this.$detached = null;
        this.$loading = null;

        // Put the document title back to the default
        MetacatUI.appModel.resetTitle();

        // Remove view-specific classes
        this.$el.removeClass("container no-stylesheet");

        this.$el.empty();
      },

      /**
       * Generate a string appropriate to go into the author/creator portion of
       * a dataset citation from the value stored in the underlying model's
       * origin field.
       */
      getAuthorText() {
        const authors = this.model.get("origin");
        let count = 0;
        let authorText = "";

        _.each(authors, (author) => {
          count++;

          if (count == 6) {
            authorText += ", et al. ";
            return;
          }
          if (count > 6) {
            return;
          }

          if (count > 1) {
            if (authors.length > 2) {
              authorText += ",";
            }

            if (count == authors.length) {
              authorText += " and";
            }

            if (authors.length > 1) {
              authorText += " ";
            }
          }

          authorText += author;
        });

        return authorText;
      },

      /**
       * Generate a string appropriate to be used in the publisher portion of a
       * dataset citation. This method falls back to the node ID when the proper
       * node name cannot be fetched from the app's NodeModel instance.
       */
      getPublisherText() {
        const datasource = this.model.get("datasource");
        const memberNode = MetacatUI.nodeModel.getMember(datasource);

        if (memberNode) {
          return memberNode.name;
        }
        return datasource;
      },

      /**
       * Generate a string appropriate to be used as the publication date in a
       * dataset citation.
       */
      getDatePublishedText() {
        // Dataset/datePublished
        // Prefer pubDate, fall back to dateUploaded so we have something to show
        if (this.model.get("pubDate") !== "") {
          return this.model.get("pubDate");
        }
        return this.model.get("dateUploaded");
      },

      /**
       * Generate Schema.org-compliant JSONLD for the model bound to the view into
       *  the head tag of the page by `insertJSONLD`.
       *
       * Note: `insertJSONLD` should be called to do the actual inserting into the
       * DOM.
       */
      generateJSONLD() {
        const { model } = this;

        // Determine the path (either #view or view, depending on router
        // configuration) for use in the 'url' property
        const { href } = document.location;
        const route = href
          .replace(`${document.location.origin}/`, "")
          .split("/")[0];

        // First: Create a minimal Schema.org Dataset with just the fields we
        // know will come back from Solr (System Metadata fields).
        // Add the rest in conditional on whether they are present.
        const elJSON = {
          "@context": {
            "@vocab": "https://schema.org/",
          },
          "@type": "Dataset",
          "@id": `https://dataone.org/datasets/${encodeURIComponent(
            model.get("id"),
          )}`,
          datePublished: this.getDatePublishedText(),
          dateModified: model.get("dateModified"),
          publisher: {
            "@type": "Organization",
            name: this.getPublisherText(),
          },
          identifier: this.generateSchemaOrgIdentifier(model.get("id")),
          version: model.get("version"),
          url: `https://dataone.org/datasets/${encodeURIComponent(
            model.get("id"),
          )}`,
          schemaVersion: model.get("formatId"),
          isAccessibleForFree: true,
        };

        // Attempt to add in a sameAs property of we have high confidence the
        // identifier is a DOI
        if (this.model.isDOI(model.get("id"))) {
          const doi = this.getCanonicalDOIIRI(model.get("id"));

          if (doi) {
            elJSON.sameAs = doi;
          }
        }

        // Second: Add in optional fields

        // Name
        if (model.get("title")) {
          elJSON.name = model.get("title");
        }

        // Creator
        if (model.get("origin")) {
          elJSON.creator = model.get("origin").map((creator) => ({
            "@type": "Person",
            name: creator,
          }));
        }

        // Dataset/spatialCoverage
        if (
          model.get("northBoundCoord") &&
          model.get("eastBoundCoord") &&
          model.get("southBoundCoord") &&
          model.get("westBoundCoord")
        ) {
          const spatialCoverage = {
            "@type": "Place",
            additionalProperty: [
              {
                "@type": "PropertyValue",
                additionalType:
                  "http://dbpedia.org/resource/Coordinate_reference_system",
                name: "Coordinate Reference System",
                value: "http://www.opengis.net/def/crs/OGC/1.3/CRS84",
              },
            ],
            geo: this.generateSchemaOrgGeo(
              model.get("northBoundCoord"),
              model.get("eastBoundCoord"),
              model.get("southBoundCoord"),
              model.get("westBoundCoord"),
            ),
            subjectOf: {
              "@type": "CreativeWork",
              fileFormat: "application/vnd.geo+json",
              text: this.generateGeoJSONString(
                model.get("northBoundCoord"),
                model.get("eastBoundCoord"),
                model.get("southBoundCoord"),
                model.get("westBoundCoord"),
              ),
            },
          };

          elJSON.spatialCoverage = spatialCoverage;
        }

        // Dataset/temporalCoverage
        if (model.get("beginDate") && !model.get("endDate")) {
          elJSON.temporalCoverage = model.get("beginDate");
        } else if (model.get("beginDate") && model.get("endDate")) {
          elJSON.temporalCoverage = `${model.get("beginDate")}/${model.get("endDate")}`;
        }

        // Dataset/variableMeasured
        if (model.get("attributeName")) {
          elJSON.variableMeasured = model.get("attributeName");
        }

        // Dataset/description
        if (model.get("abstract")) {
          elJSON.description = model.get("abstract");
        } else {
          const datasets_url = `https://dataone.org/datasets/${encodeURIComponent(
            model.get("id"),
          )}`;
          elJSON.description = `No description is available. Visit ${datasets_url} for complete metadata about this dataset.`;
        }

        // Dataset/keywords
        if (model.get("keywords")) {
          elJSON.keywords = model.get("keywords").join(", ");
        }

        return elJSON;
      },

      /**
       * Insert Schema.org-compliant JSONLD for the model bound to the view into
       * the head tag of the page (at the end).
       * @param {object} json - JSON-LD to insert into the page
       *
       * Some notes:
       *
       * - Checks if the JSONLD already exists from the previous data view
       * - If not create a new script tag and append otherwise replace the text
       *   for the script
       */
      insertJSONLD(json) {
        if (!document.getElementById("jsonld")) {
          const el = document.createElement("script");
          el.type = "application/ld+json";
          el.id = "jsonld";
          el.text = JSON.stringify(json);
          document.querySelector("head").appendChild(el);
        } else {
          const script = document.getElementById("jsonld");
          script.text = JSON.stringify(json);
        }
      },

      /**
       * Generate a Schema.org/identifier from the model's id
       *
       * Tries to use the PropertyValue pattern when the identifier is a DOI
       * and falls back to a Text value otherwise
       * @param {string} identifier - The raw identifier
       */
      generateSchemaOrgIdentifier(identifier) {
        if (!this.model.isDOI()) {
          return identifier;
        }

        const doi = this.getCanonicalDOIIRI(identifier);

        if (!doi) {
          return identifier;
        }

        return {
          "@type": "PropertyValue",
          propertyID: "https://registry.identifiers.org/registry/doi",
          value: doi.replace("https://doi.org/", "doi:"),
          url: doi,
        };
      },

      /**
       * Generate a Schema.org/Place/geo from bounding coordinates
       *
       * Either generates a GeoCoordinates (when the north and east coords are
       * the same) or a GeoShape otherwise.
       * @param north
       * @param east
       * @param south
       * @param west
       */
      generateSchemaOrgGeo(north, east, south, west) {
        if (north === south) {
          return {
            "@type": "GeoCoordinates",
            latitude: north,
            longitude: west,
          };
        }
        return {
          "@type": "GeoShape",
          box: `${west}, ${south} ${east}, ${north}`,
        };
      },

      /**
       * Creates a (hopefully) valid geoJSON string from the a set of bounding
       * coordinates from the Solr index (north, east, south, west).
       *
       * This function produces either a GeoJSON Point or Polygon depending on
       * whether the north and south bounding coordinates are the same.
       *
       * Part of the reason for factoring this out, in addition to code
       * organization issues, is that the GeoJSON spec requires us to modify
       * the raw result from Solr when the coverage crosses -180W which is common
       * for datasets that cross the Pacific Ocean. In this case, We need to
       * convert the east bounding coordinate from degrees west to degrees east.
       *
       * e.g., if the east bounding coordinate is 120 W and west bounding
       * coordinate is 140 E, geoJSON requires we specify 140 E as 220
       * @param {number} north - North bounding coordinate
       * @param {number} east - East bounding coordinate
       * @param {number} south - South bounding coordinate
       * @param {number} west - West bounding coordinate
       */
      generateGeoJSONString(north, east, south, west) {
        if (north === south) {
          return this.generateGeoJSONPoint(north, east);
        }
        return this.generateGeoJSONPolygon(north, east, south, west);
      },

      /**
       * Generate a GeoJSON Point object
       * @param {number} north - North bounding coordinate
       * @param {number} east - East bounding coordinate
       *
       * Example:
       * {
       *  "type": "Point",
       *  "coordinates": [
       *      -105.01621,
       *      39.57422
       * ]}
       */
      generateGeoJSONPoint(north, east) {
        const preamble = '{"type":"Point","coordinates":';
        const inner = `[${east},${north}]`;
        const postamble = "}";

        return preamble + inner + postamble;
      },

      /**
       * Generate a GeoJSON Polygon object from
       * @param {number} north - North bounding coordinate
       * @param {number} east - East bounding coordinate
       * @param {number} south - South bounding coordinate
       * @param {number} west - West bounding coordinate
       *
       *
       * Example:
       *
       * {
       *   "type": "Polygon",
       *   "coordinates": [[
       *     [ 100, 0 ],
       *     [ 101, 0 ],
       *     [ 101, 1 ],
       *     [ 100, 1 ],
       *     [ 100, 0 ]
       * ]}
       */
      generateGeoJSONPolygon(north, east, south, west) {
        const preamble =
          '{"type":"Feature","properties":{},"geometry":{"type":"Polygon","coordinates":[[';

        // Handle the case when the polygon wraps across the 180W/180E boundary
        if (east < west) {
          east = 360 - east;
        }

        const inner =
          `[${west},${south}],` +
          `[${east},${south}],` +
          `[${east},${north}],` +
          `[${west},${north}],` +
          `[${west},${south}]`;

        const postamble = "]]}}";

        return preamble + inner + postamble;
      },

      /**
       * Create a canonical IRI for a DOI given a random DataONE identifier.
       * @param {string} identifier: The identifier to (possibly) create the IRI
       *   for.
       * @param identifier
       * @returns {string|null} Returns null when matching the identifier to a DOI
       *   regex fails or a string when the match is successful
       *
       * Useful for describing resources identified by DOIs in linked open data
       * contexts or possibly also useful for comparing two DOIs for equality.
       *
       * Note: Really could be generalized to more identifier schemes.
       */
      getCanonicalDOIIRI(identifier) {
        return MetacatUI.appModel.DOItoURL(identifier) || null;
      },

      /**
       * Insert citation information as meta tags into the head of the page
       *
       * Currently supports Highwire Press style tags (citation_) which is
       * supposedly what Google (Scholar), Mendeley, and Zotero support.
       */
      insertCitationMetaTags() {
        // Generate template data to use for all templates
        const title = this.model.get("title");
        const authors = this.model.get("origin");
        const publisher = this.getPublisherText();
        const date = new Date(this.getDatePublishedText())
          .getUTCFullYear()
          .toString();
        const isDOI = this.model.isDOI(this.model.get("id"));
        const id = this.model.get("id");
        const abstract = this.model.get("abstract");

        // Generate HTML strings from each template
        const hwpt = this.metaTagsHighwirePressTemplate({
          title,
          authors,
          publisher,
          date,
          isDOI,
          id,
          abstract,
        });

        // Clear any that are already in the document.
        $("meta[name='citation_title']").remove();
        $("meta[name='citation_authors']").remove();
        $("meta[name='citation_author']").remove();
        $("meta[name='citation_publisher']").remove();
        $("meta[name='citation_date']").remove();
        $("meta[name='citation_doi']").remove();
        $("meta[name='citation_abstract']").remove();

        // Insert
        document.head.insertAdjacentHTML("beforeend", hwpt);

        // Update Zotero
        // https://www.zotero.org/support/dev/exposing_metadata#force_zotero_to_refresh_metadata
        document.dispatchEvent(
          new Event("ZoteroItemUpdated", {
            bubbles: true,
            cancelable: true,
          }),
        );
      },

      createAnnotationViews() {
        try {
          const viewRef = this;

          _.each($(".annotation"), (annoEl) => {
            const newView = new AnnotationView({
              el: annoEl,
            });
            viewRef.subviews.push(newView);
          });
        } catch (e) {
          console.error(e);
        }
      },

      insertMarkdownViews() {
        const viewRef = this;

        _.each($(".markdown"), (markdownEl) => {
          const newView = new MarkdownView({
            markdown: $(markdownEl).text().trim(),
            el: $(markdownEl).parent(),
          });

          viewRef.subviews.push(newView);

          // Clear out old content before rendering
          $(markdownEl).remove();

          newView.render();
        });
      },

      storeEntityPIDs(entityEl, entityId) {
<<<<<<< HEAD
        // Get the entity ID if it is null or undefined
        if (entityId == null) entityId = $(entityEl).data("id");

        // Perform clean up with the entity ID
        if (entityId & (typeof entityId === "string")) {
          // Check and replace urn-uuid- with urn:uuid: if the string starts with urn-uuid-
          if (entityId.startsWith("urn-uuid-")) {
            entityId = entityId.replace("urn-uuid-", "urn:uuid:");
          }

          // Check and replace doi-10. with doi:10. if the string starts with doi-10.
          if (entityId.startsWith("doi-10.")) {
            entityId = entityId.replace("doi-10.", "doi:10.");
          }
        }

        if (!this.entities.includes(entityId)) {
          this.entities.push(entityId);
=======
        let entityPID = entityId;
        // Get the entity ID if it is null or undefined
        if (entityPID == null) entityPID = $(entityEl).data("id");

        // Perform clean up with the entity ID
        if (entityPID && typeof entityPID === "string") {
          // Check and replace urn-uuid- with urn:uuid: if the string starts with urn-uuid-
          if (entityPID.startsWith("urn-uuid-")) {
            entityPID = entityPID.replace("urn-uuid-", "urn:uuid:");
          }

          // Check and replace doi-10. with doi:10. if the string starts with doi-10.
          if (entityPID.startsWith("doi-10.")) {
            entityPID = entityPID.replace("doi-10.", "doi:10.");
          }
        }

        if (!this.entities.includes(entityPID)) {
          this.entities.push(entityPID);
>>>>>>> 1094b265
        }
      },
    },
  );

  return MetadataView;
});<|MERGE_RESOLUTION|>--- conflicted
+++ resolved
@@ -494,14 +494,11 @@
                   // Now show the response from the view service
                   viewRef.$(viewRef.metadataContainer).html(response);
 
-<<<<<<< HEAD
-=======
                   _.each($(response).find(".entitydetails"), (entityEl) => {
                     const entityId = $(entityEl).data("id");
                     viewRef.storeEntityPIDs(entityEl, entityId);
                   });
 
->>>>>>> 1094b265
                   // If there is no info from the index and there is no metadata doc rendered either, then display a message
                   if (
                     viewRef.$el.is(".no-stylesheet") &&
@@ -3526,26 +3523,6 @@
       },
 
       storeEntityPIDs(entityEl, entityId) {
-<<<<<<< HEAD
-        // Get the entity ID if it is null or undefined
-        if (entityId == null) entityId = $(entityEl).data("id");
-
-        // Perform clean up with the entity ID
-        if (entityId & (typeof entityId === "string")) {
-          // Check and replace urn-uuid- with urn:uuid: if the string starts with urn-uuid-
-          if (entityId.startsWith("urn-uuid-")) {
-            entityId = entityId.replace("urn-uuid-", "urn:uuid:");
-          }
-
-          // Check and replace doi-10. with doi:10. if the string starts with doi-10.
-          if (entityId.startsWith("doi-10.")) {
-            entityId = entityId.replace("doi-10.", "doi:10.");
-          }
-        }
-
-        if (!this.entities.includes(entityId)) {
-          this.entities.push(entityId);
-=======
         let entityPID = entityId;
         // Get the entity ID if it is null or undefined
         if (entityPID == null) entityPID = $(entityEl).data("id");
@@ -3565,7 +3542,6 @@
 
         if (!this.entities.includes(entityPID)) {
           this.entities.push(entityPID);
->>>>>>> 1094b265
         }
       },
     },
