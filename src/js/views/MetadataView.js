--- conflicted
+++ resolved
@@ -19,13 +19,8 @@
   'views/MetadataIndexView',
   'views/ExpandCollapseListView',
   'views/ProvStatementView',
-<<<<<<< HEAD
-  'views/CitationView',
-=======
-  'views/PackageTableView',
   'views/CitationHeaderView',
   'views/citations/CitationModalView',
->>>>>>> f6a2fa28
   'views/AnnotationView',
   'views/MarkdownView',
   'text!templates/metadata/metadata.html',
@@ -45,13 +40,8 @@
   'views/MetricView',
 ],
   function ($, $ui, _, Backbone, gmaps, fancybox, Clipboard, DataPackage, DataONEObject, Package, SolrResult, ScienceMetadata,
-<<<<<<< HEAD
-    MetricsModel, Utilities, DataPackageView, DownloadButtonView, ProvChart, MetadataIndex, ExpandCollapseList, ProvStatement,
-    CitationView, AnnotationView, MarkdownView, MetadataTemplate, DataSourceTemplate, PublishDoiTemplate,
-=======
-    MetricsModel, Utilities, DownloadButtonView, ProvChart, MetadataIndex, ExpandCollapseList, ProvStatement, PackageTable,
+    MetricsModel, Utilities, DownloadButtonView, ProvChart, MetadataIndex, ExpandCollapseList, ProvStatement,
     CitationHeaderView, CitationModalView, AnnotationView, MarkdownView, MetadataTemplate, DataSourceTemplate, PublishDoiTemplate,
->>>>>>> f6a2fa28
     VersionTemplate, LoadingTemplate, ControlsTemplate, MetadataInfoIconsTemplate, AlertTemplate, EditMetadataTemplate, DataDisplayTemplate,
     MapTemplate, AnnotationTemplate, metaTagsHighwirePressTemplate, uuid, MetricView) {
     'use strict';
@@ -1381,7 +1371,7 @@
           if (MetacatUI.appModel.get("showWholeTaleFeatures")) {
             this.createWholeTaleButton();
           }
-          
+
           // Show the citation modal with the ability to copy the citation text
           // when the "Copy Citation" button is clicked
           const citeButton = this.el.querySelector('#cite-this-dataset-btn');
