/*global define */
define(['jquery',
  'jqueryui',
  'underscore',
  'backbone',
  'gmaps',
  'fancybox',
  'clipboard',
  'collections/DataPackage',
  'models/DataONEObject',
  'models/PackageModel',
  'models/SolrResult',
  'models/metadata/ScienceMetadata',
  'models/MetricsModel',
  'common/Utilities',
  'views/DataPackageView',
  'views/DownloadButtonView',
  'views/ProvChartView',
  'views/MetadataIndexView',
  'views/ExpandCollapseListView',
  'views/ProvStatementView',
  'views/CitationHeaderView',
  'views/citations/CitationModalView',
  'views/AnnotationView',
  'views/MarkdownView',
  'text!templates/metadata/metadata.html',
  'text!templates/dataSource.html',
  'text!templates/publishDOI.html',
  'text!templates/newerVersion.html',
  'text!templates/loading.html',
  'text!templates/metadataControls.html',
  'text!templates/metadataInfoIcons.html',
  'text!templates/alert.html',
  'text!templates/editMetadata.html',
  'text!templates/dataDisplay.html',
  'text!templates/map.html',
  'text!templates/annotation.html',
  'text!templates/metaTagsHighwirePress.html',
  'uuid',
  'views/MetricView',
],
  function ($, $ui, _, Backbone, gmaps, fancybox, Clipboard, DataPackage, DataONEObject, Package, SolrResult, ScienceMetadata,
    MetricsModel, Utilities, DataPackageView, DownloadButtonView, ProvChart, MetadataIndex, ExpandCollapseList, ProvStatement,
    CitationHeaderView, CitationModalView, AnnotationView, MarkdownView, MetadataTemplate, DataSourceTemplate, PublishDoiTemplate,
    VersionTemplate, LoadingTemplate, ControlsTemplate, MetadataInfoIconsTemplate, AlertTemplate, EditMetadataTemplate, DataDisplayTemplate,
    MapTemplate, AnnotationTemplate, metaTagsHighwirePressTemplate, uuid, MetricView) {
    'use strict';

    /**
    * @class MetadataView
    * @classdesc A human-readable view of a science metadata file
    * @classcategory Views
    * @extends Backbone.View
    * @constructor
    * @screenshot views/MetadataView.png
    */
    var MetadataView = Backbone.View.extend(
    /** @lends MetadataView.prototype */{

        subviews: [],

        pid: null,
        seriesId: null,
        saveProvPending: false,

        model: new SolrResult(),
        packageModels: new Array(),
        entities: new Array(),
        dataPackage: null,
        dataPackageSynced: false,
        el: '#Content',
        metadataContainer: "#metadata-container",
        citationContainer: "#citation-container",
        tableContainer: "#table-container",
        controlsContainer: "#metadata-controls-container",
        metricsContainer: "#metrics-controls-container",
        editorControlsContainer: "#editor-controls-container",
        breadcrumbContainer: "#breadcrumb-container",
        parentLinkContainer: "#parent-link-container",
        dataSourceContainer: "#data-source-container",
        articleContainer: "#article-container",

        type: "Metadata",

        //Templates
        template: _.template(MetadataTemplate),
        alertTemplate: _.template(AlertTemplate),
        doiTemplate: _.template(PublishDoiTemplate),
        versionTemplate: _.template(VersionTemplate),
        loadingTemplate: _.template(LoadingTemplate),
        controlsTemplate: _.template(ControlsTemplate),
        infoIconsTemplate: _.template(MetadataInfoIconsTemplate),
        dataSourceTemplate: _.template(DataSourceTemplate),
        editMetadataTemplate: _.template(EditMetadataTemplate),
        dataDisplayTemplate: _.template(DataDisplayTemplate),
        mapTemplate: _.template(MapTemplate),
        metaTagsHighwirePressTemplate: _.template(metaTagsHighwirePressTemplate),

        objectIds: [],

        /**
         * Text to display in the help tooltip for the alternative identifier field,
         * if the field is present.
         * @type {string}
         * @since 2.26.0
         */
        alternativeIdentifierHelpText: `
         An identifier used to reference this dataset in the past or in another
         system. This could be a link to the original dataset or an old 
         identifier that was replaced. The referenced dataset may be the same 
         or different from the one you are currently viewing, and its
         accessibility may vary. It may provide additional context about the
         history and evolution of the dataset.
        `,

        // Delegated events for creating new items, and clearing completed ones.
        events: {
          "click #publish": "publish",
          "mouseover .highlight-node": "highlightNode",
          "mouseout  .highlight-node": "highlightNode",
          "click     .preview": "previewData",
          "click     #save-metadata-prov": "saveProv"
        },


        initialize: function (options) {
          if ((options === undefined) || (!options)) var options = {};

          this.pid = options.pid || options.id || MetacatUI.appModel.get("pid") || null;

          this.dataPackage = null;

          if (typeof options.el !== "undefined")
            this.setElement(options.el);

        },

        // Render the main metadata view
        render: function () {

          this.stopListening();

          MetacatUI.appModel.set('headerType', 'default');
          //  this.showLoading("Loading...");

          //Reset various properties of this view first
          this.classMap = new Array();
          this.subviews = new Array();
          this.model.set(this.model.defaults);
          this.packageModels = new Array();

          // get the pid to render
          if (!this.pid)
            this.pid = MetacatUI.appModel.get("pid");

          this.listenTo(MetacatUI.appUserModel, "change:loggedIn", this.render);

          //Listen to when the metadata has been rendered
          this.once("metadataLoaded", function () {
            this.createAnnotationViews();
            this.insertMarkdownViews();
          });

          //Listen to when the package table has been rendered
          this.once("dataPackageRendered", function () {
            var packageTableContainer = this.$("#data-package-container");
            $(packageTableContainer).children(".loading").remove();


            //Scroll to the element on the page that is in the hash fragment (if there is one)
            this.scrollToFragment();
          });

          this.getModel();

          return this;
        },

        /**
         * Retrieve the resource map given its PID, and when it's fetched,
         * check for write permissions, then check for private members in the package
         * table view, if there is one.
         * @param {string} pid - The PID of the resource map
         */
        getDataPackage: function (pid) {

          //Create a DataONEObject model to use in the DataPackage collection.
          var dataOneObject = new ScienceMetadata({ id: this.model.get("id") });

          // Create a new data package with this id
          this.dataPackage = new DataPackage([dataOneObject], { id: pid });

          this.dataPackage.mergeModels([this.model]);
          
          // If there is no resource map
          if (!pid) {
            // mark the data package as synced, 
            // since there are no other models to fetch
            this.dataPackageSynced = true;
            this.trigger("changed:dataPackageSynced");
            this.checkWritePermissions();
            return
          }

          this.listenToOnce(this.dataPackage, "complete", function () {
            this.dataPackageSynced = true;
            this.trigger("changed:dataPackageSynced");
            var dataPackageView = _.findWhere(this.subviews, { type: "DataPackage" });
            if (dataPackageView) {
              dataPackageView.dataPackageCollection = this.dataPackage;
              dataPackageView.checkForPrivateMembers();
            }

          });
          if (this.dataPackage.packageModel && this.dataPackage.packageModel.get("synced") === true) {
            this.checkWritePermissions();
          } else {
            this.listenToOnce(this.dataPackage.packageModel, "sync", function () {
              this.checkWritePermissions();
            });
          }
          // Fetch the data package. DataPackage.parse() triggers 'complete'
          this.dataPackage.fetch({
            fetchModels: true
          });

        },

        /*
         * Retrieves information from the index about this object, given the id (passed from the URL)
         * When the object info is retrieved from the index, we set up models depending on the type of object this is
         */
        getModel: function (pid) {
          //Get the pid and sid
          if ((typeof pid === "undefined") || !pid) var pid = this.pid;
          if ((typeof this.seriesId !== "undefined") && this.seriesId) var sid = this.seriesId;

          //Get the package ID
          this.model.set({ id: pid, seriesId: sid });
          var model = this.model;

          this.listenToOnce(model, "sync", function () {

            if (this.model.get("formatType") == "METADATA" || !this.model.get("formatType")) {
              this.model = model;
              this.renderMetadata();
            }
            else if (this.model.get("formatType") == "DATA") {

              //Get the metadata pids that document this data object
              var isDocBy = this.model.get("isDocumentedBy");

              //If there is only one metadata pid that documents this data object, then
              // get that metadata model for this view.
              if (isDocBy && isDocBy.length == 1) {
                this.navigateWithFragment(_.first(isDocBy), this.pid);

                return;
              }
              //If more than one metadata doc documents this data object, it is most likely
              // multiple versions of the same metadata. So we need to find the latest version.
              else if (isDocBy && isDocBy.length > 1) {

                var view = this;

                require(["collections/Filters", "collections/SolrResults"], function (Filters, SolrResults) {
                  //Create a search for the metadata docs that document this data object
                  var searchFilters = new Filters([{
                    values: isDocBy,
                    fields: ["id", "seriesId"],
                    operator: "OR",
                    fieldsOperator: "OR",
                    matchSubstring: false
                  }]),
                    //Create a list of search results
                    searchResults = new SolrResults([], {
                      rows: isDocBy.length,
                      query: searchFilters.getQuery(),
                      fields: "obsoletes,obsoletedBy,id"
                    });

                  //When the search results are returned, process those results
                  view.listenToOnce(searchResults, "sync", function (searchResults) {

                    //Keep track of the latest version of the metadata doc(s)
                    var latestVersions = [];

                    //Iterate over each search result and find the latest version of each metadata version chain
                    searchResults.each(function (searchResult) {

                      //If this metadata isn't obsoleted by another object, it is the latest version
                      if (!searchResult.get("obsoletedBy")) {
                        latestVersions.push(searchResult.get("id"));
                      }
                      //If it is obsoleted by another object but that newer object does not document this data, then this is the latest version
                      else if (!_.contains(isDocBy, searchResult.get("obsoletedBy"))) {
                        latestVersions.push(searchResult.get("id"));
                      }

                    }, view);

                    //If at least one latest version was found (should always be the case),
                    if (latestVersions.length) {
                      //Set that metadata pid as this view's pid and get that metadata model.
                      // TODO: Support navigation to multiple metadata docs. This should be a rare occurence, but
                      // it is possible that more than one metadata version chain documents a data object, and we need
                      // to show the user that the data is involved in multiple datasets.
                      view.navigateWithFragment(latestVersions[0], view.pid);
                    }
                    //If a latest version wasn't found, which should never happen, but just in case, default to the
                    // last metadata pid in the isDocumentedBy field (most liekly to be the most recent since it was indexed last).
                    else {
                      view.navigateWithFragment(_.last(isDocBy), view.pid)
                    }

                  });

                  //Send the query to the Solr search service
                  searchResults.query();
                });

                return;
              }
              else {
                this.noMetadata(this.model);
              }
            }
            else if (this.model.get("formatType") == "RESOURCE") {
              var packageModel = new Package({ id: this.model.get("id") });
              packageModel.on("complete", function () {
                var metadata = packageModel.getMetadata();

                if (!metadata) {
                  this.noMetadata(packageModel);
                }
                else {
                  this.model = metadata;
                  this.pid = this.model.get("id");
                  this.renderMetadata();
                  if (this.model.get("resourceMap"))
                    this.getPackageDetails(this.model.get("resourceMap"));
                }
              }, this);
              packageModel.getMembers();
              return;
            }

            //Get the package information
            this.getPackageDetails(model.get("resourceMap"));

          });

          //Listen to 404 and 401 errors when we get the metadata object
          this.listenToOnce(model, "404", this.showNotFound);
          this.listenToOnce(model, "401", this.showIsPrivate);

          //Fetch the model
          model.getInfo();

        },

        renderMetadata: function () {
          var pid = this.model.get("id");

          this.hideLoading();
          //Load the template which holds the basic structure of the view
          this.$el.html(this.template());
          this.$(this.tableContainer).html(this.loadingTemplate({
            msg: "Retrieving data set details..."
          }));

          //Insert the breadcrumbs
          this.insertBreadcrumbs();
          //Insert the citation
          this.insertCitation();
          //Insert the data source logo
          this.insertDataSource();
          // is this the latest version? (includes DOI link when needed)
          this.showLatestVersion();

          // Insert various metadata controls in the page
          this.insertControls();

          // If we're displaying the metrics well then display copy citation and edit button
          // inside the well
          if (MetacatUI.appModel.get("displayDatasetMetrics")) {
            //Insert Metrics Stats into the dataset landing pages
            this.insertMetricsControls();
          }

          //Show loading icon in metadata section
          this.$(this.metadataContainer).html(this.loadingTemplate({ msg: "Retrieving metadata ..." }));

          // Check for a view service in this MetacatUI.appModel
          if ((MetacatUI.appModel.get('viewServiceUrl') !== undefined) && (MetacatUI.appModel.get('viewServiceUrl')))
            var endpoint = MetacatUI.appModel.get('viewServiceUrl') + encodeURIComponent(pid);

          if (endpoint && (typeof endpoint !== "undefined")) {
            var viewRef = this;
            var loadSettings = {
              url: endpoint,
              success: function (response, status, xhr) {
                try {

                  //If the user has navigated away from the MetadataView, then don't render anything further
                  if (MetacatUI.appView.currentView != viewRef)
                    return;

                  //Our fallback is to show the metadata details from the Solr index
                  if (status == "error" || !response || typeof response !== "string")
                    viewRef.renderMetadataFromIndex();
                  else {
                    //Check for a response that is a 200 OK status, but is an error msg
                    if ((response.length < 250) && (response.indexOf("Error transforming document") > -1) && viewRef.model.get("indexed")) {
                      viewRef.renderMetadataFromIndex();
                      return;
                    }
                    //Mark this as a metadata doc with no stylesheet, or one that is at least different than usual EML and FGDC
                    else if ((response.indexOf('id="Metadata"') == -1)) {
                      viewRef.$el.addClass("container no-stylesheet");

                      if (viewRef.model.get("indexed")) {
                        viewRef.renderMetadataFromIndex();
                        return;
                      }
                    }

                    //Now show the response from the view service
                    viewRef.$(viewRef.metadataContainer).html(response);

<<<<<<< HEAD
                  viewRef.storeEntityPIDs(response);

                  //If there is no info from the index and there is no metadata doc rendered either, then display a message
                  if (viewRef.$el.is(".no-stylesheet") && viewRef.model.get("archived") && !viewRef.model.get("indexed"))
                    viewRef.$(viewRef.metadataContainer).prepend(viewRef.alertTemplate({ msg: "There is limited metadata about this dataset since it has been archived." }));
=======
                    //If there is no info from the index and there is no metadata doc rendered either, then display a message
                    if (viewRef.$el.is(".no-stylesheet") && viewRef.model.get("archived") && !viewRef.model.get("indexed"))
                      viewRef.$(viewRef.metadataContainer).prepend(viewRef.alertTemplate({ msg: "There is limited metadata about this dataset since it has been archived." }));
>>>>>>> 0e7c6049

                    viewRef.alterMarkup();

                    viewRef.trigger("metadataLoaded");

                    //Add a map of the spatial coverage
                    if (gmaps) viewRef.insertSpatialCoverageMap();

                    // Injects Clipboard objects into DOM elements returned from the View Service
                    viewRef.insertCopiables();

                  }
                } catch (e) {
                  console.log("Error rendering metadata from the view service", e);
                  console.log("Response from the view service: ", response);
                  viewRef.renderMetadataFromIndex();
                }
              },
              error: function (xhr, textStatus, errorThrown) {
                viewRef.renderMetadataFromIndex();
              }
            }

            $.ajax(_.extend(loadSettings, MetacatUI.appUserModel.createAjaxSettings()));
          }
          else this.renderMetadataFromIndex();

          // Insert the Linked Data into the header of the page.
          if (MetacatUI.appModel.get("isJSONLDEnabled")) {
            var json = this.generateJSONLD();
            this.insertJSONLD(json);
          }

          this.insertCitationMetaTags();
        },

        /* If there is no view service available, then display the metadata fields from the index */
        renderMetadataFromIndex: function () {
          var metadataFromIndex = new MetadataIndex({
            pid: this.pid,
            parentView: this
          });
          this.subviews.push(metadataFromIndex);

          //Add the metadata HTML
          this.$(this.metadataContainer).html(metadataFromIndex.render().el);

          var view = this;

          this.listenTo(metadataFromIndex, "complete", function () {
            //Add the package contents
            view.insertPackageDetails();

            //Add a map of the spatial coverage
            if (gmaps) view.insertSpatialCoverageMap();

          });
        },

        removeCitation: function () {
          var citation = "",
            citationEl = null;

          //Find the citation element
          if (this.$(".citation").length > 0) {
            //Get the text for the citation
            citation = this.$(".citation").text();

            //Save this element in the view
            citationEl = this.$(".citation");
          }
          //Older versions of Metacat (v2.4.3 and older) will not have the citation class in the XSLT. Find the citation another way
          else {
            //Find the DOM element with the citation
            var wells = this.$('.well'),
              viewRef = this;

            //Find the div.well with the citation. If we never find it, we don't insert the list of contents
            _.each(wells, function (well) {
              if (!citationEl && ($(well).find('#viewMetadataCitationLink').length > 0) || ($(well).children(".row-fluid > .span10 > a"))) {

                //Save this element in the view
                citationEl = well;

                //Mark this in the DOM for CSS styling
                $(well).addClass('citation');

                //Save the text of the citation
                citation = $(well).text();
              }
            });

            //Remove the unnecessary classes that are used in older versions of Metacat (2.4.3 and older)
            var citationText = $(citationEl).find(".span10");
            $(citationText).removeClass("span10").addClass("span12");
          }

          //Set the document title to the citation
          MetacatUI.appModel.set("title", citation);

          citationEl.remove();

        },

        insertBreadcrumbs: function () {

          var breadcrumbs = $(document.createElement("ol"))
            .addClass("breadcrumb")
            .append($(document.createElement("li"))
              .addClass("home")
              .append($(document.createElement("a"))
                .attr("href", MetacatUI.root || "/")
                .addClass("home")
                .text("Home")))
            .append($(document.createElement("li"))
              .addClass("search")
              .append($(document.createElement("a"))
                .attr("href", MetacatUI.root + "/data" + ((MetacatUI.appModel.get("page") > 0) ? ("/page/" + (parseInt(MetacatUI.appModel.get("page")) + 1)) : ""))
                .addClass("search")
                .text("Search")))
            .append($(document.createElement("li"))
              .append($(document.createElement("a"))
                .attr("href", MetacatUI.root + "/view/" + encodeURIComponent(this.pid))
                .addClass("inactive")
                .text("Metadata")));

          if (MetacatUI.uiRouter.lastRoute() == "data") {
            $(breadcrumbs).prepend($(document.createElement("a"))
              .attr("href", MetacatUI.root + "/data/page/" + ((MetacatUI.appModel.get("page") > 0) ? (parseInt(MetacatUI.appModel.get("page")) + 1) : ""))
              .attr("title", "Back")
              .addClass("back")
              .text(" Back to search")
              .prepend($(document.createElement("i"))
                .addClass("icon-angle-left")));
            $(breadcrumbs).find("a.search").addClass("inactive");
          }

          this.$(this.breadcrumbContainer).html(breadcrumbs);
        },

        /*
        * When the metadata object doesn't exist, display a message to the user
        */
        showNotFound: function () {

          //If the model was found, exit this function
          if (!this.model.get("notFound")) {
            return;
          }

          try {
            //Check if a query string was in the URL and if so, try removing it in the identifier
            if (this.model.get("id").match(/\?\S+\=\S+/g) && !this.findTries) {
              let newID = this.model.get("id").replace(/\?\S+\=\S+/g, "");
              this.onClose();
              this.model.set("id", newID);
              this.pid = newID;
              this.findTries = 1;
              this.render();
              return;
            }
          }
          catch (e) {
            console.warn("Caught error while determining query string", e);
          }

          //Construct a message that shows this object doesn't exist
          var msg = "<h4>Nothing was found.</h4>" +
            "<p id='metadata-view-not-found-message'>The dataset identifier '" + Utilities.encodeHTML(this.model.get("id")) + "' " +
            "does not exist or it may have been removed. <a>Search for " +
            "datasets that mention " + Utilities.encodeHTML(this.model.get("id")) + "</a></p>";

          //Remove the loading message
          this.hideLoading();

          //Show the not found error message
          this.showError(msg);

          //Add the pid to the link href. Add via JS so it is Attribute-encoded to prevent XSS attacks
          this.$("#metadata-view-not-found-message a").attr("href", MetacatUI.root + "/data/query=" + encodeURIComponent(this.model.get("id")));
        },

        /*
        * When the metadata object is private, display a message to the user
        */
        showIsPrivate: function () {

          //If we haven't checked the logged-in status of the user yet, wait a bit
          //until we show a 401 msg, in case this content is their private content
          if (!MetacatUI.appUserModel.get("checked")) {
            this.listenToOnce(MetacatUI.appUserModel, "change:checked", this.showIsPrivate);
            return;
          }

          //If the user is logged in, the message will display that this dataset is private.
          if (MetacatUI.appUserModel.get("loggedIn")) {
            var msg = '<span class="icon-stack private tooltip-this" data-toggle="tooltip"' +
              'data-placement="top" data-container="#metadata-controls-container"' +
              'title="" data-original-title="This is a private dataset.">' +
              '<i class="icon icon-circle icon-stack-base private"></i>' +
              '<i class="icon icon-lock icon-stack-top"></i>' +
              '</span> This is a private dataset.';
          }
          //If the user isn't logged in, display a log in link.
          else {
            var msg = '<span class="icon-stack private tooltip-this" data-toggle="tooltip"' +
              'data-placement="top" data-container="#metadata-controls-container"' +
              'title="" data-original-title="This is a private dataset.">' +
              '<i class="icon icon-circle icon-stack-base private"></i>' +
              '<i class="icon icon-lock icon-stack-top"></i>' +
              '</span> This is a private dataset. If you believe you have permission ' +
              'to access this dataset, then <a href="' + MetacatUI.root +
              '/signin">sign in</a>.';
          }

          //Remove the loading message
          this.hideLoading();

          //Show the not found error message
          this.showError(msg);

        },

        getPackageDetails: function (packageIDs) {

          var completePackages = 0;

          //This isn't a package, but just a lonely metadata doc...
          if (!packageIDs || !packageIDs.length) {
            var thisPackage = new Package({ id: null, members: [this.model] });
            thisPackage.flagComplete();
            this.packageModels = [thisPackage];
            this.insertPackageDetails(thisPackage, {disablePackageDownloads: true});
          }
          else {
            _.each(packageIDs, function (thisPackageID, i) {

              //Create a model representing the data package
              var thisPackage = new Package({ id: thisPackageID });

              //Listen for any parent packages
              this.listenToOnce(thisPackage, "change:parentPackageMetadata", this.insertParentLink);

              //When the package info is fully retrieved
              this.listenToOnce(thisPackage, 'complete', function (thisPackage) {

                //When all packages are fully retrieved
                completePackages++;
                if (completePackages >= packageIDs.length) {

                  var latestPackages = _.filter(this.packageModels, function (m) {
                    return !_.contains(packageIDs, m.get("obsoletedBy"));
                  });

                  //Set those packages as the most recent package
                  this.packageModels = latestPackages;

                  this.insertPackageDetails(latestPackages);
                }
              });

              //Save the package in the view
              this.packageModels.push(thisPackage);

              //Make sure we get archived content, too
              thisPackage.set("getArchivedMembers", true);

              //Get the members
              thisPackage.getMembers({ getParentMetadata: true });
            }, this);
          }
        },

        alterMarkup: function () {
          //Find the taxonomic range and give it a class for styling - for older versions of Metacat only (v2.4.3 and older)
          if (!this.$(".taxonomicCoverage").length)
            this.$('h4:contains("Taxonomic Range")').parent().addClass('taxonomicCoverage');

          //Remove ecogrid links and replace them with workable links
          this.replaceEcoGridLinks();

          //Find the tab links for attribute names
          this.$(".attributeListTable tr a").on('shown', function (e) {
            //When the attribute link is clicked on, highlight the tab as active
            $(e.target).parents(".attributeListTable").find(".active").removeClass("active");
            $(e.target).parents("tr").first().addClass("active");
          });

          //Mark the first row in each attribute list table as active since the first attribute is displayed at first
          this.$(".attributeListTable tr:first-child()").addClass("active");

          // Add explanation text to the alternate identifier
          this.renderAltIdentifierHelpText();
        },

        /**
         * Inserts an info icon next to the alternate identifier field, if it
         * exists. The icon will display a tooltip with the help text for the
         * field.
         * @returns {jQuery} The jQuery object for the icon element.
         * @since 2.26.0
         */
        renderAltIdentifierHelpText: function () {
          try {
            // Find the HTML element that contains the alternate identifier.
            const altIdentifierLabel = this
              .$(".control-label:contains('Alternate Identifier')");

            // It may not exist for all datasets.
            if (!altIdentifierLabel.length) return;
            
            const text = this.alternativeIdentifierHelpText;

            if(!text) return;

            // Create the tooltip
            const icon = $(document.createElement("i"))
              .addClass("tooltip-this icon icon-info-sign")
              .css("margin-left", "4px");
            
            // Activate the jQuery tooltip plugin
            icon.tooltip({
              title: text,
              placement: "top",
              container: "body"
            });

            // Add the icon to the label.
            altIdentifierLabel.append(icon);

            return icon;
          } catch (e) {
            console.log("Error adding help text to alternate identifier", e);
          }

        },

        /*
         * Inserts a table with all the data package member information and sends the call to display annotations
         */
        insertPackageDetails: function (packages, options) {
          if (typeof options === 'undefined') {
            var options = {}
          }
          //Don't insert the package details twice
          var view = this;
          var tableEls = this.$(view.tableContainer).children().not(".loading");
          if (tableEls.length > 0) return;

          //wait for the metadata to load
          var metadataEls = this.$(view.metadataContainer).children();
          if (!metadataEls.length || metadataEls.first().is(".loading")) {
            this.once("metadataLoaded", function(){
              view.insertPackageDetails(this.packageModels, options);
            });
            return;
          }

          if (!packages) var packages = this.packageModels;

          //Get the entity names from this page/metadata
          this.getEntityNames(packages);

          _.each(packages, function (packageModel) {

            //If the package model is not complete, don't do anything
            if (!packageModel.complete) return;

            //Insert a package table for each package in viewRef dataset
            var nestedPckgs = packageModel.getNestedPackages(),
              nestedPckgsToDisplay = [];

            //If this metadata is not archived, filter out archived packages
            if (!this.model.get("archived")) {

              nestedPckgsToDisplay = _.reject(nestedPckgs, function (pkg) {
                return (pkg.get("archived"))
              });

            }
            else {
              //Display all packages is this metadata is archived
              nestedPckgsToDisplay = nestedPckgs;
            }

            if (nestedPckgsToDisplay.length > 0) {

              if (!(!this.model.get("archived") && packageModel.get("archived") == true)) {
                var title = packageModel.get("id") ? '<span class="subtle">Package: ' + packageModel.get("id") + '</span>' : "";
                options.title = "Files in this dataset " + title;
                options.nested = true;
                this.insertPackageTable(options);
              }
            }
            else {

              //If this metadata is not archived, then don't display archived packages
              if (!(!this.model.get("archived") && packageModel.get("archived") == true)) {
                var title = packageModel.get("id") ? '<span class="subtle">Package: ' + packageModel.get("id") + '</span>' : "";
                options.title = "Files in this dataset " + title;
                this.insertPackageTable(options);
              }
            }

            //Remove the extra download button returned from the XSLT since the package table will have all the download links
            $("#downloadPackage").remove();

          }, this);

          //If this metadata doc is not in a package, but is just a lonely metadata doc...
          if (!packages.length) {
            var packageModel = new Package({
              members: [this.model],
            });
            packageModel.complete = true;
            options.title = "Files in this dataset";
            options.disablePackageDownloads = true;
            this.insertPackageTable(options);
          }

          //Insert the data details sections
          this.insertDataDetails();

          // Get data package, if there is one, before checking write permissions
          if (packages.length) {
            this.getDataPackage(packages[0].get("id"));
          } else {
            // Otherwise go ahead and check write permissions on metadata only
            this.checkWritePermissions();
          }

          try {
            // Get the most recent package to display the provenance graphs
            if (packages.length) {
              //Find the most recent Package model and fetch it
              let mostRecentPackage = _.find(packages, p => !p.get("obsoletedBy"));

              //If all of the packages are obsoleted, then use the last package in the array,
              // which is most likely the most recent.
              /** @todo Use the DataONE version API to find the most recent package in the version chain */
              if (!mostRecentPackage) {
                mostRecentPackage = packages[packages.length - 1];
              }

              //Get the data package only if it is not the same as the previously fetched package
              if (mostRecentPackage.get("id") != packages[0].get("id"))
                this.getDataPackage(mostRecentPackage.get("id"));
            }
          }
          catch (e) {
            console.error("Could not get the data package (prov will not be displayed, possibly other info as well).", e);
          }

          //Initialize tooltips in the package table(s)
          this.$(".tooltip-this").tooltip();

          return this;
        },

        insertPackageTable: function (options) {
          var view  = this;
          if (this.dataPackage == null || !this.dataPackageSynced) {
            this.listenToOnce(this, "changed:dataPackageSynced", function(){
              view.insertPackageTable(options);
            });
            return;
          }
          var viewRef = this;

          if (options) {
            var title = options.title || "";
            var disablePackageDownloads = options.disablePackageDownloads || false;
            var nested = (typeof options.nested === "undefined") ? false : options.nested;
          }
          else
            var title = "", nested = false, disablePackageDownloads = false;

          //** Draw the package table **//
          var tableView = new DataPackageView({
            edit: false,
            dataPackage: this.dataPackage,
            currentlyViewing: this.pid,
            dataEntities: this.entities,
            disablePackageDownloads: disablePackageDownloads,
            parentView: this,
            title: title,
            packageTitle: this.model.get("title"),
            nested: nested,
            metricsModel: this.metricsModel
          });

          //Get the package table container
          var tablesContainer = this.$(this.tableContainer);

          //After the first table, start collapsing them
          var numTables = $(tablesContainer).find("table.download-contents").length;
          if (numTables == 1) {
            var tableContainer = $(document.createElement("div")).attr("id", "additional-tables-for-" + this.cid);
            tableContainer.hide();
            $(tablesContainer).append(tableContainer);
          }
          else if (numTables > 1)
            var tableContainer = this.$("#additional-tables-for-" + this.cid);
          else
            var tableContainer = tablesContainer;

          //Insert the package table HTML
          $(tableContainer).empty();
          $(tableContainer).append(tableView.render().el);
          $(this.tableContainer).find(".loading").remove();

          $(tableContainer).find(".tooltip-this").tooltip();

          this.subviews.push(tableView);

          //Trigger a custom event in this view that indicates the package table has been rendered
          this.trigger("dataPackageRendered");
        },

        insertParentLink: function (packageModel) {
          var parentPackageMetadata = packageModel.get("parentPackageMetadata"),
            view = this;

          _.each(parentPackageMetadata, function (m, i) {
            var title = m.get("title"),
              icon = $(document.createElement("i")).addClass("icon icon-on-left icon-level-up"),
              link = $(document.createElement("a")).attr("href", MetacatUI.root + "/view/" + encodeURIComponent(m.get("id")))
                .addClass("parent-link")
                .text("Parent dataset: " + title)
                .prepend(icon);

            view.$(view.parentLinkContainer).append(link);
          });

        },

        insertSpatialCoverageMap: function (customCoordinates) {

          //Find the geographic region container. Older versions of Metacat (v2.4.3 and less) will not have it classified so look for the header text
          if (!this.$(".geographicCoverage").length) {
            //For EML
            var title = this.$('h4:contains("Geographic Region")');

            //For FGDC
            if (title.length == 0) {
              title = this.$('label:contains("Bounding Coordinates")');
            }

            var georegionEls = $(title).parent();
            var parseText = true;
            var directions = new Array('North', 'South', 'East', 'West');
          }
          else {
            var georegionEls = this.$(".geographicCoverage");
            var directions = new Array('north', 'south', 'east', 'west');
          }

          for (var i = 0; i < georegionEls.length; i++) {
            var georegion = georegionEls[i];

            if (typeof customCoordinates !== "undefined") {
              //Extract the coordinates
              var n = customCoordinates[0];
              var s = customCoordinates[1];
              var e = customCoordinates[2];
              var w = customCoordinates[3];
            }
            else {
              var coordinates = new Array();

              _.each(directions, function (direction) {
                //Parse text for older versions of Metacat (v2.4.3 and earlier)
                if (parseText) {
                  var labelEl = $(georegion).find('label:contains("' + direction + '")');
                  if (labelEl.length) {
                    var coordinate = $(labelEl).next().html();
                    if (typeof coordinate != "undefined" && coordinate.indexOf("&nbsp;") > -1)
                      coordinate = coordinate.substring(0, coordinate.indexOf("&nbsp;"));
                  }
                }
                else {
                  var coordinate = $(georegion).find("." + direction + "BoundingCoordinate").attr("data-value");
                }

                //Save our coordinate value
                coordinates.push(coordinate);
              });

              //Extract the coordinates
              var n = coordinates[0];
              var s = coordinates[1];
              var e = coordinates[2];
              var w = coordinates[3];
            }

            //Create Google Map LatLng objects out of our coordinates
            var latLngSW = new gmaps.LatLng(s, w);
            var latLngNE = new gmaps.LatLng(n, e);
            var latLngNW = new gmaps.LatLng(n, w);
            var latLngSE = new gmaps.LatLng(s, e);

            //Get the centertroid location of this data item
            var bounds = new gmaps.LatLngBounds(latLngSW, latLngNE);
            var latLngCEN = bounds.getCenter();

            //If there isn't a center point found, don't draw the map.
            if (typeof latLngCEN == "undefined") {
              return;
            }

            var url = "https://maps.google.com/?ll=" + latLngCEN.lat() + "," + latLngCEN.lng() +
              "&spn=0.003833,0.010568" +
              "&t=m" +
              "&z=5";

            //Get the map path color
            var pathColor = MetacatUI.appModel.get("datasetMapPathColor");
            if (pathColor) {
              pathColor = "color:" + pathColor + "|";
            }
            else {
              pathColor = "";
            }

            //Get the map path fill color
            var fillColor = MetacatUI.appModel.get("datasetMapFillColor");
            if (fillColor) {
              fillColor = "fillcolor:" + fillColor + "|";
            }
            else {
              fillColor = "";
            }

            //Create a google map image
            var mapHTML = "<img class='georegion-map' " +
              "src='https://maps.googleapis.com/maps/api/staticmap?" +
              "center=" + latLngCEN.lat() + "," + latLngCEN.lng() +
              "&size=800x350" +
              "&maptype=terrain" +
              "&markers=size:mid|color:0xDA4D3Aff|" + latLngCEN.lat() + "," + latLngCEN.lng() +
              "&path=" + fillColor + pathColor + "weight:3|" + latLngSW.lat() + "," + latLngSW.lng() + "|" + latLngNW.lat() + "," + latLngNW.lng() + "|" + latLngNE.lat() + "," + latLngNE.lng() + "|" + latLngSE.lat() + "," + latLngSE.lng() + "|" + latLngSW.lat() + "," + latLngSW.lng() +
              "&visible=" + latLngSW.lat() + "," + latLngSW.lng() + "|" + latLngNW.lat() + "," + latLngNW.lng() + "|" + latLngNE.lat() + "," + latLngNE.lng() + "|" + latLngSE.lat() + "," + latLngSE.lng() + "|" + latLngSW.lat() + "," + latLngSW.lng() +
              "&sensor=false" +
              "&key=" + MetacatUI.mapKey + "'/>";

            //Find the spot in the DOM to insert our map image
            if (parseText) var insertAfter = ($(georegion).find('label:contains("West")').parent().parent().length) ? $(georegion).find('label:contains("West")').parent().parent() : georegion; //The last coordinate listed
            else var insertAfter = georegion;
            $(insertAfter).append(this.mapTemplate({
              map: mapHTML,
              url: url
            }));

            $('.fancybox-media').fancybox({
              openEffect: 'elastic',
              closeEffect: 'elastic',
              helpers: {
                media: {}
              }
            })

          }

          return true;

        },

        insertCitation: function () {
          if (!this.model) return false;
          //Create a citation header element from the model attributes
          var header = new CitationHeaderView({ model: this.model });
          this.$(this.citationContainer).html(header.render().el);
        },

        insertDataSource: function () {
          if (!this.model || !MetacatUI.nodeModel || !MetacatUI.nodeModel.get("members").length || !this.$(this.dataSourceContainer).length) return;

          var dataSource = MetacatUI.nodeModel.getMember(this.model),
            replicaMNs = MetacatUI.nodeModel.getMembers(this.model.get("replicaMN"));

          //Filter out the data source from the replica nodes
          if (Array.isArray(replicaMNs) && replicaMNs.length) {
            replicaMNs = _.without(replicaMNs, dataSource);
          }

          if (dataSource && dataSource.logo) {
            this.$("img.data-source").remove();

            //Construct a URL to the profile of this repository
            var profileURL = (dataSource.identifier == MetacatUI.appModel.get("nodeId")) ?
              MetacatUI.root + "/profile" :
              MetacatUI.appModel.get("dataoneSearchUrl") + "/portals/" + dataSource.shortIdentifier;

            //Insert the data source template
            this.$(this.dataSourceContainer).html(this.dataSourceTemplate({
              node: dataSource,
              profileURL: profileURL
            })).addClass("has-data-source");

            this.$(this.citationContainer).addClass("has-data-source");
            this.$(".tooltip-this").tooltip();

            $(".popover-this.data-source.logo").popover({
              trigger: "manual",
              html: true,
              title: "From the " + dataSource.name + " repository",
              content: function () {
                var content = "<p>" + dataSource.description + "</p>";

                if (replicaMNs.length) {
                  content += '<h5>Exact copies hosted by ' + replicaMNs.length + ' repositories: </h5><ul class="unstyled">';

                  _.each(replicaMNs, function (node) {
                    content += '<li><a href="' + MetacatUI.appModel.get("dataoneSearchUrl") + '/portals/' +
                      node.shortIdentifier +
                      '" class="pointer">' +
                      node.name +
                      '</a></li>';
                  });

                  content += "</ul>";
                }

                return content;
              },
              animation: false
            })
              .on("mouseenter", function () {
                var _this = this;
                $(this).popover("show");
                $(".popover").on("mouseleave", function () {
                  $(_this).popover('hide');
                });
              }).on("mouseleave", function () {
                var _this = this;
                setTimeout(function () {
                  if (!$(".popover:hover").length) {
                    $(_this).popover("hide");
                  }
                }, 300);
              });

          }
        },

        /**
         * Check whether the user has write permissions on the resource map and the EML.
         * Once the permission checks have finished, continue with the functions that
         * depend on them.
         */
        checkWritePermissions: function () {

          var view = this,
            authorization = [],
            resourceMap = this.dataPackage ? this.dataPackage.packageModel : null,
            modelsToCheck = [this.model, resourceMap];

          modelsToCheck.forEach(function (model, index) {
            // If there is no resource map or no EML,
            // then the user does not need permission to edit it.
            if (!model || model.get("notFound") == true) {
              authorization[index] = true
              // If we already checked, and the user is authorized,
              // record that information in the authorzation array.
            } else if (model.get("isAuthorized_write") === true) {
              authorization[index] = true
              // If we already checked, and the user is not authorized,
              // record that information in the authorzation array.
            } else if (model.get("isAuthorized_write") === false) {
              authorization[index] = false
              // If we haven't checked for authorization yet, do that now.
              // Return to this function once we've finished checking.
            } else {
              view.stopListening(model, "change:isAuthorized_write");
              view.listenToOnce(model, "change:isAuthorized_write", function () {
                view.checkWritePermissions();
              });
              view.stopListening(model, "change:notFound");
              view.listenToOnce(model, "change:notFound", function () {
                view.checkWritePermissions();
              });
              model.checkAuthority("write");
              return
            }
          });

          // Check that all the models were tested for authorization

          // Every value in the auth array must be true for the user to have full permissions
          var allTrue = _.every(authorization, function (test) { return test }),
            // When we have completed checking each of the models that we need to check for
            // permissions, every value in the authorization array should be "true" or "false",
            // and the array should have the same length as the modelsToCheck array.
            allBoolean = _.every(authorization, function (test) { return typeof test === "boolean" }),
            allChecked = allBoolean && authorization.length === modelsToCheck.length;

          // Check for and render prov diagrams now that we know whether or not the user has editor permissions
          // (There is a different version of the chart for users who can edit the resource map and users who cannot)
          if (allChecked) {
            this.checkForProv();
          } else {
            return
          }
          // Only render the editor controls if we have completed the checks AND the user has full editor permissions
          if (allTrue) {
            this.insertEditorControls();
          }

        },

        /*
         * Inserts control elements onto the page for the user to interact with the dataset - edit, publish, etc.
         * Editor permissions should already have been checked before running this function.
         */
        insertEditorControls: function () {

          var view = this,
            resourceMap = this.dataPackage ? this.dataPackage.packageModel : null,
            modelsToCheck = [this.model, resourceMap],
            authorized = _.every(modelsToCheck, function (model) {
              // If there is no EML or no resource map, the user doesn't need permission to edit it.
              return (!model || model.get("notFound") == true) ? true : model.get("isAuthorized_write") === true;
            });

          // Only run this function when the user has full editor permissions
          // (i.e. write permission on the EML, and write permission on the resource map if there is one.)
          if (!authorized) {
            return
          }

          if (
            (this.model.get("obsoletedBy") && (this.model.get("obsoletedBy").length > 0)) ||
            this.model.get("archived")
          ) {
            return false;
          }

          // Save the element that will contain the owner control buttons
          var container = this.$(this.editorControlsContainer);
          // Do not insert the editor controls twice
          container.empty();

          // The PID for the EML model
          var pid = this.model.get("id") || this.pid;

          //Insert an Edit button if the Edit button is enabled
          if (MetacatUI.appModel.get("displayDatasetEditButton")) {
            //Check that this is an editable metadata format
            if (_.contains(MetacatUI.appModel.get("editableFormats"), this.model.get("formatId"))) {
              //Insert the Edit Metadata template
              container.append(
                this.editMetadataTemplate({
                  identifier: pid,
                  supported: true
                }));
            }
            //If this format is not editable, insert an unspported Edit Metadata template
            else {
              container.append(this.editMetadataTemplate({
                supported: false
              }));
            }
          }

          try {
            //Determine if this metadata can be published.
            // The Publish feature has to be enabled in the app.
            // The model cannot already have a DOI
            var canBePublished = MetacatUI.appModel.get("enablePublishDOI") && !view.model.isDOI();

            //If publishing is enabled, check if only certain users and groups can publish metadata
            if (canBePublished) {
              //Get the list of authorized publishers from the AppModel
              var authorizedPublishers = MetacatUI.appModel.get("enablePublishDOIForSubjects");
              //If the logged-in user is one of the subjects in the list or is in a group that is
              // in the list, then this metadata can be published. Otherwise, it cannot.
              if (Array.isArray(authorizedPublishers) && authorizedPublishers.length) {
                if (MetacatUI.appUserModel.hasIdentityOverlap(authorizedPublishers)) {
                  canBePublished = true;
                }
                else {
                  canBePublished = false;
                }
              }
            }

            //If this metadata can be published, then insert the Publish button template
            if (canBePublished) {
              //Insert a Publish button template
              container.append(
                view.doiTemplate({
                  isAuthorized: true,
                  identifier: pid
                }));
            }
          }
          catch (e) {
            console.error("Cannot display the publish button: ", e);
          }

        },

        /*
         * Injects Clipboard objects onto DOM elements returned from the Metacat
         * View Service. This code depends on the implementation of the Metacat
         * View Service in that it depends on elements with the class "copy" being
         * contained in the HTML returned from the View Service.
         *
         * To add more copiable buttons (or other elements) to a View Service XSLT,
         * you should be able to just add something like:
         *
         *   <button class="btn copy" data-clipboard-text="your-text-to-copy">
         *      Copy
         *   </button>
         *
         * to your XSLT and this should pick it up automatically.
        */
        insertCopiables: function () {
          var copiables = $("#Metadata .copy");

          _.each(copiables, function (copiable) {
            var clipboard = new Clipboard(copiable);

            clipboard.on("success", function (e) {
              var el = $(e.trigger);

              $(el).html($(document.createElement("span")).addClass("icon icon-ok success"));

              // Use setTimeout instead of jQuery's built-in Events system because
              // it didn't look flexible enough to allow me update innerHTML in
              // a chain
              setTimeout(function () {
                $(el).html("Copy");
              }, 500)
            });
          });
        },

        /*
         * Inserts elements users can use to interact with this dataset:
         * - A "Copy Citation" button to copy the citation text
         */
        insertControls: function () {

          // Convert the support mdq formatId list to a version
          // that JS regex likes (with special characters double
          RegExp.escape = function (s) {
            return s.replace(/[-\/\\^$*+?.()|[\]{}]/g, '\\\\$&');
          };
          var mdqFormatIds = MetacatUI.appModel.get("mdqFormatIds");

          // Check of the current formatId is supported by the current
          // metadata quality suite. If not, the 'Assessment Report' button
          // will not be displacyed in the metadata controls panel.
          var thisFormatId = this.model.get("formatId");
          var mdqFormatSupported = false;
          var formatFound = false;
          if (mdqFormatIds !== null) {
            for (var ifmt = 0; ifmt < mdqFormatIds.length; ++ifmt) {
              var currentFormatId = RegExp.escape(mdqFormatIds[ifmt]);
              var re = new RegExp(currentFormatId);
              formatFound = re.test(thisFormatId);
              if (formatFound) {
                break;
              }
            }
          }

          //Get template
          var controlsContainer = this.controlsTemplate({
            citationTarget: this.citationContainer,
            url: window.location,
            displayQualtyReport: MetacatUI.appModel.get("mdqBaseUrl") && formatFound && MetacatUI.appModel.get("displayDatasetQualityMetric"),
            showWholetale: MetacatUI.appModel.get("showWholeTaleFeatures"),
            model: this.model.toJSON()
          });

          $(this.controlsContainer).html(controlsContainer);


          //Insert the info icons
          var metricsWell = this.$(".metrics-container");
          metricsWell.append(this.infoIconsTemplate({
            model: this.model.toJSON()
          }));

          if (MetacatUI.appModel.get("showWholeTaleFeatures")) {
            this.createWholeTaleButton();
          }

          // Show the citation modal with the ability to copy the citation text
          // when the "Copy Citation" button is clicked
          const citeButton = this.el.querySelector('#cite-this-dataset-btn');
          if (citeButton) {
            citeButton.removeEventListener('click', this.citationModal);
            citeButton.addEventListener('click', () => {
              this.citationModal = new CitationModalView({
                model: this.model,
                createLink: true
              })
              this.subviews.push(this.citationModal);
              this.citationModal.render();
            }, false);
          }

        },

        /**
         *Creates a button which the user can click to launch the package in Whole Tale
        */
        createWholeTaleButton: function () {
          let self = this;
          MetacatUI.appModel.get('taleEnvironments').forEach(function (environment) {
            var queryParams =
              '?uri=' + window.location.href +
              '&title=' + encodeURIComponent(self.model.get("title")) +
              '&environment=' + environment +
              '&api=' + MetacatUI.appModel.get("d1CNBaseUrl") + MetacatUI.appModel.get("d1CNService");
            var composeUrl = MetacatUI.appModel.get('dashboardUrl') + queryParams;
            var anchor = $('<a>');
            anchor.attr('href', composeUrl).append(
              $('<span>').attr('class', 'tab').append(environment));
            anchor.attr('target', '_blank');
            $('.analyze.dropdown-menu').append($('<li>').append(anchor));
          });
        },

        // Inserting the Metric Stats
        insertMetricsControls: function () {

          //Exit if metrics shouldn't be shown for this dataset
          if (this.model.hideMetrics()) {
            return;
          }


          var pid_list = [];
          pid_list.push(this.pid);
          var metricsModel = new MetricsModel({ pid_list: pid_list, type: "dataset" });
          metricsModel.fetch();
          this.metricsModel = metricsModel;

          // Retreive the model from the server for the given PID
          // TODO: Create a Metric Request Object

          if (MetacatUI.appModel.get("displayDatasetMetrics")) {
            var buttonToolbar = this.$(".metrics-container");

            if (MetacatUI.appModel.get("displayDatasetDownloadMetric")) {
              var dwnldsMetricView = new MetricView({ metricName: 'Downloads', model: metricsModel, pid: this.pid });
              buttonToolbar.append(dwnldsMetricView.render().el);
              this.subviews.push(dwnldsMetricView);
            }

            if (MetacatUI.appModel.get("displayDatasetCitationMetric")) {
              var citationsMetricView = new MetricView({ metricName: 'Citations', model: metricsModel, pid: this.pid });
              buttonToolbar.append(citationsMetricView.render().el);
              this.subviews.push(citationsMetricView);

              try {
                //Check if the registerCitation=true query string is set
                if (window.location.search) {
                  if (window.location.search.indexOf("registerCitation=true") > -1) {

                    //Open the modal for the citations
                    citationsMetricView.showMetricModal();

                    //Show the register citation form
                    if (citationsMetricView.modalView) {
                      citationsMetricView.modalView.on("renderComplete", citationsMetricView.modalView.showCitationForm);
                    }
                  }
                }
              }
              catch (e) {
                console.warn("Not able to show the register citation form ", e);
              }
            }

            if (MetacatUI.appModel.get("displayDatasetViewMetric")) {
              var viewsMetricView = new MetricView({ metricName: 'Views', model: metricsModel, pid: this.pid });
              buttonToolbar.append(viewsMetricView.render().el);
              this.subviews.push(viewsMetricView);
            }

          }

        },

        /**
         * Check if the DataPackage provenance parsing has completed. If it has,
         * draw provenance charts. If it hasn't start the parseProv function.
         * The view must have the DataPackage collection set as view.dataPackage
         * for this function to run.
         */
        checkForProv: function () {

          if (!this.dataPackage) {
            return
          }
          // Render the provenance trace using the redrawProvCharts function instead of the drawProvCharts function
          // just in case the prov charts have already been inserted. Redraw will make sure they are removed
          // before being re-inserted.
          var model = this.model;
          if (this.dataPackage.provenanceFlag == "complete") {
            this.redrawProvCharts(this.dataPackage);
          } else {
            this.listenToOnce(this.dataPackage, "queryComplete", function () {
              this.redrawProvCharts(this.dataPackage);
            });
            // parseProv triggers "queryComplete"
            this.dataPackage.parseProv();
          }
        },

        /*
         * Renders ProvChartViews on the page to display provenance on a package level and on an individual object level.
         * This function looks at four sources for the provenance - the package sources, the package derivations, member sources, and member derivations
         */
        drawProvCharts: function (dataPackage) {

          // Set a listener to re-draw the prov charts when needed
          this.stopListening(this.dataPackage, "redrawProvCharts");
          this.listenToOnce(this.dataPackage, "redrawProvCharts", this.redrawProvCharts);

          // Provenance has to be retrieved from the Package Model (getProvTrace()) before the charts can be drawn
          if (dataPackage.provenanceFlag != "complete") return false;

          // If the user is authorized to edit the provenance for this package
          // then turn on editing, so that edit icons are displayed.
          var editModeOn = this.dataPackage.packageModel.get("isAuthorized_write");

          //If this content is archived, then turn edit mode off
          if (this.model.get("archived")) {
            editModeOn = false;
          }

          //If none of the models in this package have the formatId attributes,
          // we should fetch the DataPackage since it likely has only had a shallow fetch so far
          var formats = _.compact(dataPackage.pluck("formatId"));

          //If the number of formatIds is less than the number of models in this collection,
          // then we need to get them.
          if (formats.length < dataPackage.length) {

            var modelsToMerge = [];

            //Get the PackageModel associated with this view
            if (this.packageModels.length) {
              //Get the PackageModel for this DataPackage
              var packageModel = _.find(this.packageModels, function (packageModel) { return packageModel.get("id") == dataPackage.id });

              //Merge the SolrResult models into the DataONEObject models
              if (packageModel && packageModel.get("members").length) {
                modelsToMerge = packageModel.get("members");
              }
            }

            //If there is at least one model to merge into this data package, do so
            if (modelsToMerge.length) {
              dataPackage.mergeModels(modelsToMerge);
            }
            //If there are no models to merge in, get them from the index
            else {

              //Listen to the DataPackage fetch to complete and re-execute this function
              this.listenToOnce(dataPackage, "complete", function () {
                this.drawProvCharts(dataPackage);
              });

              //Create a query that searches for all the members of this DataPackage in Solr
              dataPackage.solrResults.currentquery = dataPackage.filterModel.getQuery() +
                "%20AND%20-formatType:METADATA";
              dataPackage.solrResults.fields = "id,seriesId,formatId,fileName";
              dataPackage.solrResults.rows = dataPackage.length;
              dataPackage.solrResults.sort = null;
              dataPackage.solrResults.start = 0;
              dataPackage.solrResults.facet = [];
              dataPackage.solrResults.stats = null;

              //Fetch the data package with the "fromIndex" option
              dataPackage.fetch({ fromIndex: true });

              //Exit this function since it will be executed again when the fetch is complete
              return;

            }

          }

          var view = this;
          //Draw two flow charts to represent the sources and derivations at a package level
          var packageSources = dataPackage.sourcePackages;
          var packageDerivations = dataPackage.derivationPackages;

          if (Object.keys(packageSources).length) {
            var sourceProvChart = new ProvChart({
              sources: packageSources,
              context: dataPackage,
              contextEl: this.$(this.articleContainer),
              dataPackage: dataPackage,
              parentView: view
            });
            this.subviews.push(sourceProvChart);
            this.$(this.articleContainer).before(sourceProvChart.render().el);
          }
          if (Object.keys(packageDerivations).length) {
            var derivationProvChart = new ProvChart({
              derivations: packageDerivations,
              context: dataPackage,
              contextEl: this.$(this.articleContainer),
              dataPackage: dataPackage,
              parentView: view
            });
            this.subviews.push(derivationProvChart);
            this.$(this.articleContainer).after(derivationProvChart.render().el);
          }

          if (dataPackage.sources.length || dataPackage.derivations.length || editModeOn) {
            //Draw the provenance charts for each member of this package at an object level
            _.each(dataPackage.toArray(), function (member, i) {
              // Don't draw prov charts for metadata objects.
              if (member.get("type").toLowerCase() == "metadata" || member.get("formatType").toLowerCase() == "metadata") {
                return;
              }
              var entityDetailsSection = view.findEntityDetailsContainer(member);

              if (!entityDetailsSection) {
                return;
              }

              //Retrieve the sources and derivations for this member
              var memberSources = member.get("provSources") || new Array(),
                memberDerivations = member.get("provDerivations") || new Array();

              //Make the source chart for this member.
              // If edit is on, then either a 'blank' sources ProvChart will be displayed if there
              // are no sources for this member, or edit icons will be displayed with prov icons.
              if (memberSources.length || editModeOn) {
                var memberSourcesProvChart = new ProvChart({
                  sources: memberSources,
                  context: member,
                  contextEl: entityDetailsSection,
                  dataPackage: dataPackage,
                  parentView: view,
                  editModeOn: editModeOn,
                  editorType: "sources"
                });
                view.subviews.push(memberSourcesProvChart);
                $(entityDetailsSection).before(memberSourcesProvChart.render().el);
                view.$(view.articleContainer).addClass("gutters");
              }

              //Make the derivation chart for this member
              // If edit is on, then either a 'blank' derivations ProvChart will be displayed if there,
              // are no derivations for this member or edit icons will be displayed with prov icons.
              if (memberDerivations.length || editModeOn) {
                var memberDerivationsProvChart = new ProvChart({
                  derivations: memberDerivations,
                  context: member,
                  contextEl: entityDetailsSection,
                  dataPackage: dataPackage,
                  parentView: view,
                  editModeOn: editModeOn,
                  editorType: "derivations"
                });
                view.subviews.push(memberDerivationsProvChart);
                $(entityDetailsSection).after(memberDerivationsProvChart.render().el);
                view.$(view.articleContainer).addClass("gutters");
              }
            });
          }

          //Make all of the prov chart nodes look different based on id
          if (this.$(".prov-chart").length > 10000) {
            var allNodes = this.$(".prov-chart .node"),
              ids = [],
              view = this,
              i = 1;

            $(allNodes).each(function () { ids.push($(this).attr("data-id")) });
            ids = _.uniq(ids);

            _.each(ids, function (id) {
              var matchingNodes = view.$(".prov-chart .node[data-id='" + id + "']").not(".editorNode");
              //var matchingEntityDetails = view.findEntityDetailsContainer(id);

              //Don't use the unique class on images since they will look a lot different anyway by their image
              if (!$(matchingNodes).first().hasClass("image")) {
                var className = "uniqueNode" + i;

                //Add the unique class and up the iterator
                if (matchingNodes.prop("tagName") != "polygon")
                  $(matchingNodes).addClass(className);
                else
                  $(matchingNodes).attr("class", $(matchingNodes).attr("class") + " " + className);

                /*  if(matchingEntityDetails)
                    $(matchingEntityDetails).addClass(className);*/

                //Save this id->class mapping in this view
                view.classMap.push({
                  id: id,
                  className: className
                });
                i++;
              }
            });
          }
        },

        /* Step through all prov charts and re-render each one that has been
           marked for re-rendering.
        */
        redrawProvCharts: function () {
          var view = this;

          // Check if prov edits are active and turn on the prov save bar if so.
          // Alternatively, turn off save bar if there are no prov edits, which
          // could occur if a user undoes a previous which could result in
          // an empty edit list.
          if (this.dataPackage.provEditsPending()) {
            this.showEditorControls();
          } else {
            this.hideEditorControls();

            // Reset the edited flag for each package member
            _.each(this.dataPackage.toArray(), function (item) {
              item.selectedInEditor == false;
            });
          }
          _.each(this.subviews, function (thisView, i) {

            // Check if this is a ProvChartView
            if (thisView.className && thisView.className.indexOf("prov-chart") !== -1) {
              // Check if this ProvChartView is marked for re-rendering
              // Erase the current ProvChartView
              thisView.onClose();
            }
          });

          // Remove prov charts from the array of subviews.
          this.subviews = _.filter(this.subviews, function (item) {
            return (item.className && (item.className.indexOf("prov-chart") == -1));
          });

          view.drawProvCharts(this.dataPackage);

        },

        /*
         * When the data package collection saves successfully, tell the user
         */
        saveSuccess: function (savedObject) {
          //We only want to perform these actions after the package saves
          if (savedObject.type != "DataPackage") return;

          //Change the URL to the new id
          MetacatUI.uiRouter.navigate("view/" + this.dataPackage.packageModel.get("id"), { trigger: false, replace: true });

          var message = $(document.createElement("div")).append($(document.createElement("span")).text("Your changes have been saved. "));

          MetacatUI.appView.showAlert(message, "alert-success", "body", 4000, { remove: false });

          // Reset the state to clean
          this.dataPackage.packageModel.set("changed", false);

          // If provenance relationships were updated, then reset the edit list now.
          if (this.dataPackage.provEdits.length) this.dataPackage.provEdits = [];

          this.saveProvPending = false;
          this.hideSaving();
          this.stopListening(this.dataPackage, "errorSaving", this.saveError);

          // Turn off "save" footer
          this.hideEditorControls();

          // Update the metadata table header with the new resource map id.
          // First find the DataPackageView for the top level package, and
          // then re-render it with the update resmap id.
          var view = this;
          var metadataId = this.packageModels[0].getMetadata().get("id")
          _.each(this.subviews, function (thisView, i) {
            // Check if this is a ProvChartView
            if (thisView.type && thisView.type.indexOf("DataPackage") !== -1) {
              if (thisView.currentlyViewing == metadataId) {
                var packageId = view.dataPackage.packageModel.get("id");
                var title = packageId ? '<span class="subtle">Package: ' + packageId + '</span>' : "";
                thisView.title = "Files in this dataset " + title;
                thisView.render();
              }
            }
          });
        },

        /*
         * When the data package collection fails to save, tell the user
         */
        saveError: function (errorMsg) {
          var errorId = "error" + Math.round(Math.random() * 100),
            message = $(document.createElement("div")).append("<p>Your changes could not be saved.</p>");

          message.append($(document.createElement("a"))
            .text("See details")
            .attr("data-toggle", "collapse")
            .attr("data-target", "#" + errorId)
            .addClass("pointer"),
            $(document.createElement("div"))
              .addClass("collapse")
              .attr("id", errorId)
              .append($(document.createElement("pre")).text(errorMsg)));

          MetacatUI.appView.showAlert(message, "alert-error", "body", null, {
            emailBody: "Error message: Data Package save error: " + errorMsg,
            remove: true
          });

          this.saveProvPending = false;
          this.hideSaving();
          this.stopListening(this.dataPackage, "successSaving", this.saveSuccess);

          // Turn off "save" footer
          this.hideEditorControls();
        },

        /* If provenance relationships have been modified by the provenance editor (in ProvChartView), then
        update the ORE Resource Map and save it to the server.
        */
        saveProv: function () {
          // Only call this function once per save operation.
          if (this.saveProvPending) return;

          var view = this;
          if (this.dataPackage.provEditsPending()) {
            this.saveProvPending = true;
            // If the Data Package failed saving, display an error message
            this.listenToOnce(this.dataPackage, "errorSaving", this.saveError);
            // Listen for when the package has been successfully saved
            this.listenToOnce(this.dataPackage, "successSaving", this.saveSuccess);
            this.showSaving();
            this.dataPackage.saveProv();
          } else {
            //TODO: should a dialog be displayed saying that no prov edits were made?
          }
        },

        showSaving: function () {

          //Change the style of the save button
          this.$("#save-metadata-prov")
            .html('<i class="icon icon-spinner icon-spin"></i> Saving...')
            .addClass("btn-disabled");

          this.$("input, textarea, select, button").prop("disabled", true);
        },

        hideSaving: function () {
          this.$("input, textarea, select, button").prop("disabled", false);

          //When prov is saved, revert the Save button back to normal
          this.$("#save-metadata-prov").html("Save").removeClass("btn-disabled");

        },

        showEditorControls: function () {
          this.$("#editor-footer").slideDown();
        },

        hideEditorControls: function () {
          this.$("#editor-footer").slideUp();
        },

        getEntityNames: function (packageModels) {
          var viewRef = this;

          _.each(packageModels, function (packageModel) {

            //Don't get entity names for larger packages - users must put the names in the system metadata
            if (packageModel.get("members").length > 100) return;

            //If this package has a different metadata doc than the one we are currently viewing
            var metadataModel = packageModel.getMetadata();
            if (!metadataModel) return;

            if (metadataModel.get("id") != viewRef.pid) {
              var requestSettings = {
                url: MetacatUI.appModel.get("viewServiceUrl") + encodeURIComponent(metadataModel.get("id")),
                success: function (parsedMetadata, response, xhr) {
                  _.each(packageModel.get("members"), function (solrResult, i) {
                    var entityName = "";

                    if (solrResult.get("formatType") == "METADATA")
                      entityName = solrResult.get("title");

                    var container = viewRef.findEntityDetailsContainer(solrResult, parsedMetadata);
                    if (container) entityName = viewRef.getEntityName(container);

                    //Set the entity name
                    if (entityName) {
                      solrResult.set("fileName", entityName);
                      //Update the UI with the new name
                      viewRef.$(".entity-name-placeholder[data-id='" + solrResult.get("id") + "']").text(entityName);
                    }
                  });
                }
              }

              $.ajax(_.extend(requestSettings, MetacatUI.appUserModel.createAjaxSettings()));

              return;
            }

            _.each(packageModel.get("members"), function (solrResult, i) {

              var entityName = "";

              if (solrResult.get("fileName"))
                entityName = solrResult.get("fileName");
              else if (solrResult.get("formatType") == "METADATA")
                entityName = solrResult.get("title");
              else if (solrResult.get("formatType") == "RESOURCE")
                return;
              else {
                var container = viewRef.findEntityDetailsContainer(solrResult);

                if (container && container.length > 0)
                  entityName = viewRef.getEntityName(container);
                else
                  entityName = null;

              }

              //Set the entityName, even if it's null
              solrResult.set("fileName", entityName);
            });
          });
        },

        getEntityName: function (containerEl) {
          if (!containerEl) return false;

          var entityName = $(containerEl).find(".entityName").attr("data-entity-name");
          if ((typeof entityName === "undefined") || (!entityName)) {
            entityName = $(containerEl).find(".control-label:contains('Entity Name') + .controls-well").text();
            if ((typeof entityName === "undefined") || (!entityName))
              entityName = null;
          }

          return entityName;
        },

        //Checks if the metadata has entity details sections
        hasEntityDetails: function () {
          return (this.$(".entitydetails").length > 0);
        },


        /**
        * Finds the element in the rendered metadata that describes the given data entity.
        *
        * @param {(DataONEObject|SolrResult|string)} model - Either a model that represents the data object or the identifier of the data object
        * @param {Element} [el] - The DOM element to exclusivly search inside.
        * @return {Element} - The DOM element that describbbes the given data entity.
        */
        findEntityDetailsContainer: function (model, el) {
          if (!el) var el = this.el;

          //Get the id and file name for this data object
          var id = "",
            fileName = "";

          //If a model is given, get the id and file name from the object
          if (model && (DataONEObject.prototype.isPrototypeOf(model) || SolrResult.prototype.isPrototypeOf(model))) {
            id = model.get("id");
            fileName = model.get("fileName");
          }
          //If a string is given instead, it must be the id of the data object
          else if (typeof model == "string") {
            id = model;
          }
          //Otherwise, there isn't enough info to find the element, so exit
          else {
            return;
          }

          //If we already found it earlier, return it now
          var container = this.$(".entitydetails[data-id='" + id + "'], " +
            ".entitydetails[data-id='" + DataONEObject.prototype.getXMLSafeID(id) + "']");
          if (container.length)
            return container;

          //Are we looking for the main object that this MetadataView is displaying?
          if (id == this.pid) {
            if (this.$("#Metadata").length > 0)
              return this.$("#Metadata");
            else
              return this.el;
          }

          //Metacat 2.4.2 and up will have the Online Distribution Link marked
          var link = this.$(".entitydetails a[data-pid='" + id + "']");

          //Otherwise, try looking for an anchor with the id matching this object's id
          if (!link.length)
            link = $(el).find("a#" + id.replace(/[^A-Za-z0-9]/g, "\\$&"));

          //Get metadata index view
          var metadataFromIndex = _.findWhere(this.subviews, { type: "MetadataIndex" });
          if (typeof metadataFromIndex === "undefined") metadataFromIndex = null;

          //Otherwise, find the Online Distribution Link the hard way
          if ((link.length < 1) && (!metadataFromIndex))
            link = $(el).find(".control-label:contains('Online Distribution Info') + .controls-well > a[href*='" + id.replace(/[^A-Za-z0-9]/g, "\\$&") + "']");

          if (link.length > 0) {
            //Get the container element
            container = $(link).parents(".entitydetails");

            if (container.length < 1) {
              //backup - find the parent of this link that is a direct child of the form element
              var firstLevelContainer = _.intersection($(link).parents("form").children(), $(link).parents());
              //Find the controls-well inside of that first level container, which is the well that contains info about this data object
              if (firstLevelContainer.length > 0)
                container = $(firstLevelContainer).children(".controls-well");

              if ((container.length < 1) && (firstLevelContainer.length > 0))
                container = firstLevelContainer;

              $(container).addClass("entitydetails");
            }

            //Add the id so we can easily find it later
            container.attr("data-id", id);

            return container;
          }

          //----Find by file name rather than id-----
          if (!fileName) {
            //Get the name of the object first
            for (var i = 0; i < this.packageModels.length; i++) {
              var model = _.findWhere(this.packageModels[i].get("members"), { id: id });
              if (model) {
                fileName = model.get("fileName");
                break;
              }
            }
          }

          if (fileName) {
            var possibleLocations = [".entitydetails [data-object-name='" + fileName + "']",
            ".entitydetails .control-label:contains('Object Name') + .controls-well:contains('" + fileName + "')",
            ".entitydetails .control-label:contains('Entity Name') + .controls-well:contains('" + fileName + "')"];

            //Search through each possible location in the DOM where the file name might be
            for (var i = 0; i < possibleLocations.length; i++) {
              //Get the elements in this view that match the possible location
              var matches = this.$(possibleLocations[i]);

              //If exactly one match is found
              if (matches.length == 1) {
                //Get the entity details parent element
                container = $(matches).parents(".entitydetails").first();
                //Set the object ID on the element for easier locating later
                container.attr("data-id", id);
                if (container.length)
                  break;
              }
            }

            if (container.length)
              return container;

          }

          //--- The last option:----
          //If this package has only one item, we can assume the only entity details are about that item
          var members = this.packageModels[0].get("members"),
            dataMembers = _.filter(members, function (m) { return (m.get("formatType") == "DATA"); });
          if (dataMembers.length == 1) {
            if (this.$(".entitydetails").length == 1) {
              this.$(".entitydetails").attr("data-id", id);
              return this.$(".entitydetails");
            }
          }

          return false;
        },

        /*
         * Inserts new image elements into the DOM via the image template. Use for displaying images that are part of this metadata's resource map.
         */
        insertDataDetails: function () {

          //If there is a metadataIndex subview, render from there.
          var metadataFromIndex = _.findWhere(this.subviews, { type: "MetadataIndex" });
          if (typeof metadataFromIndex !== "undefined") {
            _.each(this.packageModels, function (packageModel) {
              metadataFromIndex.insertDataDetails(packageModel);
            });
            return;
          }

          var viewRef = this;

          _.each(this.packageModels, function (packageModel) {

            var dataDisplay = "",
              images = [],
              other = [],
              packageMembers = packageModel.get("members");

            //Don't do this for large packages
            if (packageMembers.length > 150) return;

            //==== Loop over each visual object and create a dataDisplay template for it to attach to the DOM ====
            _.each(packageMembers, function (solrResult, i) {
              //Don't display any info about nested packages
              if (solrResult.type == "Package") return;

              var objID = solrResult.get("id");

              if (objID == viewRef.pid)
                return;

              //Is this a visual object (image)?
              var type = solrResult.type == "SolrResult" ? solrResult.getType() : "Data set";
              if (type == "image")
                images.push(solrResult);

              //Find the part of the HTML Metadata view that describes this data object
              var anchor = $(document.createElement("a")).attr("id", objID.replace(/[^A-Za-z0-9]/g, "-")),
                container = viewRef.findEntityDetailsContainer(objID);

              var downloadButton = new DownloadButtonView({ model: solrResult });
              downloadButton.render();

              //Insert the data display HTML and the anchor tag to mark this spot on the page
              if (container) {

                //Only show data displays for images hosted on the same origin
                if (type == "image") {

                  //Create the data display HTML
                  var dataDisplay = $.parseHTML(viewRef.dataDisplayTemplate({
                    type: type,
                    src: solrResult.get("url"),
                    objID: objID
                  }).trim());

                  //Insert into the page
                  if ($(container).children("label").length > 0)
                    $(container).children("label").first().after(dataDisplay);
                  else
                    $(container).prepend(dataDisplay);

                  //If this image is private, we need to load it via an XHR request
                  if (!solrResult.get("isPublic")) {
                    //Create an XHR
                    var xhr = new XMLHttpRequest();
                    xhr.withCredentials = true;

                    xhr.onload = function () {

                      if (xhr.response)
                        $(dataDisplay).find("img").attr("src", window.URL.createObjectURL(xhr.response));
                    }

                    //Open and send the request with the user's auth token
                    xhr.open('GET', solrResult.get("url"));
                    xhr.responseType = "blob";
                    xhr.setRequestHeader("Authorization", "Bearer " + MetacatUI.appUserModel.get("token"));
                    xhr.send();
                  }

                }

                $(container).prepend(anchor);

                var nameLabel = $(container).find("label:contains('Entity Name')");
                if (nameLabel.length) {
                  $(nameLabel).parent().after(downloadButton.el);
                }
              }

            });

            //==== Initialize the fancybox images =====
            // We will be checking every half-second if all the HTML has been loaded into the DOM - once they are all loaded, we can initialize the lightbox functionality.
            var numImages = images.length,
              //The shared lightbox options for both images
              lightboxOptions = {
                prevEffect: 'elastic',
                nextEffect: 'elastic',
                closeEffect: 'elastic',
                openEffect: 'elastic',
                aspectRatio: true,
                closeClick: true,
                afterLoad: function () {
                  //Create a custom HTML caption based on data stored in the DOM element
                  viewRef.title = viewRef.title + " <a href='" + viewRef.href + "' class='btn' target='_blank'>Download</a> ";
                },
                helpers: {
                  title: {
                    type: 'outside'
                  }
                }
              };

            if (numImages > 0) {
              var numImgChecks = 0, //Keep track of how many interval checks we have so we don't wait forever for images to load
                lightboxImgSelector = "a[class^='fancybox'][data-fancybox-type='image']";

              //Add additional options for images
              var imgLightboxOptions = lightboxOptions;
              imgLightboxOptions.type = "image";
              imgLightboxOptions.perload = 1;

              var initializeImgLightboxes = function () {
                numImgChecks++;

                //Initialize what images have loaded so far after 5 seconds
                if (numImgChecks == 10) {
                  $(lightboxImgSelector).fancybox(imgLightboxOptions);
                }
                //When 15 seconds have passed, stop checking so we don't blow up the browser
                else if (numImgChecks > 30) {
                  $(lightboxImgSelector).fancybox(imgLightboxOptions);
                  window.clearInterval(imgIntervalID);
                  return;
                }

                //Are all of our images loaded yet?
                if (viewRef.$(lightboxImgSelector).length < numImages) return;
                else {
                  //Initialize our lightboxes
                  $(lightboxImgSelector).fancybox(imgLightboxOptions);

                  //We're done - clear the interval
                  window.clearInterval(imgIntervalID);
                }
              }

              var imgIntervalID = window.setInterval(initializeImgLightboxes, 500);
            }
          });
        },

        replaceEcoGridLinks: function () {
          var viewRef = this;

          //Find the element in the DOM housing the ecogrid link
          $("a:contains('ecogrid://')").each(function (i, thisLink) {

            //Get the link text
            var linkText = $(thisLink).text();

            //Clean up the link text
            var withoutPrefix = linkText.substring(linkText.indexOf("ecogrid://") + 10),
              pid = withoutPrefix.substring(withoutPrefix.indexOf("/") + 1),
              baseUrl = MetacatUI.appModel.get('resolveServiceUrl') || MetacatUI.appModel.get('objectServiceUrl');

            $(thisLink).attr('href', baseUrl + encodeURIComponent(pid)).text(pid);
          });
        },

        publish: function (event) {

          // target may not actually prevent click events, so double check
          var disabled = $(event.target).closest("a").attr("disabled");
          if (disabled) {
            return false;
          }
          var publishServiceUrl = MetacatUI.appModel.get('publishServiceUrl');
          var pid = $(event.target).closest("a").attr("pid");
          var ret = confirm("Are you sure you want to publish " + pid + " with a DOI?");

          if (ret) {

            // show the loading icon
            var message = "Publishing package...this may take a few moments";
            this.showLoading(message);

            var identifier = null;
            var viewRef = this;
            var requestSettings = {
              url: publishServiceUrl + pid,
              type: "PUT",
              xhrFields: {
                withCredentials: true
              },
              success: function (data, textStatus, xhr) {
                // the response should have new identifier in it
                identifier = $(data).find("d1\\:identifier, identifier").text();

                if (identifier) {
                  viewRef.hideLoading();
                  var msg = "Published data package '" + identifier + "'. If you are not redirected soon, you can view your <a href='" + MetacatUI.root + "/view/" + encodeURIComponent(identifier) + "'>published data package here</a>";
                  viewRef.$el.find('.container').prepend(
                    viewRef.alertTemplate({
                      msg: msg,
                      classes: 'alert-success'
                    })
                  );

                  // navigate to the new view after a few seconds
                  setTimeout(
                    function () {
                      // avoid a double fade out/in
                      viewRef.$el.html('');
                      viewRef.showLoading();
                      MetacatUI.uiRouter.navigate("view/" + identifier, { trigger: true })
                    },
                    3000);
                }
              },
              error: function (xhr, textStatus, errorThrown) {
                // show the error message, but stay on the same page
                var msg = "Publish failed: " + $(xhr.responseText).find("description").text();

                viewRef.hideLoading();
                viewRef.showError(msg);
              }
            }

            $.ajax(_.extend(requestSettings, MetacatUI.appUserModel.createAjaxSettings()));

          }
        },

        //When the given ID from the URL is a resource map that has no metadata, do the following...
        noMetadata: function (solrResultModel) {

          this.hideLoading();
          this.$el.html(this.template());

          this.pid = solrResultModel.get("resourceMap") || solrResultModel.get("id");

          //Insert breadcrumbs
          this.insertBreadcrumbs();

          this.insertDataSource();

          //Insert a table of contents
          this.insertPackageTable();

          this.renderMetadataFromIndex();

          //Insert a message that this data is not described by metadata
          MetacatUI.appView.showAlert("Additional information about this data is limited since metadata was not provided by the creator.", "alert-warning", this.$(this.metadataContainer));
        },

        // this will lookup the latest version of the PID
        showLatestVersion: function () {

          //If this metadata doc is not obsoleted by a new version, then exit the function
          if (!this.model.get("obsoletedBy")) {
            return;
          }

          var view = this;

          //When the latest version is found,
          this.listenTo(this.model, "change:newestVersion", function () {
            //Make sure it has a newer version, and if so,
            if (view.model.get("newestVersion") != view.model.get("id")) {
              //Put a link to the newest version in the content
              view.$(".newer-version").replaceWith(view.versionTemplate({
                pid: view.model.get("newestVersion")
              }));
            }
            else {
              view.$(".newer-version").remove();
            }
          });

          //Insert the newest version template with a loading message
          this.$el.prepend(this.versionTemplate({
            loading: true
          }));

          //Find the latest version of this metadata object
          this.model.findLatestVersion();
        },

        showLoading: function (message) {
          this.hideLoading();

          MetacatUI.appView.scrollToTop();

          var loading = this.loadingTemplate({ msg: message });
          if (!loading) return;

          this.$loading = $($.parseHTML(loading));
          this.$detached = this.$el.children().detach();

          this.$el.html(loading);
        },

        hideLoading: function () {
          if (this.$loading) this.$loading.remove();
          if (this.$detached) this.$el.html(this.$detached);
        },

        showError: function (msg) {
          //Remove any existing error messages
          this.$el.children(".alert-container").remove();

          this.$el.prepend(
            this.alertTemplate({
              msg: msg,
              classes: 'alert-error',
              containerClasses: "page",
              includeEmail: true
            }));
        },

        /**
         * When the "Metadata" button in the table is clicked while we are on the Metadata view,
         * we want to scroll to the anchor tag of this data object within the page instead of navigating
         * to the metadata page again, which refreshes the page and re-renders (more loading time)
         **/
        previewData: function (e) {
          //Don't go anywhere yet...
          e.preventDefault();

          //Get the target and id of the click
          var link = $(e.target);
          if (!$(link).hasClass("preview"))
            link = $(link).parents("a.preview");

          if (link) {
            var id = $(link).attr("data-id");
            if ((typeof id === "undefined") || !id)
              return false; //This will make the app defualt to the child view previewData function
          }
          else
            return false;

          // If we are on the Metadata view, update the  URL and scroll to the
          // anchor
          window.location.hash = encodeURIComponent(id);
          MetacatUI.appView.scrollTo(this.findEntityDetailsContainer(id));

          return true;
        },

        /**
         * Try to scroll to the section on a page describing the identifier in the
         * fragment/hash portion of the current page.
         *
         * This function depends on there being an `id` dataset attribute on an
         * element on the page set to an XML-safe version of the value in the
         * fragment/hash. Used to provide direct links to sub-resources on a page.
         */
        scrollToFragment: function () {
          var hash = window.location.hash;

          if (!hash || hash.length <= 1) {
            return;
          }

          //Get the id from the URL hash and decode it
          var idFragment = decodeURIComponent(hash.substring(1));

          //Find the corresponding entity details section for this id
          var entityDetailsEl = this.findEntityDetailsContainer(idFragment);

          if (entityDetailsEl || entityDetailsEl.length) {
            MetacatUI.appView.scrollTo(entityDetailsEl);
          }
        },

        /**
         * Navigate to a new /view URL with a fragment
         *
         * Used in getModel() when the pid originally passed into MetadataView
         * is not a metadata PID but is, instead, a data PID. getModel() does
         * the work of finding an appropriate metadata PID for the data PID and
         * this method handles re-routing to the correct URL.
         *
         * @param {string} metadata_pid - The new metadata PID
         * @param {string} data_pid - Optional. A data PID that's part of the
         *   package metadata_pid exists within.
         */
        navigateWithFragment: function (metadata_pid, data_pid) {
          var next_route = "view/" + encodeURIComponent(metadata_pid);

          if (typeof data_pid === "string" && data_pid.length > 0) {
            next_route += "#" + encodeURIComponent(data_pid);
          }

          MetacatUI.uiRouter.navigate(next_route, { trigger: true });
        },

        closePopovers: function (e) {
          //If this is a popover element or an element that has a popover, don't close anything.
          //Check with the .classList attribute to account for SVG elements
          var svg = $(e.target).parents("svg");

          if (_.contains(e.target.classList, "popover-this") ||
            ($(e.target).parents(".popover-this").length > 0) ||
            ($(e.target).parents(".popover").length > 0) ||
            _.contains(e.target.classList, "popover") ||
            (svg.length && _.contains(svg[0].classList, "popover-this"))) return;

          //Close all active popovers
          this.$(".popover-this.active").popover("hide");
        },

        highlightNode: function (e) {
          //Find the id
          var id = $(e.target).attr("data-id");

          if ((typeof id === "undefined") || (!id))
            id = $(e.target).parents("[data-id]").attr("data-id");

          //If there is no id, return
          if (typeof id === "undefined") return false;

          //Highlight its node
          $(".prov-chart .node[data-id='" + id + "']").toggleClass("active");

          //Highlight its metadata section
          if (MetacatUI.appModel.get("pid") == id)
            this.$("#Metadata").toggleClass("active");
          else {
            var entityDetails = this.findEntityDetailsContainer(id);
            if (entityDetails)
              entityDetails.toggleClass("active");
          }
        },

        onClose: function () {
          var viewRef = this;

          this.stopListening();

          _.each(this.subviews, function (subview) {
            if (subview.onClose)
              subview.onClose();
          });

          this.packageModels = new Array();
          this.model.set(this.model.defaults);
          this.pid = null;
          this.dataPackage = null;
          this.seriesId = null;
          this.$detached = null;
          this.$loading = null;

          //Put the document title back to the default
          MetacatUI.appModel.resetTitle();

          //Remove view-specific classes
          this.$el.removeClass("container no-stylesheet");

          this.$el.empty();
        },

        /**
         * Generate a string appropriate to go into the author/creator portion of
         * a dataset citation from the value stored in the underlying model's
         * origin field.
         */
        getAuthorText: function () {
          var authors = this.model.get("origin"),
            count = 0,
            authorText = "";

          _.each(authors, function (author) {
            count++;

            if (count == 6) {
              authorText += ", et al. ";
              return;
            } else if (count > 6) {
              return;
            }

            if (count > 1) {
              if (authors.length > 2) {
                authorText += ",";
              }

              if (count == authors.length) {
                authorText += " and";
              }

              if (authors.length > 1) {
                authorText += " ";
              }
            }

            authorText += author;
          });

          return authorText;
        },

        /**
         * Generate a string appropriate to be used in the publisher portion of a
         * dataset citation. This method falls back to the node ID when the proper
         * node name cannot be fetched from the app's NodeModel instance.
         */
        getPublisherText: function () {
          var datasource = this.model.get("datasource"),
            memberNode = MetacatUI.nodeModel.getMember(datasource);

          if (memberNode) {
            return memberNode.name;
          } else {
            return datasource;
          }
        },

        /**
         * Generate a string appropriate to be used as the publication date in a
         * dataset citation.
         */
        getDatePublishedText: function () {
          // Dataset/datePublished
          // Prefer pubDate, fall back to dateUploaded so we have something to show
          if (this.model.get("pubDate") !== "") {
            return this.model.get("pubDate")
          } else {
            return this.model.get("dateUploaded")
          }
        },

        /**
         * Generate Schema.org-compliant JSONLD for the model bound to the view into
         *  the head tag of the page by `insertJSONLD`.
         *
         * Note: `insertJSONLD` should be called to do the actual inserting into the
         * DOM.
         */
        generateJSONLD: function () {
          var model = this.model;

          // Determine the path (either #view or view, depending on router
          // configuration) for use in the 'url' property
          var href = document.location.href,
            route = href.replace(document.location.origin + "/", "")
              .split("/")[0];

          // First: Create a minimal Schema.org Dataset with just the fields we
          // know will come back from Solr (System Metadata fields).
          // Add the rest in conditional on whether they are present.
          var elJSON = {
            "@context": {
              "@vocab": "https://schema.org/",
            },
            "@type": "Dataset",
            "@id": "https://dataone.org/datasets/" +
              encodeURIComponent(model.get("id")),
            "datePublished": this.getDatePublishedText(),
            "dateModified": model.get("dateModified"),
            "publisher": {
              "@type": "Organization",
              "name": this.getPublisherText()
            },
            "identifier": this.generateSchemaOrgIdentifier(model.get("id")),
            "version": model.get("version"),
            "url": "https://dataone.org/datasets/" +
              encodeURIComponent(model.get("id")),
            "schemaVersion": model.get("formatId"),
            "isAccessibleForFree": true
          };

          // Attempt to add in a sameAs property of we have high confidence the
          // identifier is a DOI
          if (this.model.isDOI(model.get("id"))) {
            var doi = this.getCanonicalDOIIRI(model.get("id"));

            if (doi) {
              elJSON["sameAs"] = doi;
            }
          }

          // Second: Add in optional fields

          // Name
          if (model.get("title")) {
            elJSON["name"] = model.get("title")
          }

          // Creator
          if (model.get("origin")) {
            elJSON["creator"] = model.get("origin").map(function (creator) {
              return {
                "@type": "Person",
                "name": creator
              };
            });
          }

          // Dataset/spatialCoverage
          if (model.get("northBoundCoord") &&
            model.get("eastBoundCoord") &&
            model.get("southBoundCoord") &&
            model.get("westBoundCoord")) {

            var spatialCoverage = {
              "@type": "Place",
              "additionalProperty": [
                {
                  "@type": "PropertyValue",
                  "additionalType": "http://dbpedia.org/resource/Coordinate_reference_system",
                  "name": "Coordinate Reference System",
                  "value": "http://www.opengis.net/def/crs/OGC/1.3/CRS84"
                }
              ],
              "geo": this.generateSchemaOrgGeo(model.get("northBoundCoord"),
                model.get("eastBoundCoord"),
                model.get("southBoundCoord"),
                model.get("westBoundCoord")),
              "subjectOf": {
                "@type": "CreativeWork",
                "fileFormat": "application/vnd.geo+json",
                "text": this.generateGeoJSONString(model.get("northBoundCoord"),
                  model.get("eastBoundCoord"),
                  model.get("southBoundCoord"),
                  model.get("westBoundCoord"))
              }


            };

            elJSON.spatialCoverage = spatialCoverage;
          }

          // Dataset/temporalCoverage
          if (model.get("beginDate") && !model.get("endDate")) {
            elJSON.temporalCoverage = model.get("beginDate");
          } else if (model.get("beginDate") && model.get("endDate")) {
            elJSON.temporalCoverage = model.get("beginDate") + "/" + model.get("endDate");
          }

          // Dataset/variableMeasured
          if (model.get("attributeName")) {
            elJSON.variableMeasured = model.get("attributeName");
          }

          // Dataset/description
          if (model.get("abstract")) {
            elJSON.description = model.get("abstract");
          } else {
            var datasets_url = "https://dataone.org/datasets/" + encodeURIComponent(model.get("id"));
            elJSON.description = 'No description is available. Visit ' + datasets_url + ' for complete metadata about this dataset.';
          }

          // Dataset/keywords
          if (model.get("keywords")) {
            elJSON.keywords = model.get("keywords").join(", ");
          }

          return elJSON;
        },

        /**
         * Insert Schema.org-compliant JSONLD for the model bound to the view into
         * the head tag of the page (at the end).
         *
         * @param {object} json - JSON-LD to insert into the page
         *
         * Some notes:
         *
         * - Checks if the JSONLD already exists from the previous data view
         * - If not create a new script tag and append otherwise replace the text
         *   for the script
         */
        insertJSONLD: function (json) {
          if (!document.getElementById('jsonld')) {
            var el = document.createElement('script');
            el.type = 'application/ld+json';
            el.id = 'jsonld';
            el.text = JSON.stringify(json);
            document.querySelector('head').appendChild(el);
          } else {
            var script = document.getElementById('jsonld');
            script.text = JSON.stringify(json);
          }
        },

        /**
         * Generate a Schema.org/identifier from the model's id
         *
         * Tries to use the PropertyValue pattern when the identifier is a DOI
         * and falls back to a Text value otherwise
         *
         * @param {string} identifier - The raw identifier
         */
        generateSchemaOrgIdentifier: function (identifier) {
          if (!this.model.isDOI()) {
            return identifier;
          }

          var doi = this.getCanonicalDOIIRI(identifier);

          if (!doi) {
            return identifier;
          }

          return {
            "@type": "PropertyValue",
            "propertyID": "https://registry.identifiers.org/registry/doi",
            "value": doi.replace("https://doi.org/", "doi:"),
            "url": doi
          }
        },

        /**
         * Generate a Schema.org/Place/geo from bounding coordinates
         *
         * Either generates a GeoCoordinates (when the north and east coords are
         * the same) or a GeoShape otherwise.
         */
        generateSchemaOrgGeo: function (north, east, south, west) {
          if (north === south) {
            return {
              "@type": "GeoCoordinates",
              "latitude": north,
              "longitude": west
            }
          } else {
            return {
              "@type": "GeoShape",
              "box": west + ", " + south + " " + east + ", " + north
            }
          }
        },

        /**
         * Creates a (hopefully) valid geoJSON string from the a set of bounding
         * coordinates from the Solr index (north, east, south, west).
         *
         * This function produces either a GeoJSON Point or Polygon depending on
         * whether the north and south bounding coordinates are the same.
         *
         * Part of the reason for factoring this out, in addition to code
         * organization issues, is that the GeoJSON spec requires us to modify
         * the raw result from Solr when the coverage crosses -180W which is common
         * for datasets that cross the Pacific Ocean. In this case, We need to
         * convert the east bounding coordinate from degrees west to degrees east.
         *
         * e.g., if the east bounding coordinate is 120 W and west bounding
         * coordinate is 140 E, geoJSON requires we specify 140 E as 220
         *
         * @param {number} north - North bounding coordinate
         * @param {number} east - East bounding coordinate
         * @param {number} south - South bounding coordinate
         * @param {number} west - West bounding coordinate
         */
        generateGeoJSONString: function (north, east, south, west) {
          if (north === south) {
            return this.generateGeoJSONPoint(north, east);
          } else {
            return this.generateGeoJSONPolygon(north, east, south, west);
          }
        },

        /**
         * Generate a GeoJSON Point object
         *
         * @param {number} north - North bounding coordinate
         * @param {number} east - East bounding coordinate
         *
         * Example:
         * {
         *  "type": "Point",
         *  "coordinates": [
         *      -105.01621,
         *      39.57422
         * ]}

        */
        generateGeoJSONPoint: function (north, east) {
          var preamble = "{\"type\":\"Point\",\"coordinates\":",
            inner = "[" + east + "," + north + "]",
            postamble = "}";

          return preamble + inner + postamble;
        },

        /**
         * Generate a GeoJSON Polygon object from
         *
         * @param {number} north - North bounding coordinate
         * @param {number} east - East bounding coordinate
         * @param {number} south - South bounding coordinate
         * @param {number} west - West bounding coordinate
         *
         *
         * Example:
         *
         * {
         *   "type": "Polygon",
         *   "coordinates": [[
         *     [ 100, 0 ],
         *     [ 101, 0 ],
         *     [ 101, 1 ],
         *     [ 100, 1 ],
         *     [ 100, 0 ]
         * ]}
         *
         */
        generateGeoJSONPolygon: function (north, east, south, west) {
          var preamble = "{\"type\":\"Feature\",\"properties\":{},\"geometry\":{\"type\"\:\"Polygon\",\"coordinates\":[[";

          // Handle the case when the polygon wraps across the 180W/180E boundary
          if (east < west) {
            east = 360 - east
          }

          var inner = "[" + west + "," + south + "]," +
            "[" + east + "," + south + "]," +
            "[" + east + "," + north + "]," +
            "[" + west + "," + north + "]," +
            "[" + west + "," + south + "]";

          var postamble = "]]}}";

          return preamble + inner + postamble;
        },

        /**
         * Create a canonical IRI for a DOI given a random DataONE identifier.
         *
         * @param {string} identifier: The identifier to (possibly) create the IRI
         *   for.
         * @return {string|null} Returns null when matching the identifier to a DOI
         *   regex fails or a string when the match is successful
         *
         * Useful for describing resources identified by DOIs in linked open data
         * contexts or possibly also useful for comparing two DOIs for equality.
         *
         * Note: Really could be generalized to more identifier schemes.
         */
        getCanonicalDOIIRI: function (identifier) {
          return MetacatUI.appModel.DOItoURL(identifier) || null;
        },

        /**
             * Insert citation information as meta tags into the head of the page
             *
             * Currently supports Highwire Press style tags (citation_) which is
             * supposedly what Google (Scholar), Mendeley, and Zotero support.
             */
        insertCitationMetaTags: function () {
          // Generate template data to use for all templates
          var title = this.model.get("title"),
            authors = this.model.get("origin"),
            publisher = this.getPublisherText(),
            date = new Date(this.getDatePublishedText()).getUTCFullYear().toString(),
            isDOI = this.model.isDOI(this.model.get("id")),
            id = this.model.get("id"),
            abstract = this.model.get("abstract");

          // Generate HTML strings from each template
          var hwpt = this.metaTagsHighwirePressTemplate({
            title: title,
            authors: authors,
            publisher: publisher,
            date: date,
            isDOI: isDOI,
            id: id,
            abstract
          });

          // Clear any that are already in the document.
          $("meta[name='citation_title']").remove();
          $("meta[name='citation_authors']").remove();
          $("meta[name='citation_author']").remove();
          $("meta[name='citation_publisher']").remove();
          $("meta[name='citation_date']").remove();
          $("meta[name='citation_doi']").remove();
          $("meta[name='citation_abstract']").remove();

          // Insert
          document.head.insertAdjacentHTML("beforeend", hwpt);

          // Update Zotero
          // https://www.zotero.org/support/dev/exposing_metadata#force_zotero_to_refresh_metadata
          document.dispatchEvent(new Event('ZoteroItemUpdated', {
            bubbles: true,
            cancelable: true
          }));
        },

        createAnnotationViews: function () {

          try {
            var viewRef = this;

            _.each($(".annotation"), function (annoEl) {
              var newView = new AnnotationView({
                el: annoEl
              });
              viewRef.subviews.push(newView);
            });
          }
          catch (e) {
            console.error(e);
          }
        },

        insertMarkdownViews: function () {
          var viewRef = this;

          _.each($(".markdown"), function (markdownEl) {
            var newView = new MarkdownView({
              markdown: $(markdownEl).text().trim(),
              el: $(markdownEl).parent()
            });

            viewRef.subviews.push(newView);

            // Clear out old content before rendering
            $(markdownEl).remove();

            newView.render();
          });
        },

        storeEntityPIDs: function(responseEl) {
          var view = this;
          _.each($(responseEl).find(".entitydetails"), function (entityEl) {
            var entityId = $(entityEl).data("id");
            view.entities.push(entityId.replace('urn-uuid-', 'urn:uuid:'));
          });
        }
      });

    return MetadataView;
  });<|MERGE_RESOLUTION|>--- conflicted
+++ resolved
@@ -106,8 +106,8 @@
          */
         alternativeIdentifierHelpText: `
          An identifier used to reference this dataset in the past or in another
-         system. This could be a link to the original dataset or an old 
-         identifier that was replaced. The referenced dataset may be the same 
+         system. This could be a link to the original dataset or an old
+         identifier that was replaced. The referenced dataset may be the same
          or different from the one you are currently viewing, and its
          accessibility may vary. It may provide additional context about the
          history and evolution of the dataset.
@@ -191,10 +191,10 @@
           this.dataPackage = new DataPackage([dataOneObject], { id: pid });
 
           this.dataPackage.mergeModels([this.model]);
-          
+
           // If there is no resource map
           if (!pid) {
-            // mark the data package as synced, 
+            // mark the data package as synced,
             // since there are no other models to fetch
             this.dataPackageSynced = true;
             this.trigger("changed:dataPackageSynced");
@@ -428,17 +428,9 @@
                     //Now show the response from the view service
                     viewRef.$(viewRef.metadataContainer).html(response);
 
-<<<<<<< HEAD
-                  viewRef.storeEntityPIDs(response);
-
-                  //If there is no info from the index and there is no metadata doc rendered either, then display a message
-                  if (viewRef.$el.is(".no-stylesheet") && viewRef.model.get("archived") && !viewRef.model.get("indexed"))
-                    viewRef.$(viewRef.metadataContainer).prepend(viewRef.alertTemplate({ msg: "There is limited metadata about this dataset since it has been archived." }));
-=======
                     //If there is no info from the index and there is no metadata doc rendered either, then display a message
                     if (viewRef.$el.is(".no-stylesheet") && viewRef.model.get("archived") && !viewRef.model.get("indexed"))
                       viewRef.$(viewRef.metadataContainer).prepend(viewRef.alertTemplate({ msg: "There is limited metadata about this dataset since it has been archived." }));
->>>>>>> 0e7c6049
 
                     viewRef.alterMarkup();
 
@@ -749,7 +741,7 @@
 
             // It may not exist for all datasets.
             if (!altIdentifierLabel.length) return;
-            
+
             const text = this.alternativeIdentifierHelpText;
 
             if(!text) return;
@@ -758,7 +750,7 @@
             const icon = $(document.createElement("i"))
               .addClass("tooltip-this icon icon-info-sign")
               .css("margin-left", "4px");
-            
+
             // Activate the jQuery tooltip plugin
             icon.tooltip({
               title: text,
