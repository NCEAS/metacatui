--- conflicted
+++ resolved
@@ -1189,11 +1189,6 @@
         for (var i = 0; i < georegionEls.length; i++) {
           var georegion = georegionEls[i];
 
-<<<<<<< HEAD
-          // Add Package Download
-          // create an instance of DownloadButtonView to handle package downloads
-          this.downloadButtonView = new DownloadButtonView({ model: packageModel, view: "actionsView"});
-=======
           if (typeof customCoordinates !== "undefined") {
             //Extract the coordinates
             var n = customCoordinates[0];
@@ -1225,7 +1220,6 @@
                   .find("." + direction + "BoundingCoordinate")
                   .attr("data-value");
               }
->>>>>>> 84d9b1de
 
               //Save our coordinate value
               coordinates.push(coordinate);
