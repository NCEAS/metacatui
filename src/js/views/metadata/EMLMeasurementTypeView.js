define([
  "underscore",
  "jquery",
  "backbone",
  "bioportal",
  "models/metadata/eml211/EMLAnnotation",
  "views/AnnotationView",
  "text!templates/metadata/eml-measurement-type.html",
  "text!templates/metadata/eml-measurement-type-annotations.html",
<<<<<<< HEAD
], /**
 * @class EMLMeasurementTypeView
 * @classdec The EMLMeasurementTypeView is a view to render a specialized
 * EML annotation editor that lets the use pick a single annotation from a
 * specified ontology or portion of an ontology.
 * @classcategory Views/Metadata
 * @extends Backbone.View
 */
function (
=======
], function (
>>>>>>> 2284d194
  _,
  $,
  Backbone,
  BioPortal,
  EMLAnnotation,
  AnnotationView,
  EMLMeasurementTypeTemplate,
  EMLMeasurementTypeAnnotationsTemplate,
) {
<<<<<<< HEAD
=======
  /**
   * @class EMLMeasurementTypeView
   * @classdec The EMLMeasurementTypeView is a view to render a specialized
   * EML annotation editor that lets the use pick a single annotation from a
   * specified ontology or portion of an ontology.
   * @classcategory Views/Metadata
   * @extends Backbone.View
   */
>>>>>>> 2284d194
  var EMLMeasurementTypeView = Backbone.View.extend(
    /** @lends EMLMeasurementTypeView.prototype */ {
      tagName: "div",
      className: "eml-measurement-type row-fluid",
      template: _.template(EMLMeasurementTypeTemplate),
      annotationsTemplate: _.template(EMLMeasurementTypeAnnotationsTemplate),

      events: {
        "click .remove": "handleRemove",
        "change .notfound": "handleMeasurementTypeNotFound",
      },

      /**
       * Reference to the parent EMLAttribute model so we can .set/.get the
       * 'annotation' attribute when this view adds or removes annotations
       */
      model: null,

      /**
       * Whether to allow (true) the user to pick more than one value
       */
      multiSelect: false,

      /**
       * The ontology (on BioPortal) to show a tree for
       */
      ontology: "ECSO",

      /**
       * Which term within this.ontology to root the tree at. Set this to null
       * to start at the root of the tree and set it to a class/term URI
       * to root the tree at that class/term
       */
      startingRoot:
        "http://ecoinformatics.org/oboe/oboe.1.2/oboe-core.owl#MeasurementType",

      /**
       * The label for the property that goes with terms selected with this
       * interface as well as the terms inserted
       */
      filterLabel: "contains measurements of type",

      /**
       * The URI of for the property that goes with terms selected with this
       * interface as well as the terms inserted
       */
      filterURI:
        "http://ecoinformatics.org/oboe/oboe.1.2/oboe-core.owl#containsMeasurementsOfType",

      initialize: function (options) {
        this.model = options.model;
      },

      render: function () {
        var viewRef = this;

        // Do an initial render of the view
        this.$el.html(this.template());
        this.renderAnnotations();

        // Set up tree widget
        var tree = this.$(".measurement-type-browse-tree").NCBOTree({
          apikey: MetacatUI.appModel.get("bioportalAPIKey"),
          ontology: this.ontology,
          width: "400",
          startingRoot: this.startingRoot || "roots",
          jumpAfterSelect: true,
          selectFromAutocomplete: true,
          afterJumpToClass: function (cls) {
            var foundClass = viewRef
              .$("ul.ncboTree")
              .find("a[data-id='" + encodeURIComponent(cls) + "']");

            if (foundClass.length <= 0) {
              return;
            }

            foundClass[0].scrollIntoView(false);
          },
        });

        tree.on(
          "afterSelect",
          function (event, classId, prefLabel, selectedNode) {
            viewRef.selectConcept.call(
              viewRef,
              event,
              classId,
              prefLabel,
              selectedNode,
            );
          },
        );

        tree.init();
      },

      /**
       * Render just the list of annotation in the view
       *
       * Used in both render() to perform the initial render and by
       * selectConcept and handleRemove to update the list as annotations
       * are added and removed
       */
      renderAnnotations: function () {
        var viewRef = this;

        var filtered = _.filter(
          this.model.get("annotation"),
          function (annotation) {
            return annotation.get("propertyURI") === viewRef.filterURI;
          },
        );

        var templateData = {
          annotations: _.map(
            filtered,
            function (annotation) {
              return {
                propertyLabel: annotation.get("propertyLabel"),
                propertyURI: annotation.get("propertyURI"),
                valueLabel: annotation.get("valueLabel"),
                valueURI: annotation.get("valueURI"),
                contextString: "This attribute",
              };
            },
            this,
          ),
        };

        this.$(".measurement-type-annotations").html(
          this.annotationsTemplate(templateData),
        );

        // Create AnnotationViews for each Measurement Type so we have nice
        // popovers
        _.each(this.$(".annotation"), function (annoEl) {
          var view = new AnnotationView({ el: annoEl });

          view.render();
        });
      },

      /**
       * Add an annotation when the user selects on in the UI
       *
       * @param {Event} event - The click event handler
       * @param {string} classId - The selected term's URI
       * @param {string} prefLabel - The selected term's prefLabel
       * @param {Element} selectedNode - The clicked element
       */
      selectConcept: function (event, classId, prefLabel, selectedNode) {
        var anno = new EMLAnnotation({
          propertyLabel: this.filterLabel,
          propertyURI: this.filterURI,
          valueLabel: prefLabel,
          valueURI: classId,
        });

        if (!this.model.get("annotation")) {
          this.model.set("annotation", []);
        }

        // Append if we're in multi-select or we're adding an annotation
        // stating that the selected term is not specific enough
        if (this.multiSelect) {
          var annotations = this.model.get("annotation");
          annotations.push(anno);
        } else {
          // Remove any existing filtered annotations before pushing the new
          this.removeAnnotationsBy("propertyURI", this.filterURI);
          var annotations = this.model.get("annotation");
          annotations.push(anno);
        }

        this.model.set("annotation", annotations);

        // Ensure we have an id attribute because annotations require the
        // parent to have one
        if (!this.model.get("xmlID")) {
          this.model.createID();
        }

        this.model.trickleUpChange();

        // Force a re-render of the annotations
        this.renderAnnotations();
      },

      /**
       * Handle a click event to remove an annotation
       *
       * This method deletes by value rather than index because multiple
       * views may be managing the state of the annotation attribute for a given
       * EMLAttribute. i.e., the indices might not match when removals are
       * happening in both views.
       *
       * @param {Event} e - A click event handler
       */
      handleRemove: function (e) {
        // First we find the container div for the annotation so we can get
        // the values to match against from data properties
        var annotationEl = $(e.target).parents(".annotation");

        if (!annotationEl) {
          return;
        }

        var valueLabel = $(annotationEl).data("value-label"),
          valueURI = $(annotationEl).data("value-uri");

        if (!valueLabel || !valueURI) {
          return;
        }

        this.removeAnnotationsBy("valueURI", valueURI);
      },

      /**
       * Remove a annotations by value
       *
       * Removes all matching annotations with a matching valueURI
       *
       * @param {string} attribute - The model attribute to pull from
       * @param {string} value - The value to compare with
       */
      removeAnnotationsBy: function (attribute, value) {
        // Remove by index now that we've found the right one
        var existing = this.model.get("annotation");

        // Remove annotations matching the input
        var filtered = _.reject(
          existing,
          function (anno) {
            return anno.get(attribute) === value;
          },
          this,
        );

        this.model.set("annotation", filtered);
        this.model.trickleUpChange();

        // Force a re-render
        this.renderAnnotations();
      },

      /**
       * Handle when the user can't find a class for their attribute
       *
       * This method isn't fantastic. We need a way to signify that the user
       * couldn't find a good match for their attribute. EML doesn't have a way
       * to specify this scenario so we use a sentinel value here in the hopes
       * that moderation workflows will pick it up.
       *
       * @param {Event} e - The click event
       */
      handleMeasurementTypeNotFound: function (e) {
        if (e.target.checked) {
          this.removeAnnotationsBy("propertyURI", this.filterURI);
          this.$el.find(".measurement-type-browse").hide();
        } else {
          this.$el.find(".measurement-type-browse").show();
        }
      },
    },
  );

  return EMLMeasurementTypeView;
});<|MERGE_RESOLUTION|>--- conflicted
+++ resolved
@@ -7,19 +7,7 @@
   "views/AnnotationView",
   "text!templates/metadata/eml-measurement-type.html",
   "text!templates/metadata/eml-measurement-type-annotations.html",
-<<<<<<< HEAD
-], /**
- * @class EMLMeasurementTypeView
- * @classdec The EMLMeasurementTypeView is a view to render a specialized
- * EML annotation editor that lets the use pick a single annotation from a
- * specified ontology or portion of an ontology.
- * @classcategory Views/Metadata
- * @extends Backbone.View
- */
-function (
-=======
 ], function (
->>>>>>> 2284d194
   _,
   $,
   Backbone,
@@ -29,8 +17,6 @@
   EMLMeasurementTypeTemplate,
   EMLMeasurementTypeAnnotationsTemplate,
 ) {
-<<<<<<< HEAD
-=======
   /**
    * @class EMLMeasurementTypeView
    * @classdec The EMLMeasurementTypeView is a view to render a specialized
@@ -39,7 +25,6 @@
    * @classcategory Views/Metadata
    * @extends Backbone.View
    */
->>>>>>> 2284d194
   var EMLMeasurementTypeView = Backbone.View.extend(
     /** @lends EMLMeasurementTypeView.prototype */ {
       tagName: "div",
