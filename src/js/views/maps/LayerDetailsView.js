
'use strict';

define(
  [
    'jquery',
    'underscore',
    'backbone',
    'models/maps/assets/MapAsset',
    'text!templates/maps/layer-details.html',
    // Sub-Views
    'views/maps/LayerDetailView',
    'views/maps/LayerOpacityView',
    'views/maps/LayerInfoView',
    'views/maps/LayerNavigationView'
  ],
  function (
    $,
    _,
    Backbone,
    MapAsset,
    Template,
    // Sub-Views
    LayerDetailView,
    LayerOpacityView,
    LayerInfoView,
    LayerNavigationView
  ) {

    /**
    * @class LayerDetailsView
    * @classdesc A panel with additional information about a Layer (a Map Asset like
    * imagery or vector data), plus some UI for updating the appearance of the Layer on
    * the map, such as the opacity.
    * @classcategory Views/Maps
    * @name LayerDetailsView
    * @extends Backbone.View
    * @screenshot views/maps/LayerDetailsView.png
    * @since 2.18.0
    * @constructs
    */
    var LayerDetailsView = Backbone.View.extend(
      /** @lends LayerDetailsView.prototype */{

        /**
        * The type of View this is
        * @type {string}
        */
        type: 'LayerDetailsView',

        /**
        * The HTML classes to use for this view's element
        * @type {string}
        */
        className: 'layer-details',

        /**
        * The MapAsset model that this view uses
        * @type {MapAsset}
        */
        model: undefined,

        /**
         * The primary HTML template for this view
         * @type {Underscore.template}
         */
        template: _.template(Template),

        /**
         * Classes that are used to identify the HTML elements that comprise this view.
         * @type {Object}
         * @property {string} open The class to add to the outermost HTML element for this
         * view when the layer details view is open/expanded (not hidden)
         * @property {string} toggle The element in the template that acts as a toggle to
         * close/hide the details view
         * @property {string} sections The container for all of the LayerDetailViews.
         * @property {string} label The label element for the layer that displays a title
         * in the header of the details view
         * @property {string} notification The element that holds the notification message,
         * if there is one. Inserted before all the details sections.
         * @property {string} badge The class to add to the badge element that is shown
         * when the layer has a notification message.
         */
        classes: {
          open: 'layer-details--open',
          toggle: 'layer-details__toggle',
          sections: 'layer-details__sections',
          label: 'layer-details__label',
          notification: 'layer-details__notification',
          badge: 'map-view__badge'
        },

        /**
         * Configuration for a Layer Detail section to show within this Layer Details
         * view.
         * @typedef {Object} DetailSectionOption
         * @property {string} label The name to display for this section
         * @property {Backbone.View} view Any view that will render content for the Layer
         * Detail section. This view will be passed the MapAsset model. The view should
         * display information about the MapAsset and/or allow some aspect of the
         * MapAsset's appearance to be edited - e.g. a LayerInfoView or a
         * LayerOpacityView.
         * @property {boolean} collapsible Whether or not this section should be
         * expandable and collapsible.
         * @property {boolean} showTitle Whether or not to show the title/label for this
         * section.
         * @property {boolean} hideIfError Set to true to hide this section when there is
         * an error loading the layer. Example: we should hide the opacity slider for
         * layers that are not visible on the map
         */

        /**
         * A list of sections to render within this view that give details about the
         * MapAsset, or allow editing of the MapAsset appearance. Each section will have a
         * title and its content will be collapsible.
         * @type {DetailSectionOption[]}
         */
        sections: [
          {
            label: 'Navigation',
            view: LayerNavigationView,
            collapsible: false,
            showTitle: false,
            hideIfError: true
          },
          {
            label: 'Opacity',
            view: LayerOpacityView,
            collapsible: false,
            showTitle: true,
            hideIfError: true
          },
          {
            label: 'Info & Data',
            view: LayerInfoView,
            collapsible: true,
            showTitle: true,
            hideIfError: false
          }
        ],

        /**
        * Creates an object that gives the events this view will listen to and the
        * associated function to call. Each entry in the object has the format 'event
        * selector': 'function'.
        * @returns {Object}
        */
        events: function () {
          var events = {};
          // Close the layer details panel when the toggle button is clicked. Get the
          // class of the toggle button from the classes property set in this view.
          events['click .' + this.classes.toggle] = 'close'
          return events
        },

        /**
         * Whether or not the layer details view is open
         * @type {Boolean}
         */
        isOpen: false,

        /**
        * Executed when a new LayerDetailsView is created
        * @param {Object} [options] - A literal object with options to pass to the view
        */
        initialize: function (options) {

          try {
            // Get all the options and apply them to this view
            if (typeof options == 'object') {
              for (const [key, value] of Object.entries(options)) {
                this[key] = value;
              }
            }
          } catch (e) {
            console.log('A LayerDetailsView failed to initialize. Error message: ' + e);
          }

        },

        /**
        * Renders this view
        * @return {LayerDetailsView} Returns the rendered view element
        */
        render: function () {

          try {

            // Save a reference to this view
            var view = this;
            var model = this.model;

            // Show the layer details box as open if the view is set to have it open
            // already
            if (this.isOpen) {
              this.el.classList.add(this.classes.open);
            }

            // Insert the template into the view
            this.$el.html(this.template({
              label: model ? model.get('label') || '' : ''
            }));

            // Ensure the view's main element has the given class name
            this.el.classList.add(this.className);

            // Select elements in the template that we will need to manipulate
            const sectionsContainer = this.el.querySelector('.' + this.classes.sections)
            const labelEl = this.el.querySelector('.' + this.classes.label)

            // Render each section in the Details panel
            this.renderedSections = _.clone(this.sections)

            this.renderedSections.forEach(function (section) {
              var detailSection = new LayerDetailView({
                label: section.label,
                contentView: section.view,
<<<<<<< HEAD
                model: view.model,
                collapsible: section.collapsible,
                showTitle: section.showTitle
=======
                model: model
>>>>>>> b2f40049
              })
              sectionsContainer.append(detailSection.el)
              detailSection.render()
              // Hide the section if there is an error with the asset, and this section
              // does make sense to show for a layer that can't be displayed
              if (section.hideIfError && model) {
                if (model && model.get('status') === 'error') {
                  detailSection.el.style.display = 'none'
                }
              }
              section.renderedView = detailSection
            })

            // Hide/show sections with the 'hideIfError' property when the status of the
            // MapAsset changes
            this.stopListening(model, 'change:status')
            this.listenTo(model, 'change:status', function (model, status) {
              const hideIfErrorSections = _.filter(this.renderedSections, function (section) {
                return section.hideIfError
              })
              let displayProperty = ''
              if (status === 'error') {
                displayProperty = 'none'
              }
              hideIfErrorSections.forEach(function (section) {
                section.renderedView.el.style.display = displayProperty
              })
            })

            // If this layer has a notification, show the badge and notification
            // message
            const notice = model ? model.get('notification') : null
            if (notice && (notice.message || notice.badge)) {
              // message
              if (notice.message) {
                const noticeEl = document.createElement('div')
                noticeEl.classList.add(this.classes.notification)
                noticeEl.innerText = notice.message
                if (notice.style) {
                  const badgeClass = this.classes.notification + '--' + notice.style
                  noticeEl.classList.add(badgeClass)
                }
                sectionsContainer.prepend(noticeEl)
              }
              // badge
              if (notice.badge) {
                const badge = document.createElement('span')
                badge.classList.add(this.classes.badge)
                badge.innerText = notice.badge
                if (notice.style) {
                  const badgeClass = this.classes.badge + '--' + notice.style
                  badge.classList.add(badgeClass)
                }
                labelEl.append(badge)
              }
              
            }

            return this

          }
          catch (error) {
            console.log(
              'There was an error rendering a LayerDetailsView' +
              '. Error details: ' + error
            );
          }
        },

        /**
         * Show/expand the Layer Details panel. Opening the panel also changes the
         * MapAsset model's 'selected attribute' to true.
         */
        open: function () {
          try {
            this.el.classList.add(this.classes.open);
            this.isOpen = true;
            // Ensure that the model is marked as selected
            if (this.model) {
              this.model.set('selected', true)
            }
          }
          catch (error) {
            console.log(
              'There was an error opening the LayerDetailsView' +
              '. Error details: ' + error
            );
          }
        },

        /**
         * Hide/collapse the Layer Details panel. Closing the panel also changes the
         * MapAsset model's 'selected attribute' to false.
         */
        close: function () {
          try {
            this.el.classList.remove(this.classes.open);
            this.isOpen = false;
            // Ensure that the model is not marked as selected
            if (this.model) {
              this.model.set('selected', false)
            }
          }
          catch (error) {
            console.log(
              'There was an error closing the LayerDetailsView' +
              '. Error details: ' + error
            );
          }
        },

        /**
         * Updates the MapAsset model set on the view then re-renders the view and
         * displays information about the new model.
         * @param {MapAsset|null} newModel the new MapAsset model to use to render the
         * view. If set to null, then the view will be rendered without any layer
         * information.
         */
        updateModel: function (newModel) {
          try {
            // Remove listeners from sub-views
            this.renderedSections.forEach(function (section) {
              if (
                section.renderedView &&
                typeof section.renderedView.onClose === 'function'
              ) {
                section.renderedView.onClose()
              }
            })
            this.model = newModel;
            this.render()
          }
          catch (error) {
            console.log(
              'There was an error updating the MapAsset model in a LayerDetailsView' +
              '. Error details: ' + error
            );
          }
        },

      }
    );

    return LayerDetailsView;

  }
);<|MERGE_RESOLUTION|>--- conflicted
+++ resolved
@@ -215,13 +215,9 @@
               var detailSection = new LayerDetailView({
                 label: section.label,
                 contentView: section.view,
-<<<<<<< HEAD
-                model: view.model,
+                model: model,
                 collapsible: section.collapsible,
                 showTitle: section.showTitle
-=======
-                model: model
->>>>>>> b2f40049
               })
               sectionsContainer.append(detailSection.el)
               detailSection.render()
