--- conflicted
+++ resolved
@@ -916,11 +916,7 @@
 
               function updateTextbox(fileSizeDetails) {
                 // alert(fileSizeDetails);
-<<<<<<< HEAD
-                fileSizeInfoBox.textContent = `Download file size ≤ ${fileSizeDetails / 1000} MB`;
-=======
                 fileSizeInfoBox.textContent = `Estimated file size: ${fileSizeDetails / 1000} MB`;
->>>>>>> 92070653
               }
 
               // Append elements
