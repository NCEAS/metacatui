'use strict';

define(
  [
    'underscore',
    'backbone',
    'text!templates/maps/viewfinder/viewfinder.html',
    'views/maps/viewfinder/SearchView',
    'views/maps/viewfinder/ZoomPresetsListView',
    'views/maps/viewfinder/ExpansionPanelView',
    'models/maps/viewfinder/ExpansionPanelsModel',
    'models/maps/viewfinder/ViewfinderModel',
  ],
  (
    _,
    Backbone,
    Template,
    SearchView,
    ZoomPresetsListView,
    ExpansionPanelView,
    ExpansionPanelsModel,
    ViewfinderModel,
  ) => {
    // The base classname to use for this View's template elements.
    const BASE_CLASS = 'viewfinder';
    // The HTML classes to use for this view's HTML elements.
    const CLASS_NAMES = {
      searchView: `${BASE_CLASS}__search`,
      zoomPresetsView: `${BASE_CLASS}__zoom-presets`,
    };


    /**
     * @class ViewfinderView
     * @classdesc ViewfinderView allows a user to search for
     * a latitude and longitude in the map view, and find suggestions
     * for places related to their search terms.
     * @classcategory Views/Maps
     * @name ViewfinderView
     * @extends Backbone.View
     * @screenshot views/maps/viewfinder/ViewfinderView.png
     * @since 2.28.0
     * @constructs ViewfinderView
     */
<<<<<<< HEAD
    var ViewfinderView = Backbone.View.extend({
      /**
       * The type of View this is
       * @type {string}
       */
      type: 'ViewfinderView',

      /**
       * The HTML class to use for this view's outermost element.
       * @type {string}
       */
      className: BASE_CLASS,

      /** 
       * Values meant to be used by the rendered HTML template.
       */
      templateVars: {
        classNames: CLASS_NAMES,
      },

      /**
       * @typedef {Object} ViewfinderViewOptions
       * @property {Map} The Map model associated with this view allowing control
       * of panning to different locations on the map. 
       */
      initialize({ model: mapModel }) {
        this.viewfinderModel = new ViewfinderModel({ mapModel });
        this.panelsModel = new ExpansionPanelsModel({ isMulti: true });
      },

      /**
       * Get the ZoomPresetsView element.
       * @returns {JQuery} The ZoomPresetsView element.
       * @since 2.29.0
       */
      getZoomPresets() {
        return this.$el.find(`.${CLASS_NAMES.zoomPresetsView}`);
      },

      /**
       * Get the SearchView element.
       * @returns {JQuery} The SearchView element.
       */
      getSearch() {
        return this.$el.find(`.${CLASS_NAMES.searchView}`);
      },

      /**
       * Helper function to focus input on the search query input and ensure
       * that the cursor is at the end of the text (as opposed to the beginning
       * which appears to be the default jQuery behavior).
       * @since 2.29.0
       */
      focusInput() {
        this.searchView.focusInput();
      },

      /**
       * Render child ZoomPresetsView and append to DOM.
       * @since 2.29.0
       */
      renderZoomPresetsView() {
        const zoomPresetsListView = new ZoomPresetsListView({
          zoomPresets: this.viewfinderModel.get('zoomPresets'),
          selectZoomPreset: preset => {
            this.viewfinderModel.selectZoomPreset(preset);
          },
        });
        const expansionPanel = new ExpansionPanelView({
          contentViewInstance: zoomPresetsListView,
          icon: 'icon-plane',
          panelsModel: this.panelsModel,
          title: 'Zoom to...',
          startOpen: true,
        });
        expansionPanel.render();

        this.getZoomPresets().append(expansionPanel.el);
      },

      /** Render child SearchView and append to DOM. */
      renderSearchView() {
        this.searchView = new SearchView({
          viewfinderModel: this.viewfinderModel,
        });
        this.searchView.render();

        this.getSearch().append(this.searchView.el);
      },

      /**
       * Render the view by updating the HTML of the element.
       * The new HTML is computed from an HTML template that
       * is passed an object with relevant view state.
       * */
      render() {
        this.el.innerHTML = _.template(Template)(this.templateVars);

        this.renderSearchView();
        if (this.viewfinderModel.get('zoomPresets').length) {
          this.renderZoomPresetsView();
        }
      },
    });
=======
    var ViewfinderView = Backbone.View.extend(
      /** @lends ViewfinderView.prototype */{
        /**
         * The type of View this is
         * @type {string}
         */
        type: 'ViewfinderView',

        /**
         * The HTML class to use for this view's outermost element.
         * @type {string}
         */
        className: BASE_CLASS,

        /** 
         * Values meant to be used by the rendered HTML template.
         */
        templateVars: {
          classNames: CLASS_NAMES,
        },

        /**
         * @typedef {Object} ViewfinderViewOptions
         * @property {Map} The Map model associated with this view allowing control
         * of panning to different locations on the map. 
         */
        initialize({ model: mapModel }) {
          this.viewfinderModel = new ViewfinderModel({ mapModel });
          this.panelsModel = new ExpansionPanelsModel({ isMulti: true });
        },

        /**
         * Get the ZoomPresetsView element.
         * @returns {JQuery} The ZoomPresetsView element.
         * @since x.x.x
         */
        getZoomPresets() {
          return this.$el.find(`.${CLASS_NAMES.zoomPresetsView}`);
        },

        /**
         * Get the SearchView element.
         * @returns {JQuery} The SearchView element.
         */
        getSearch() {
          return this.$el.find(`.${CLASS_NAMES.searchView}`);
        },

        /**
         * Helper function to focus input on the search query input and ensure
         * that the cursor is at the end of the text (as opposed to the beginning
         * which appears to be the default jQuery behavior).
         * @since x.x.x
         */
        focusInput() {
          this.searchView.focusInput();
        },

        /**
         * Render child ZoomPresetsView and append to DOM.
         * @since x.x.x
         */
        renderZoomPresetsView() {
          const zoomPresetsListView = new ZoomPresetsListView({
            zoomPresets: this.viewfinderModel.get('zoomPresets'),
            selectZoomPreset: preset => {
              this.viewfinderModel.selectZoomPreset(preset);
            },
          });
          const expansionPanel = new ExpansionPanelView({
            contentViewInstance: zoomPresetsListView,
            icon: 'icon-plane',
            panelsModel: this.panelsModel,
            title: 'Zoom to...',
            startOpen: true,
          });
          expansionPanel.render();

          this.getZoomPresets().append(expansionPanel.el);
        },

        /** Render child SearchView and append to DOM. */
        renderSearchView() {
          this.searchView = new SearchView({
            viewfinderModel: this.viewfinderModel,
          });
          this.searchView.render();

          this.getSearch().append(this.searchView.el);
        },

        /**
         * Render the view by updating the HTML of the element.
         * The new HTML is computed from an HTML template that
         * is passed an object with relevant view state.
         * */
        render() {
          this.el.innerHTML = _.template(Template)(this.templateVars);

          this.renderSearchView();
          if (this.viewfinderModel.get('zoomPresets').length) {
            this.renderZoomPresetsView();
          }
        },
      });
>>>>>>> df47b834

    return ViewfinderView;
  });<|MERGE_RESOLUTION|>--- conflicted
+++ resolved
@@ -42,36 +42,36 @@
      * @since 2.28.0
      * @constructs ViewfinderView
      */
-<<<<<<< HEAD
-    var ViewfinderView = Backbone.View.extend({
-      /**
-       * The type of View this is
-       * @type {string}
-       */
-      type: 'ViewfinderView',
+    var ViewfinderView = Backbone.View.extend(
+      /** @lends ViewfinderView.prototype */{
+        /**
+         * The type of View this is
+         * @type {string}
+         */
+        type: 'ViewfinderView',
 
-      /**
-       * The HTML class to use for this view's outermost element.
-       * @type {string}
-       */
-      className: BASE_CLASS,
+        /**
+         * The HTML class to use for this view's outermost element.
+         * @type {string}
+         */
+        className: BASE_CLASS,
 
-      /** 
-       * Values meant to be used by the rendered HTML template.
-       */
-      templateVars: {
-        classNames: CLASS_NAMES,
-      },
+        /** 
+         * Values meant to be used by the rendered HTML template.
+         */
+        templateVars: {
+          classNames: CLASS_NAMES,
+        },
 
-      /**
-       * @typedef {Object} ViewfinderViewOptions
-       * @property {Map} The Map model associated with this view allowing control
-       * of panning to different locations on the map. 
-       */
-      initialize({ model: mapModel }) {
-        this.viewfinderModel = new ViewfinderModel({ mapModel });
-        this.panelsModel = new ExpansionPanelsModel({ isMulti: true });
-      },
+        /**
+         * @typedef {Object} ViewfinderViewOptions
+         * @property {Map} The Map model associated with this view allowing control
+         * of panning to different locations on the map. 
+         */
+        initialize({ model: mapModel }) {
+          this.viewfinderModel = new ViewfinderModel({ mapModel });
+          this.panelsModel = new ExpansionPanelsModel({ isMulti: true });
+        },
 
       /**
        * Get the ZoomPresetsView element.
@@ -82,13 +82,13 @@
         return this.$el.find(`.${CLASS_NAMES.zoomPresetsView}`);
       },
 
-      /**
-       * Get the SearchView element.
-       * @returns {JQuery} The SearchView element.
-       */
-      getSearch() {
-        return this.$el.find(`.${CLASS_NAMES.searchView}`);
-      },
+        /**
+         * Get the SearchView element.
+         * @returns {JQuery} The SearchView element.
+         */
+        getSearch() {
+          return this.$el.find(`.${CLASS_NAMES.searchView}`);
+        },
 
       /**
        * Helper function to focus input on the search query input and ensure
@@ -120,112 +120,6 @@
         });
         expansionPanel.render();
 
-        this.getZoomPresets().append(expansionPanel.el);
-      },
-
-      /** Render child SearchView and append to DOM. */
-      renderSearchView() {
-        this.searchView = new SearchView({
-          viewfinderModel: this.viewfinderModel,
-        });
-        this.searchView.render();
-
-        this.getSearch().append(this.searchView.el);
-      },
-
-      /**
-       * Render the view by updating the HTML of the element.
-       * The new HTML is computed from an HTML template that
-       * is passed an object with relevant view state.
-       * */
-      render() {
-        this.el.innerHTML = _.template(Template)(this.templateVars);
-
-        this.renderSearchView();
-        if (this.viewfinderModel.get('zoomPresets').length) {
-          this.renderZoomPresetsView();
-        }
-      },
-    });
-=======
-    var ViewfinderView = Backbone.View.extend(
-      /** @lends ViewfinderView.prototype */{
-        /**
-         * The type of View this is
-         * @type {string}
-         */
-        type: 'ViewfinderView',
-
-        /**
-         * The HTML class to use for this view's outermost element.
-         * @type {string}
-         */
-        className: BASE_CLASS,
-
-        /** 
-         * Values meant to be used by the rendered HTML template.
-         */
-        templateVars: {
-          classNames: CLASS_NAMES,
-        },
-
-        /**
-         * @typedef {Object} ViewfinderViewOptions
-         * @property {Map} The Map model associated with this view allowing control
-         * of panning to different locations on the map. 
-         */
-        initialize({ model: mapModel }) {
-          this.viewfinderModel = new ViewfinderModel({ mapModel });
-          this.panelsModel = new ExpansionPanelsModel({ isMulti: true });
-        },
-
-        /**
-         * Get the ZoomPresetsView element.
-         * @returns {JQuery} The ZoomPresetsView element.
-         * @since x.x.x
-         */
-        getZoomPresets() {
-          return this.$el.find(`.${CLASS_NAMES.zoomPresetsView}`);
-        },
-
-        /**
-         * Get the SearchView element.
-         * @returns {JQuery} The SearchView element.
-         */
-        getSearch() {
-          return this.$el.find(`.${CLASS_NAMES.searchView}`);
-        },
-
-        /**
-         * Helper function to focus input on the search query input and ensure
-         * that the cursor is at the end of the text (as opposed to the beginning
-         * which appears to be the default jQuery behavior).
-         * @since x.x.x
-         */
-        focusInput() {
-          this.searchView.focusInput();
-        },
-
-        /**
-         * Render child ZoomPresetsView and append to DOM.
-         * @since x.x.x
-         */
-        renderZoomPresetsView() {
-          const zoomPresetsListView = new ZoomPresetsListView({
-            zoomPresets: this.viewfinderModel.get('zoomPresets'),
-            selectZoomPreset: preset => {
-              this.viewfinderModel.selectZoomPreset(preset);
-            },
-          });
-          const expansionPanel = new ExpansionPanelView({
-            contentViewInstance: zoomPresetsListView,
-            icon: 'icon-plane',
-            panelsModel: this.panelsModel,
-            title: 'Zoom to...',
-            startOpen: true,
-          });
-          expansionPanel.render();
-
           this.getZoomPresets().append(expansionPanel.el);
         },
 
@@ -253,7 +147,6 @@
           }
         },
       });
->>>>>>> df47b834
 
     return ViewfinderView;
   });