define(["jquery",
        "underscore",
        "backbone",
        "gmaps",
        "collections/Filters",
        "models/filters/FilterGroup",
        "models/filters/SpatialFilter",
        "models/Stats",
        "views/DataCatalogView",
<<<<<<< HEAD
        "views/filters/FilterGroupsView",
        "text!templates/datacatalog.html",
=======
        "text!templates/dataCatalog.html",
>>>>>>> cdc03261
        "nGeohash"
    ],
    function($, _, Backbone, gmaps, Filters, FilterGroup, SpatialFilter, Stats,
      DataCatalogView, FilterGroupsView,
      template, nGeohash) {

        /**
         * A DataCatalogView that uses the Search collection
         * and the Filter models for managing queries rather than the
         * Search model and the filter literal objects used in the
         * parent DataCatalogView.  This accommodates custom project filters.
         */
        var DataCatalogViewWithFilters = DataCatalogView.extend({

            el: null,

            /**
            * The HTML tag name for this view element
            * @type {string}
            */
            tagName: "div",

            /**
            * The HTML class names for this view element
            * @type {string}
            */
            className: "data-catalog",

            /**
            * The primary HTML template for this view
            * @type {Underscore.template}
            */
            template: _.template(template),

            /**
<<<<<<< HEAD
            * The sort order for the Solr query
            * @type {string}
            */
=======
            * A jQuery selector for the element that contains the filter help text
            * @type {string}
            */
            helpTextContainer: "#filter-help-text",

            /* The sort order for the Solr query */
>>>>>>> cdc03261
            sortOrder: "dateUploaded+desc",

            /** @type {string} - The jQuery selector for the FilterGroupsView container */
            filterGroupsContainer: ".filter-groups-container",

            /**
             * Override DataCatalogView.render() to render this view with filters
             * from the Filters collection
             */
            render: function() {
                var loadingHTML;
                var templateVars;
                var compiledEl;
                var tooltips;
                var groupedTooltips;
                var forFilterLabel = true;
                var forOtherElements = false;
                // TODO: Do we really need to cache the filters collection?
                // Reconcile this from DataCatalogView.render()
                // See https://github.com/NCEAS/metacatui/blob/19d608df9cc17ac2abee76d35feca415137c09d7/src/js/views/DataCatalogView.js#L122-L145

                //Get the search mode - either "map" or "list"
                if ((typeof this.mode === "undefined") || !this.mode) {
                    this.mode = MetacatUI.appModel.get("searchMode");
                    if ((typeof this.mode === "undefined") || !this.mode) {
                        this.mode = "map";
                    }
                    MetacatUI.appModel.set("searchMode", this.mode);
                }

                if(!this.statsModel){
                  this.statsModel = new Stats();
                }

                // Use map mode on tablets and browsers only
                if ($(window).outerWidth() <= 600) {
                    this.mode = "list";
                    MetacatUI.appModel.set("searchMode", "list");
                    gmaps = null;
                }

                // If this is a subview, don't set the headerType
                if (!this.isSubView) {
                    MetacatUI.appModel.set("headerType", "default");
                    $("body").addClass("DataCatalog");
                } else {
                    this.$el.addClass("DataCatalog");
                }
                //Populate the search template with some model attributes
                loadingHTML = this.loadingTemplate({
                    msg: "Loading entries ..."
                });

                templateVars = {
                    gmaps: gmaps,
                    mode: MetacatUI.appModel.get("searchMode"),
                    useMapBounds: this.searchModel.get("useGeohash"),
                    username: MetacatUI.appUserModel.get("username"),
                    isMySearch: (_.indexOf(this.searchModel.get("username"), MetacatUI.appUserModel.get("username")) > -1),
                    loading: loadingHTML,
                    searchModelRef: this.searchModel,
                    searchResultsRef: this.searchResults,
                    dataSourceTitle: (MetacatUI.theme == "dataone") ? "Member Node" : "Data source"
                }
                compiledEl =
                    this.template(_.extend(this.searchModel.toJSON(), templateVars));
                this.$el.html(compiledEl);

                //Create and render the FilterGroupsView
                this.createFilterGroups();

                // Store some references to key views that we use repeatedly
                this.$resultsview = this.$("#results-view");
                this.$results = this.$("#results");

                //Update stats
                this.updateStats();

                //Render the Google Map
                this.renderMap();
                //Initialize the tooltips
                tooltips = $(".tooltip-this");

                //Find the tooltips that are on filter labels - add a slight delay to those
                groupedTooltips = _.groupBy(tooltips, function(t) {
                    return ((($(t).prop("tagName") == "LABEL") ||
                        ($(t).parent().prop("tagName") == "LABEL")) &&
                        ($(t).parents(".filter-container").length > 0))
                });

                $(groupedTooltips[forFilterLabel]).tooltip({
                    delay: {
                        show: "800"
                    }
                });
                $(groupedTooltips[forOtherElements]).tooltip();

                //Initialize all popover elements
                $(".popover-this").popover();

                //Initialize the resizeable content div
                $("#content").resizable({
                    handles: "n,s,e,w"
                });

                // Register listeners; this is done here in render because the HTML
                // needs to be bound before the listenTo call can be made
                this.stopListening(this.searchResults);
                this.stopListening(this.searchModel);
                this.stopListening(MetacatUI.appModel);
                this.listenTo(this.searchResults, "reset", this.cacheSearch);
                this.listenTo(this.searchResults, "add", this.addOne);
                this.listenTo(this.searchResults, "reset", this.addAll);
                this.listenTo(this.searchResults, "reset", this.checkForProv);
                // Need to check if there are search results to decide whether
                // help text should be displayed
                this.listenTo(this.searchResults, "reset", this.toggleHelpText);

                // Listen to changes in the Search model Filters to trigger a search
                this.stopListening(this.searchModel.get("filters"), "add remove update reset change");
                this.listenTo(this.searchModel.get("filters"), "add remove update reset change", this.triggerSearch);

                // Listen to the MetacatUI.appModel for the search trigger
                this.listenTo(MetacatUI.appModel, "search", this.getResults);

                this.listenTo(MetacatUI.appUserModel, "change:loggedIn", this.triggerSearch);

                // and go to a certain page if we have it
                this.getResults();

                //Set a custom height on any elements that have the .auto-height class
                if ($(".auto-height").length > 0 && !this.fixedHeight) {
                    //Readjust the height whenever the window is resized
                    $(window).resize(this.setAutoHeight);
                    $(".auto-height-member").resize(this.setAutoHeight);
                }

                if (MetacatUI.appModel.get("bioportalAPIKey")) {
                    this.setUpTree();
                }

                return this;
            },

            /**
            * Creates filter groups and renders them in this view
            */
            createFilterGroups: function(){

              //If it was already created, then exit
              if( this.filterGroupsView ){
                return;
              }

              //Start an array for the FilterGroups and the individual Filter models
              var filterGroups = [],
                  allFilters   = [];

              //Iterate over each default FilterGroup in the app config and create a FilterGroup model
              _.each( MetacatUI.appModel.get("defaultFilterGroups"), function(filterGroupJSON){

                //Create the FilterGroup model
                var filterGroup = new FilterGroup(filterGroupJSON);

                //Add to the array
                filterGroups.push(filterGroup);

                //Add the Filters to the array
                allFilters = _.union(allFilters, filterGroup.get("filters").models);

              }, this);

              //Add the filters to the Search model
              this.searchModel.get("filters").add(allFilters);

              //Create the default catalog filters, which typically filter out obsoleted
              // and non-metadata objects
              this.searchModel.get("filters").createCatalogFilters();

              //Create a FilterGroupsView
              var filterGroupsView = new FilterGroupsView({
                filterGroups: filterGroups,
                filters: this.searchModel.get("filters"),
                vertical: true
              });

              //Add the FilterGroupsView element to this view
              this.$(this.filterGroupsContainer).html(filterGroupsView.el);

              //Render the FilterGroupsView
              filterGroupsView.render();

              //Save a reference to the FilterGroupsView
              this.filterGroupsView = filterGroupsView;

            },

            /*
             * Get Results from the Solr index by combining the Filter query string fragments
             * in each Filter instance in the Search collection and querying Solr.
             *
             * Overrides DataCatalogView.getResults().
             */
            getResults: function() {
                var sortOrder = this.searchModel.get("sortOrder");
                var query; // The full query string
                var geohashLevel; // The geohash level to search
                var page; // The page of search results to render
                var position; // The geohash level position in the facet array

                if ( sortOrder ) {
                    this.searchResults.setSort(sortOrder);
                }

                //Specify which fields to retrieve
                var fields = [];
                    fields.push("id");
                    fields.push("seriesId");
                    fields.push("title");
                    fields.push("origin");
                    fields.push("pubDate");
                    fields.push("dateUploaded");
                    fields.push("abstract");
                    fields.push("resourceMap");
                    fields.push("beginDate");
                    fields.push("endDate");
                    fields.push("read_count_i");
                    fields.push("geohash_9");
                    fields.push("datasource");
                    fields.push("isPublic");
                    fields.push("documents");
                // Add spatial fields if the map is present
                if ( gmaps ) {
                    fields.push("northBoundCoord");
                    fields.push("southBoundCoord");
                    fields.push("eastBoundCoord");
                    fields.push("westBoundCoord");
                }
                this.searchResults.setfields(fields.join(","));

                // Get the Solr query string from the Search filter collection
                query = this.searchModel.get("filters").getQuery();

                // Specify which geohash level is used to return tile counts
                if ( gmaps && this.map ) {
                    geohashLevel = "geohash_" +
                        this.mapModel.determineGeohashLevel(this.map.zoom);
                    // Does it already exist as a facet field?
                    position = this.searchResults.facet.indexOf(geohashLevel);
                    if ( position == -1) {
                        this.searchResults.facet.push(geohashLevel);
                    }
                }

                // Run the query
                this.searchResults.setQuery(query);

                // Get the page number
                if ( this.isSubView ) {
                    page = 0;
                } else {
                    page = MetacatUI.appModel.get("page");
                    if ( page == null ) {
                        page = 0;
                    }
                }
                this.searchResults.start = page * this.searchResults.rows;

                // go to the page
                this.showPage(page);

                // don't want to follow links
                return false;
            },

            /**
             * Toggle the map filter to include or exclude it from the Solr query
             */
            toggleMapFilter: function(event) {
                var toggleInput = this.$("input" + this.mapFilterToggle);
                if ((typeof toggleInput === "undefined") || !toggleInput) return;

                var isOn = $(toggleInput).prop("checked");

                // If the user clicked on the label, then change the checkbox for them
                if (event && event.target.tagName != "INPUT") {
                    isOn = !isOn;
                    toggleInput.prop("checked", isOn);
                }

                var spatialFilter = _.findWhere(this.searchModel.get("filters").models, {type: "SpatialFilter"});

                if (isOn) {
                    this.searchModel.set("useGeohash", true);

                    if( this.filterGroupsView && spatialFilter ){

                      this.filterGroupsView.addCustomAppliedFilter(spatialFilter);

                    }

                } else {
                    this.searchModel.set("useGeohash", false);
                    // Remove the spatial filter from the collection
                    this.searchModel.get("filters").remove(spatialFilter);

                    if( this.filterGroupsView && spatialFilter ){
                      this.filterGroupsView.removeCustomAppliedFilter(spatialFilter);
                    }
                }

                // Tell the map to trigger a new search and redraw tiles
                this.allowSearch = true;
                google.maps.event.trigger(this.mapModel.get("map"), "idle");

                // Send this event to Google Analytics
                if (MetacatUI.appModel.get("googleAnalyticsKey") && (typeof ga !== "undefined")) {
                    var action = isOn ? "on" : "off";
                    ga("send", "event", "map", action);
                }
            },

            /**
             * Overload this function with an empty function since the Clear button
             * has been moved to the FilterGroupsView
             */
            toggleClearButton: function(){},

            /**
             * Overload this function with an empty function since the Clear button
             * has been moved to the FilterGroupsView
             */
            hideClearButton: function(){},

            /**
             * Overload this function with an empty function since the Clear button
             * has been moved to the FilterGroupsView
             */
            showClearButton: function(){},

            /*
             * Either hides or shows the help message that lets the user know
             * they can add filters when the collection is empty.
             */
            toggleHelpText: function() {

              var currentFilters = this.searchModel.get("filters").getCurrentFilters();

              // If there are no filters OR there are no search results
              if ((currentFilters && currentFilters.length > 0) || this.searchResults.length > 0) {
                  // Hide help text
                  $(this.helpTextContainer).css( "visibility", "hidden" );
              // When there are no search filters AND no search results
              } else {
                  // Show help text
                  $(this.helpTextContainer).css( "visibility", "visible" );
              }
            },

            /**
             * Toggle between map and list mode
             *
             * @param(Event)  the event passed by clicking the toggle-map class button
             */
            toggleMapMode: function(event) {
                console.log(event);

                // Block the event from bubbling
                if (typeof event === "object") {
                    event.preventDefault();
                }

                if (gmaps) {
                    $(".mapMode").toggleClass("mapMode");
                }

                // Toggle the mode
                if (this.mode == "map") {
                    MetacatUI.appModel.set("searchMode", "list");
                    this.mode = "list";
                    this.$("#map-canvas").detach();
                    this.setAutoHeight();
                    this.getResults();
                } else if (this.mode == "list") {
                    MetacatUI.appModel.set("searchMode", "map");
                    this.mode = "map";
                    this.renderMap();
                    this.setAutoHeight();
                    this.getResults();
                }
            },

            /**
             * Reset the map to the defaults
             */
            resetMap: function() {

                // The spatial models registered in the filters collection
                var spatialModels;

                if (!gmaps) {
                    return;
                }

                // Remove the SpatialFilter from the collection silently
                // so we don't immediately trigger a new search
                spatialModels =
                    _.where(this.searchModel.get("filters").models, {type: "SpatialFilter"});
                this.searchModel.get("filters").remove(spatialModels, {"silent": true});

                // Reset the map options to defaults
                this.mapModel.set("mapOptions", this.mapModel.defaults().mapOptions);
                this.allowSearch = false;
            },

            /**
             * Render the map based on the mapModel properties and search results
             */
            renderMap: function() {

                // If gmaps isn't enabled or loaded with an error, use list mode
                if (!gmaps || this.mode == "list") {
                    this.ready = true;
                    this.mode = "list";
                    return;
                }

                // The spatial filter instance used to constrain the search by zoom and extent
                var spatialFilter;

                // The map's configuration
                var mapOptions;

                // The map extent
                var boundingBox;

                // The map bounding coordinates
                var north;
                var west;
                var south;
                var east;

                // The map zoom level
                var zoom;

                // The map geohash precision based on the zoom level
                var precision;

                // The geohash boxes associated with the map extent and zoom
                var geohashBBoxes;

                // References to the map and catalog view instances for callbacks
                var mapRef;
                var catalogViewRef;

                if (this.isSubView) {
                    this.$el.addClass("mapMode");
                } else {
                    $("body").addClass("mapMode");
                }

                // Get the map options and create the map
                gmaps.visualRefresh = true;
                mapOptions = this.mapModel.get("mapOptions");
                $("#map-container").append("<div id='map-canvas'></div>");
                this.map = new gmaps.Map($("#map-canvas")[0], mapOptions);
                this.mapModel.set("map", this.map);

                // Hide the map filter toggle element
                this.$(this.mapFilterToggle).hide();

                // Get the existing spatial filter if it exists
                if (this.searchModel.get("filters") &&
                    this.searchModel.get("filters")
                        .where({type: "SpatialFilter"}).length > 0) {
                    spatialFilter = this.searchModel.get("filters")
                        .where({type: "SpatialFilter"})[0];
                } else {
                    spatialFilter = new SpatialFilter();
                }

                // Store references
                mapRef = this.map;
                catalogViewRef = this;

                // Listen to idle events on the map (at rest), and render content as needed
                google.maps.event.addListener(mapRef, "idle", function() {
                    catalogViewRef.ready = true;

                    // Remove all markers from the map
                    for (var i = 0; i < catalogViewRef.resultMarkers.length; i++) {
                        catalogViewRef.resultMarkers[i].setMap(null);
                    }
                    catalogViewRef.resultMarkers = new Array();

                    // Trigger a resize so the map background image tiles load completely
                    google.maps.event.trigger(mapRef, "resize");

                    var currentMapCenter = catalogViewRef.mapModel.get("map").getCenter(),
                        savedMapCenter = catalogViewRef.mapModel.get("mapOptions").center,
                        needsRecentered = (currentMapCenter != savedMapCenter);

                    // If we are doing a new search
                    if ( catalogViewRef.allowSearch ) {

                        // If the map is at the minZoom, i.e. zoomed out all the way so the whole world is visible, do not apply the spatial filter
                        if (catalogViewRef.map.getZoom() == mapOptions.minZoom) {
                            if (!catalogViewRef.hasZoomed) {
                                if (needsRecentered && !catalogViewRef.hasDragged) {
                                    catalogViewRef.mapModel.get("map").setCenter(savedMapCenter);
                                }
                                return;
                            }

                            //Hide the map filter toggle element
                            catalogViewRef.$(catalogViewRef.mapFilterToggle).hide();

                            catalogViewRef.resetMap();
                        } else {
                            // If the user has not zoomed or dragged to a new area of the map yet
                            // and our map is off-center, recenter it
                            if (!catalogViewRef.hasZoomed && needsRecentered) {
                                catalogViewRef.mapModel.get("map").setCenter(savedMapCenter);
                            }

                            // Show the map filter toggle element
                            catalogViewRef.$(catalogViewRef.mapFilterToggle).show();

                            // Get the Google map bounding box
                            boundingBox = mapRef.getBounds();

                            // Set the search model's spatial filter properties
                            // Encode the Google Map bounding box into geohash
                            if ( typeof boundingBox !== "undefined") {
                                north = boundingBox.getNorthEast().lat();
                                west = boundingBox.getSouthWest().lng();
                                south = boundingBox.getSouthWest().lat();
                                east = boundingBox.getNorthEast().lng();
                            }

                            // Save the center position and zoom level of the map
                            catalogViewRef.mapModel.get("mapOptions").center = mapRef.getCenter();
                            catalogViewRef.mapModel.get("mapOptions").zoom = mapRef.getZoom();

                            // Determine the precision of geohashes to search for
                            zoom = mapRef.getZoom();

                            precision = catalogViewRef.mapModel.getSearchPrecision(zoom);

                            // Get all the geohash tiles contained in the map bounds
                            if ( south && west && north && east && precision )  {
                                geohashBBoxes = nGeohash.bboxes(south, west, north, east, precision);
                            }

                            // Save our geohash search settings
                            spatialFilter.set({
                                "geohashes": geohashBBoxes,
                                "geohashLevel": precision,
                                "north": north,
                                "west": west,
                                "south": south,
                                "east": east,
                            });

                            // Add the spatial filter to the filters collection if enabled
                            if ( catalogViewRef.searchModel.get("useGeohash") ) {

                                catalogViewRef.searchModel.get("filters").add(spatialFilter);

                                if( catalogViewRef.filterGroupsView && spatialFilter ){
                                  catalogViewRef.filterGroupsView.addCustomAppliedFilter(spatialFilter);

                                  //When the custom spatial filter is removed in the UI, toggle the map filter
                                  catalogViewRef.listenTo( catalogViewRef.filterGroupsView, "customAppliedFilterRemoved", function(removedFilter){

                                      if( removedFilter.type == "SpatialFilter" ){

                                        //Uncheck the map filter on the map itself
                                        catalogViewRef.$(".toggle-map-filter").prop("checked", false);
                                        catalogViewRef.toggleMapFilter();

                                      }

                                  });

                                }

                            } else {
                                // If we have zoomed but have not added or removed filters, we
                                // still trigger a search to update the facet tiles
                                if ( catalogViewRef.hasZoomed ) {
                                    catalogViewRef.triggerSearch();
                                }
                            }
                        }
                        // Reset to the first page
                        if (catalogViewRef.hasZoomed) {
                            MetacatUI.appModel.set("page", 0);
                        }
                        catalogViewRef.allowSearch = false;

                    } else {
                        // Else, if this is the fresh map render on page load
                        if (needsRecentered && !catalogViewRef.hasDragged) {
                            catalogViewRef.mapModel.get("map").setCenter(savedMapCenter);
                        }

                        //Show the map filter toggle element
                        if (catalogViewRef.map.getZoom() > mapOptions.minZoom) {
                            catalogViewRef.$(catalogViewRef.mapFilterToggle).show();
                        }
                    }

                    catalogViewRef.hasZoomed = false;
                });

                // When the user has zoomed the map, trigger a new search, idle event follows
                google.maps.event.addListener(mapRef, "zoom_changed", function() {
                    catalogViewRef.allowSearch = true;
                    catalogViewRef.hasZoomed = true;

                });

                // When the user has dragged the map, don't load cached results.
                // We still may not trigger a new search because the user has to zoom in first,
                // after the map initially loads at full-world view. Idel event follows
                google.maps.event.addListener(mapRef, "dragend", function() {
                    catalogViewRef.hasDragged = true;
                    if (catalogViewRef.map.getZoom() > mapOptions.minZoom) {
                        catalogViewRef.hasZoomed = true;
                        catalogViewRef.allowSearch = true;
                    }
                });
            }
        });
        return DataCatalogViewWithFilters;
    });<|MERGE_RESOLUTION|>--- conflicted
+++ resolved
@@ -7,12 +7,8 @@
         "models/filters/SpatialFilter",
         "models/Stats",
         "views/DataCatalogView",
-<<<<<<< HEAD
         "views/filters/FilterGroupsView",
-        "text!templates/datacatalog.html",
-=======
         "text!templates/dataCatalog.html",
->>>>>>> cdc03261
         "nGeohash"
     ],
     function($, _, Backbone, gmaps, Filters, FilterGroup, SpatialFilter, Stats,
@@ -48,18 +44,12 @@
             template: _.template(template),
 
             /**
-<<<<<<< HEAD
-            * The sort order for the Solr query
-            * @type {string}
-            */
-=======
             * A jQuery selector for the element that contains the filter help text
             * @type {string}
             */
             helpTextContainer: "#filter-help-text",
 
-            /* The sort order for the Solr query */
->>>>>>> cdc03261
+            /** @type {string} - The sort order for the Solr query */
             sortOrder: "dateUploaded+desc",
 
             /** @type {string} - The jQuery selector for the FilterGroupsView container */
