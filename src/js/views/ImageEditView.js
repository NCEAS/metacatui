define(['underscore',
        'jquery',
        'backbone',
        "models/portals/PortalImage",
        "views/ImageUploaderView",
        "text!templates/imageEdit.html"],
function(_, $, Backbone, PortalImage, ImageUploaderView, Template){

  /**
  * @class ImageEditView
  */
  var ImageEditView = Backbone.View.extend({

    /**
    * The type of View this is
    * @type {string}
    */
    type: "ImageEdit",

    /**
    * The HTML tag name to use for this view's element
    * @type {string}
    */
    tagName: "div",

    /**
    * The HTML classes to use for this view's element
    * @type {string}
    */
    className: "edit-image",

    /**
    * A jQuery selector for the element that the ImageUploaderView should be
    * inserted into.
    * @type {string}
    */
    imageUploaderContainer: ".image-uploader-container",

    /**
     * The ImageUploaderView created and used by this ImageEdit view.
     * @type {ImageUploader}
     */
    uploader: undefined,

    /**
    * The PortalImage model that is being edited
    * @type {Image}
    */
    model: undefined,

    /**
    * The Portal model that contains the PortalImage
    * @type {Portal}
    */
    parentModel: undefined,

    /**
    * The maximum display height of the image preview.
    * @type {number}
    */
    imageHeight: 150,

    /**
    * The maximum display width of the image preview. If set to false,
    * no css width property is set.
    * @type {number|boolean}
    */
    imageWidth: 150,

    /**
    * Text to instruct the user how to upload an image
    * @type {string}
    */
    imageUploadInstructions: "Drag & drop an image or click here to upload",

    /**
     * Label for the first text input where the user enters the ImageModel label.
     * If this is set to false, the label input will not be shown.
     * @type {string|boolean}
     */
    nameLabel: "Name",

    /**
     * Label for the second text input where the user enters the ImageModel
     * associated URL. If this is set to false, the URL input will not be shown.
     * @type {string|boolean}
     */
    urlLabel: "URL",

    /**
     * The HTML tag name to insert the uploaded image into. Options are "img",
     * in which case the image is inserted as an HTML <img>, or "div", in which
     * case the image is inserted as the background of a "div".
     * @type {string}
     */
    imageTagName: "div",

    /**
     * Whether or not a remove button should be shown.
     * @type {boolean}
     */
    removeButton: false,

    /**
    * References to templates for this view. HTML files are converted to Underscore.js templates
    */
    template: _.template(Template),

    /**
    * The events this view will listen to and the associated function to call.
    * @type {Object}
    */
    events: {
<<<<<<< HEAD
      "mouseover .remove.icon" : "showRemovePreview",
      "mouseout  .remove.icon" : "hideRemovePreview"
=======
      "mouseover .remove-image-edit-view" : "previewRemoveSelf",
      "mouseout .remove-image-edit-view"  : "previewRemoveSelf",
      "click .remove-image-edit-view"     : "removeSelf"
>>>>>>> 6190e873
    },

    /**
    * Creates a new ImageEditView
    * @constructs ImageEditView
    * @param {Object} options - A literal object with options to pass to the view
    * @property {Portal}  options.parentModel - Gets set as ImageEditView.parentModel
    * @property {PortalImage}  options.model - Gets set as ImageEditView.model
    * @property {string}  options.imageUploadInstructions - Gets set as ImageUploaderView.imageUploadInstructions
    * @property {number}  options.imageWidth - Gets set as ImageUploaderView.imageWidth
    * @property {number}  options.imageHeight - Gets set as ImageUploaderView.imageHeight
    * @property {string}  options.nameLabel - Gets set as ImageEditView.nameLabel
    * @property {string}  options.urlLabel - Gets set as ImageEditView.urlLabel
    * @property {string}  options.imageTagName - Gets set as ImageUploaderView.imageTagName
    * @property {string}  options.removeButton - Gets set as ImageUploaderView.removeButton
    */
    initialize: function(options){

      try {

        if( typeof options == "object" ){
          this.parentModel              = options.parentModel;
          this.model                    = options.model;
          this.imageUploadInstructions  = options.imageUploadInstructions;
          this.imageWidth               = options.imageWidth;
          this.imageHeight              = options.imageHeight;
          this.nameLabel                = options.nameLabel;
          this.urlLabel                 = options.urlLabel;
          this.imageTagName             = options.imageTagName;
          this.removeButton             = options.removeButton;
        }

        if(!this.model){
          this.model = new PortalImage();
        }

      } catch (e) {
        console.log("ImageEditView failed to initialize. Error message: " + e);
      }

    },

    /**
    * Renders this view
    */
    render: function(){

      try {
        // Reference to this view
        var view = this;

        //Insert the template for this view
        this.$el.html(this.template({
          nameLabel:    this.nameLabel,
          urlLabel:     this.urlLabel,
          nameText:     this.model.get("label"),
          urlText:      this.model.get("associatedURL"),
          removeButton: this.removeButton
        }));

        // Create an ImageUploaderView and insert into this view. Allow it to be
        // accessed from parent views.
        this.uploader = new ImageUploaderView({
          height:             this.imageHeight,
          width:              this.imageWidth,
          url:                this.model.get("imageURL"),
          uploadInstructions: this.imageUploadInstructions,
          imageTagName:       this.imageTagName
        });
        this.$(this.imageUploaderContainer).append(this.uploader.el);
        this.uploader.render();

        // Remove validation error messages, if there are any, when image added
        this.stopListening(this.uploader, "addedfile");
        this.listenTo(this.uploader, "addedfile", function(){
          view.removeValidation();
        });

        // Reset image attributes when user removes image
        this.stopListening(this.uploader, "removedfile");
        this.listenTo(this.uploader, "removedfile", function(){
          var defaults = view.model.defaults();
          view.model.set("identifier", defaults.identifier);
          view.model.set("imageURL", defaults.imageURL);
        });

<<<<<<< HEAD
        //Initialize any tooltips
        this.$(".tooltip-this").tooltip();

        //Save a reference to this view
        this.$el.data("view", this);
=======
        // Update the PortalImage model when the image is successfully uploaded
        this.stopListening(this.uploader.model, "successSaving");
        this.listenTo(this.uploader.model, "successSaving", function(dataONEObject){
          view.model.set("identifier", dataONEObject.get("id"));
          view.model.set("imageURL", dataONEObject.url());
        });

        // Allows model to update when user types in text field
        this.$el.find(".basic-text").data({ model: this.model });
>>>>>>> 6190e873

      } catch (e) {
        console.log("ImageEdit view not rendered, error message: " + e);
      }

    },


    /**
     * previewRemoveSelf - When the user hovers over the remove button, adds a
     * class to the relevant ImageEdit view element that indicates to the user
     * that the button will remove this view.
     *
     * @param  {type} e The hover event on the remove button
     */
    previewRemoveSelf: function(e){
      try {
        $(e.target).parents(".edit-image").toggleClass("remove-preview");
      } catch (error) {
        console.log("Failed to preview the removal of an image edit view. Error message: " + error);
      }
    },


    /**
     * removeSelf - Removes this ImageEdit view and the associated PortalImage
     * model from the parent Portal model.
     */
    removeSelf: function(){

      try {

        // Remove the model
        this.parentModel.removePortalImage(this.model);
        // Remove the view
        this.$el.animate({width: "0px", overflow: "hidden"}, {
          duration: 250,
          complete: function(){
            this.remove();
          }
        });

      } catch (e) {
        console.log("Failed to remove an ImageEdit view. Errorm message: " + e);
      }

    },


    /**
     * showValidation - Show validation errors
     */
    showValidation: function(){

      // ToDo: highlight individual errors:
      // var errors = this.model.validate();

      this.$(this.imageUploaderContainer).addClass("error");

      var dropzoneMessage = this.$(this.imageUploaderContainer).first(".dz-message");
      if(dropzoneMessage.find(".error").length === 0){
        dropzoneMessage.prepend("<h5 class='error'>A logo is required</h5>");
      }

    },


    /**
     * removeValidation - Removedisplayed validation errors, if any
     */
    removeValidation: function(){
      this.$(this.imageUploaderContainer).removeClass("error");
      var dropzoneMessage = this.$(this.imageUploaderContainer).first(".dz-message");
      dropzoneMessage.find(".error").remove();
    },

    /**
    * Add the "remove" class which will show a preview for removing this image, via CSS
    */
    showRemovePreview: function(){
      this.$el.addClass("remove");
    },

    /**
    * Removes the "remove" class which will hide the preview for removing this image, via CSS
    */
    hideRemovePreview: function(e){
     this.$el.removeClass("remove");
   },

   /**
   * This function is called whenever this view is about to be removed from the page.
   */
   onClose: function(){
     //Destroy any tooltips in this view that are still open
     this.$(".tooltip-this").tooltip("destroy");
   }


  });

  return ImageEditView;

});<|MERGE_RESOLUTION|>--- conflicted
+++ resolved
@@ -111,14 +111,9 @@
     * @type {Object}
     */
     events: {
-<<<<<<< HEAD
       "mouseover .remove.icon" : "showRemovePreview",
-      "mouseout  .remove.icon" : "hideRemovePreview"
-=======
-      "mouseover .remove-image-edit-view" : "previewRemoveSelf",
-      "mouseout .remove-image-edit-view"  : "previewRemoveSelf",
+      "mouseout  .remove.icon" : "hideRemovePreview",
       "click .remove-image-edit-view"     : "removeSelf"
->>>>>>> 6190e873
     },
 
     /**
@@ -205,13 +200,6 @@
           view.model.set("imageURL", defaults.imageURL);
         });
 
-<<<<<<< HEAD
-        //Initialize any tooltips
-        this.$(".tooltip-this").tooltip();
-
-        //Save a reference to this view
-        this.$el.data("view", this);
-=======
         // Update the PortalImage model when the image is successfully uploaded
         this.stopListening(this.uploader.model, "successSaving");
         this.listenTo(this.uploader.model, "successSaving", function(dataONEObject){
@@ -221,30 +209,18 @@
 
         // Allows model to update when user types in text field
         this.$el.find(".basic-text").data({ model: this.model });
->>>>>>> 6190e873
+
+        //Initialize any tooltips
+        this.$(".tooltip-this").tooltip();
+
+        //Save a reference to this view
+        this.$el.data("view", this);
 
       } catch (e) {
         console.log("ImageEdit view not rendered, error message: " + e);
       }
 
     },
-
-
-    /**
-     * previewRemoveSelf - When the user hovers over the remove button, adds a
-     * class to the relevant ImageEdit view element that indicates to the user
-     * that the button will remove this view.
-     *
-     * @param  {type} e The hover event on the remove button
-     */
-    previewRemoveSelf: function(e){
-      try {
-        $(e.target).parents(".edit-image").toggleClass("remove-preview");
-      } catch (error) {
-        console.log("Failed to preview the removal of an image edit view. Error message: " + error);
-      }
-    },
-
 
     /**
      * removeSelf - Removes this ImageEdit view and the associated PortalImage
@@ -302,14 +278,24 @@
     * Add the "remove" class which will show a preview for removing this image, via CSS
     */
     showRemovePreview: function(){
-      this.$el.addClass("remove");
+      try{
+        this.$el.addClass("remove");
+      }
+      catch (error) {
+        console.error("Failed to preview the removal of an image edit view. Error message: " + error);
+      }
     },
 
     /**
     * Removes the "remove" class which will hide the preview for removing this image, via CSS
     */
     hideRemovePreview: function(e){
-     this.$el.removeClass("remove");
+      try{
+        this.$el.removeClass("remove");
+      }
+      catch (error) {
+        console.error("Failed to preview the removal of an image edit view. Error message: " + error);
+      }
    },
 
    /**
