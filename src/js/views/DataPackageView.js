﻿define([
  "jquery",
  "underscore",
  "backbone",
  "localforage",
  "collections/DataPackage",
  "models/DataONEObject",
  "models/PackageModel",
  "models/metadata/ScienceMetadata",
  "models/metadata/eml211/EML211",
  "models/PackageModel",
  "views/DataItemView",
  "views/DownloadButtonView",
  "text!templates/dataPackage.html",
  "text!templates/dataPackageStart.html",
  "text!templates/dataPackageHeader.html",
], function (
  $,
  _,
  Backbone,
  LocalForage,
  DataPackage,
  DataONEObject,
  PackageModel,
  ScienceMetadata,
  EML211,
  Package,
  DataItemView,
  DownloadButtonView,
  DataPackageTemplate,
  DataPackageStartTemplate,
  DataPackageHeaderTemplate,
) {
  "use strict";

  /**
   * @class DataPackageView
   * @classdesc The main view of a Data Package in MetacatUI.  The view is
   *  a file/folder browser
   * @classcategory Views
   * @screenshot views/DataPackageView.png
   * @extends Backbone.View
   */
  var DataPackageView = Backbone.View.extend(
    /** @lends DataPackageView.prototype */ {
      type: "DataPackage",

      tagName: "table",

      className: "table table-striped table-hover",

      id: "data-package-table",

      events: {
        "click .toggle-rows": "toggleRows", // Show/hide rows associated with event's metadata row
        "click .message-row .addFiles": "handleAddFiles",
        "click .expand-control": "expand",
        "click .collapse-control": "collapse",
        "click .d1package-expand": "expandAll",
        "click .d1package-collapse": "collapseAll",
      },

      subviews: {},

      /**
       * A reference to the parent EditorView that contains this view
       * @type EditorView
       * @since 2.15.0
       */
      parentEditorView: null,

      template: _.template(DataPackageTemplate),
      startMessageTemplate: _.template(DataPackageStartTemplate),
      dataPackageHeaderTemplate: _.template(DataPackageHeaderTemplate),

      // Models waiting for their parent folder to be rendered, hashed by parent id:
      // {'parentid': [model1, model2, ...]}
      delayedModels: {},

      /* Flag indicating the open or closed state of the package rows */
      isOpen: true,

      initialize: function (options) {
        if (options === undefined || !options) var options = {};

        if (!options.edit) {
          //The edit option will allow the user to edit the table
          this.edit = options.edit || false;
          this.mode = "view";
          this.packageId = options.packageId || null;
          this.memberId = options.memberId || null;
          this.attributes = options.attributes || null;
          this.dataPackage = options.dataPackage || new DataPackage();
          this.dataEntities = options.dataEntities || new Array();
          this.disablePackageDownloads =
            options.disablePackageDownloads || false;
          this.currentlyViewing = options.currentlyViewing || null;
          this.parentEditorView = options.parentView || null;
          this.title = options.title || "";
          this.packageTitle = options.packageTitle || "";
          this.nested =
            typeof options.nested === "undefined" ? false : options.nested;
          this.metricsModel = options.metricsModel;

          // set the package model
          this.packageModel = this.dataPackage.packageModel;

          this.listenTo(this.packageModel, "changeAll", this.render);
        } else {
          //Get the options sent to this view
          if (typeof options == "object") {
            //The edit option will allow the user to edit the table
            this.edit = options.edit || false;
            this.mode = "edit";

            //The data package to render
            this.dataPackage = options.dataPackage || new DataPackage();

            this.parentEditorView = options.parentEditorView || null;
          }
          //Create a new DataPackage collection if one wasn't sent
          else if (!this.dataPackage) {
            this.dataPackage = new DataPackage();
          }

          return this;
        }
      },

      /**
       *  Render the DataPackage HTML
       */
      render: function () {
        this.$el.addClass("download-contents table-condensed");
        this.$el.append(
          this.template({
            edit: this.edit,
            dataPackageFiltering:
              MetacatUI.appModel.get("dataPackageFiltering") || false,
            dataPackageSorting:
              MetacatUI.appModel.get("dataPackageSorting") || false,
            loading: MetacatUI.appView.loadingTemplate({
              msg: "Loading files table... ",
            }),
            id: this.dataPackage.get("id"),
            title: this.title || "Files in this dataset",
            classes: "download-contents table-striped table-condensed table",
          }),
        );

        if (this.edit) {
          // Listen for  add events because models are being merged
          this.listenTo(this.dataPackage, "add", this.addOne);
          this.listenTo(this.dataPackage, "fileAdded", this.addOne);
        }

        // Render the current set of models in the DataPackage
        this.addAll();

        if (this.edit) {
          //If this is a new data package, then display a message and button
          if (
            (this.dataPackage.length == 1 &&
              this.dataPackage.models[0].isNew()) ||
            !this.dataPackage.length
          ) {
            var messageRow = this.startMessageTemplate();

            this.$("tbody").append(messageRow);

            this.listenTo(this.dataPackage, "add", function () {
              this.$(".message-row").remove();
            });
          }

          //Render the Share control(s)
          this.renderShareControl();
        } else {
          // check for nessted datasets

          if (this.nested) {
            this.getNestedPackages();
          }
        }

        return this;
      },

      /**
       * Add a single DataItemView row to the DataPackageView
       */
      addOne: function (item, dataPackage) {
        if (!item) return false;

        //Don't add duplicate rows
        if (this.$(".data-package-item[data-id='" + item.id + "']").length)
          return;

        // Don't add data package
        if (
          item.get("formatType") == "RESOURCE" ||
          item.get("type") == "DataPackage"
        ) {
          return;
        }

        var dataItemView, scimetaParent, parentRow, delayed_models;

        if (_.contains(Object.keys(this.subviews), item.id)) {
          return false; // Don't double render
        }

        var itemPath = null,
          view = this;
        if (!_.isEmpty(this.atLocationObj)) {
          itemPath = this.atLocationObj[item.get("id")];
          if (itemPath[0] != "/") {
            itemPath = "/" + itemPath;
          }
        }

        // get the data package id
        if (typeof dataPackage !== "undefined") {
          var dataPackageId = dataPackage.id;
        }
        if (typeof dataPackageId === "undefined")
          dataPackageId = this.dataPackage.id;

        var insertInfoIcon = this.edit
          ? false
          : view.dataEntities.includes(item.id);

        dataItemView = new DataItemView({
          model: item,
          metricsModel: this.metricsModel,
          itemPath: itemPath,
          insertInfoIcon: insertInfoIcon,
          currentlyViewing: this.currentlyViewing,
          mode: this.mode,
          parentEditorView: this.parentEditorView,
          dataPackageId: dataPackageId,
        });
        this.subviews[item.id] = dataItemView; // keep track of all views

        if (this.edit) {
          //Get the science metadata that documents this item
          scimetaParent = item.get("isDocumentedBy");

          //If this item is not documented by a science metadata object,
          // and there is only one science metadata doc in the package, then assume it is
          // documented by that science metadata doc
          if (typeof scimetaParent == "undefined" || !scimetaParent) {
            //Get the science metadata models
            var metadataIds = this.dataPackage.sciMetaPids;

            //If there is only one science metadata model in the package, then use it
            if (metadataIds.length == 1) scimetaParent = metadataIds[0];
          }
          //Otherwise, get the first science metadata doc that documents this object
          else {
            scimetaParent = scimetaParent[0];
          }

          if (
            scimetaParent == item.get("id") ||
            (!scimetaParent && item.get("type") == "Metadata")
          ) {
            // This is a metadata folder row, append it to the table
            this.$el.append(dataItemView.render().el);

            // Render any delayed models if this is the parent
            if (_.contains(Object.keys(this.delayedModels), dataItemView.id)) {
              delayed_models = this.delayedModels[dataItemView.id];
              _.each(delayed_models, this.addOne, this);
            }
          } else {
            // Find the parent row by it's id, stored in a custom attribute
            if (scimetaParent)
              parentRow = this.$("[data-id='" + scimetaParent + "']");

            if (typeof parentRow !== "undefined" && parentRow.length) {
              // This is a data row, insert below it's metadata parent folder
              parentRow.after(dataItemView.render().el);

              // Remove it from the delayedModels list if necessary
              if (_.contains(Object.keys(this.delayedModels), scimetaParent)) {
                delayed_models = this.delayedModels[scimetaParent];
                var index = _.indexOf(delayed_models, item);
                delayed_models = delayed_models.splice(index, 1);

                // Put the shortened array back if delayed models remains
                if (delayed_models.length > 0) {
                  this.delayedModels[scimetaParent] = delayed_models;
                } else {
                  this.delayedModels[scimetaParent] = undefined;
                }
              }

              this.trigger("addOne");
            } else {
              console.warn(
                "Couldn't render " +
                  item.id +
                  ". Delayed until parent is rendered.",
              );
              // Postpone the data row until the parent is rendered
              delayed_models = this.delayedModels[scimetaParent];

              // Delay the model rendering if it isn't already delayed
              if (typeof delayed_models !== "undefined") {
                if (!_.contains(delayed_models, item)) {
                  delayed_models.push(item);
                  this.delayedModels[scimetaParent] = delayed_models;
                }
              } else {
                delayed_models = [];
                delayed_models.push(item);
                this.delayedModels[scimetaParent] = delayed_models;
              }
            }
          }
        } else {
          // This is a metadata folder row, append it to the table
          this.$el.append(dataItemView.render().el);

          this.trigger("addOne");
        }
      },

      /**
       * Render the Data Package View and insert it into this view
       */
      renderDataPackage: function () {
        var view = this;

        if (MetacatUI.rootDataPackage.packageModel.isNew()) {
          view.renderMember(this.model);
        }

        // As the root collection is updated with models, render the UI
        this.listenTo(MetacatUI.rootDataPackage, "add", function (model) {
          if (!model.get("synced") && model.get("id"))
            this.listenTo(model, "sync", view.renderMember);
          else if (model.get("synced")) view.renderMember(model);

          //Listen for changes on this member
          model.on("change:fileName", model.addToUploadQueue);
        });

        //Render the Data Package view
        this.dataPackageView = new DataPackageView({
          edit: true,
          dataPackage: MetacatUI.rootDataPackage,
          parentEditorView: this,
        });

        //Render the view
        var $packageTableContainer = this.$("#data-package-container");
        $packageTableContainer.html(this.dataPackageView.render().el);

        //Make the view resizable on the bottom
        var handle = $(document.createElement("div"))
          .addClass("ui-resizable-handle ui-resizable-s")
          .attr("title", "Drag to resize")
          .append(
            $(document.createElement("i")).addClass("icon icon-caret-down"),
          );
        $packageTableContainer.after(handle);
        $packageTableContainer.resizable({
          handles: { s: handle },
          minHeight: 100,
          maxHeight: 900,
          resize: function () {
            view.emlView.resizeTOC();
          },
        });

        var tableHeight = ($(window).height() - $("#Navbar").height()) * 0.4;
        $packageTableContainer.css("height", tableHeight + "px");

        var table = this.dataPackageView.$el;
        this.listenTo(this.dataPackageView, "addOne", function () {
          if (
            table.outerHeight() > $packageTableContainer.outerHeight() &&
            table.outerHeight() < 220
          ) {
            $packageTableContainer.css(
              "height",
              table.outerHeight() + handle.outerHeight(),
            );
            if (this.emlView) this.emlView.resizeTOC();
          }
        });

        if (this.emlView) this.emlView.resizeTOC();

        //Save the view as a subview
        this.subviews.push(this.dataPackageView);

        this.listenTo(
          MetacatUI.rootDataPackage.packageModel,
          "change:childPackages",
          this.renderChildren,
        );
      },

      /**
       * Add all rows to the DataPackageView
       */
      addAll: function () {
        this.$el.find("#data-package-table-body").html(""); // clear the table first
        this.dataPackage.sort();

        if (!this.edit) {
          var atLocationObj = this.dataPackage.getAtLocation();
          this.atLocationObj = atLocationObj;

          // form path to D1 object dictionary
          if (
            this.atLocationObj !== undefined &&
            !_.isEmpty(this.atLocationObj)
          ) {
            var filePathObj = new Object();

            this.dataPackage.each(function (item) {
              if (!Object.keys(this.atLocationObj).includes(item.id)) {
                this.atLocationObj[item.id] = "/";
              }
            }, this);

            for (let key of Object.keys(this.atLocationObj)) {
              var path = this.atLocationObj[key];
              var pathArray = path.split("/");
              pathArray.pop();
              var parentPath = pathArray.join("/");
              if (filePathObj.hasOwnProperty(parentPath)) {
                filePathObj[parentPath].push(key);
              } else {
                filePathObj[parentPath] = new Array();
                filePathObj[parentPath].push(key);
              }
            }
          }

          // add top level data package row to the package table
          var tableRow = null,
            view = this,
            title = this.packageTitle,
            packageUrl = null;

          if (title === "") {
            let metadataObj = _.filter(this.dataPackage.models, function (m) {
              return m.get("id") == view.currentlyViewing;
            });

            if (metadataObj.length > 0) {
              title = metadataObj[0].get("title");
              let metaId = metadataObj[0].get("id");
              this.metaId = metaId;
            } else {
              title = this.dataPackage.get("id");
            }
          }

          let titleTooltip = title;
          title =
            title.length > 150
              ? title.slice(0, 75) +
                "..." +
                title.slice(title.length - 75, title.length)
              : title;

          // set the package URL
          if (MetacatUI.appModel.get("packageServiceUrl"))
            packageUrl =
              MetacatUI.appModel.get("packageServiceUrl") +
              encodeURIComponent(view.dataPackage.id);

          var disablePackageDownloads = this.disablePackageDownloads;
          tableRow = this.dataPackageHeaderTemplate({
            id: view.dataPackage.id,
            title: title,
            titleTooltip: titleTooltip,
            downloadUrl: packageUrl,
            disablePackageDownloads: disablePackageDownloads,
            disablePackageUrl: true,
          });

          this.$el.append(tableRow);

          if (this.atLocationObj !== undefined && filePathObj !== undefined) {
            // sort the filePath by length
            var sortedFilePathObj = Object.keys(filePathObj)
              .sort()
              .reduce((obj, key) => {
                obj[key] = filePathObj[key];
                return obj;
              }, {});
            this.sortedFilePathObj = sortedFilePathObj;

            this.addFilesAndFolders(sortedFilePathObj);
          } else {
            this.dataPackage.each(this.addOne, this, this.dataPackage);
          }
        } else {
          this.dataPackage.each(this.addOne, this);
        }
      },

      /**
       * Add all the files and folders
       */
      addFilesAndFolders: function (sortedFilePathObj) {
        if (!sortedFilePathObj) return false;
        var insertedPath = new Array();
        let pathMap = new Object();
        pathMap[""] = "";

        for (let key of Object.keys(sortedFilePathObj)) {
          // add folder
          var pathArray = key.split("/");
          //skip the first empty value
          for (let i = 0; i < pathArray.length; i++) {
            if (pathArray[i].length < 1) continue;

            if (!(pathArray[i] in pathMap)) {
              // insert path
              var dataItemView, itemPath;

              // root
              if (i == 0) {
                itemPath = "";
              } else {
                itemPath = pathMap[pathArray[i - 1]];
              }

              dataItemView = new DataItemView({
                mode: this.mode,
                itemName: pathArray[i],
                itemPath: itemPath,
                itemType: "folder",
                parentEditorView: this.parentEditorView,
                dataPackageId: this.dataPackage.id,
              });

              this.subviews[pathArray[i]] = dataItemView; // keep track of all views

              this.$el.append(dataItemView.render().el);

              this.trigger("addOne");

              pathMap[pathArray[i]] = itemPath + "/" + pathArray[i];
            }
          }

          // add files in the folder
          var itemArray = sortedFilePathObj[key];

          // Add metadata object at the top of the file table
          if (
            key == "" &&
            this.metaId !== "undefined" &&
            itemArray.includes(this.metaId)
          ) {
            let item = this.metaId;
            this.addOne(this.dataPackage.get(item));
          }

          for (let i = 0; i < itemArray.length; i++) {
            let item = itemArray[i];
            this.addOne(this.dataPackage.get(item));
          }
        }
      },

      /**
                Remove the subview represented by the given model item.

                @param item The model representing the sub view to be removed
            */
      removeOne: function (item) {
        if (_.contains(Object.keys(this.subviews), item.id)) {
          // Remove the view and the its reference in the subviews list
          this.subviews[item.id].remove();
          delete this.subviews[item.id];
        }
      },

      handleAddFiles: function (e) {
        //Pass this on to the DataItemView for the root data package
        this.$(".data-package-item.folder")
          .first()
          .data("view")
          .handleAddFiles(e);
      },

      /**
       * Renders a control that opens the AccessPolicyView for editing permissions on this package
       * @since 2.15.0
       */
      renderShareControl: function () {
        if (
          this.parentEditorView &&
          !this.parentEditorView.isAccessPolicyEditEnabled()
        ) {
          this.$("#data-package-table-share").remove();
        }
      },

      /**
       * Close subviews as needed
       */
      onClose: function () {
        // Close each subview
        _.each(
          Object.keys(this.subviews),
          function (id) {
            var subview = this.subviews[id];
            subview.onClose();
          },
          this,
        );

        //Reset the subviews from the view completely (by removing it from the prototype)
        this.__proto__.subviews = {};
      },

      /**
             Show or hide the data rows associated with the event row science metadata
             */
      toggleRows: function (event) {
        if (this.isOpen) {
          // Get the DataItemView associated with each id
          _.each(
            Object.keys(this.subviews),
            function (id) {
              var subview = this.subviews[id];

              if (subview.model.get("type") === "Data" && subview.remove) {
                // Remove the view from the DOM
                subview.remove();
                // And from the subviews list
                delete this.subviews[id];
              }
            },
            this,
          );

          // And then close the folder
          this.$el
            .find(".open")
            .removeClass("open")
            .addClass("closed")
            .removeClass("icon-chevron-down")
            .addClass("icon-chevron-right");

          this.$el
            .find(".icon-folder-open")
            .removeClass("icon-folder-open")
            .addClass("icon-folder-close");

          this.isOpen = false;
        } else {
          // Add sub rows to the view
          var dataModels = this.dataPackage.where({ type: "Data" });
          _.each(
            dataModels,
            function (model) {
              this.addOne(model);
            },
            this,
          );

          // And then open the folder
          this.$el
            .find(".closed")
            .removeClass("closed")
            .addClass("open")
            .removeClass("icon-folder-close")
            .addClass("icon-chevron-down");

          this.$el
            .find(".icon-folder-close")
            .removeClass("icon-folder-close")
            .addClass("icon-folder-open");

          this.isOpen = true;
        }

        event.stopPropagation();
        event.preventDefault();
      },

      /**
       * Expand function to show hidden rows when a user clicks on an expand control.
       * @param {Event} e - The event object.
       * @since 2.28.0
       */
      expand: function (e) {
        // Don't do anything...
        e.preventDefault();

        var view = this;
        var eventEl = $(e.target).parents("td");
        var rowEl = $(e.target).parents("tr");

        var parentId = rowEl.data("id");
        var children = "tr[data-parent='" + parentId + "']";

        this.$(children).fadeIn();

        this.$(eventEl)
          .children()
          .children(".expand-control")
          .fadeOut(function () {
            view
              .$(eventEl)
              .children()
              .children(".collapse-control")
              .fadeIn("fast");
            view.$(".tooltip-this").tooltip();
          });

        this.$(children)
          .children()
          .children()
          .children(".collapse-control")
          .fadeOut(function () {
            view
              .$(children)
              .children()
              .children()
              .children(".expand-control")
              .fadeIn("fast");
          });
      },

      /**
       * Collapse function to hide rows when a user clicks on a collapse control.
       * @param {Event} e - The event object.
       *
       * @since 2.28.0
       */
      collapse: function (e) {
        // Don't do anything...
        e.preventDefault();

        var view = this;
        var eventEl = $(e.target).parents("td");
        var rowEl = $(e.target).parents("tr");

        var parentId = rowEl.data("id");
        var children = "tr[data-parent^='" + parentId + "']";
        this.$(children).fadeOut();

        this.$(eventEl)
          .children()
          .children(".collapse-control")
          .fadeOut(function () {
            view.$(eventEl).children().children(".expand-control").fadeIn();
            view.$(".tooltip-this").tooltip();
          });
      },

      /**
       * Expand all function to show all child rows when a user clicks on an expand-all control.
       * @param {Event} e - The event object.
       *
       * @since 2.28.0
       */
      expandAll: function (e) {
        // Don't do anything...
        e.preventDefault();

        var view = this;
        var eventEl = $(e.target).parents("td");
        var rowEl = $(e.target).parents("tr");

        var parentId = rowEl.data("id");
        var children = "tr[data-packageid='" + parentId + "']";

        this.$(children).fadeIn();

        this.$(eventEl)
          .children(".d1package-expand")
          .fadeOut(function () {
            view.$(eventEl).children(".d1package-collapse").fadeIn("fast");
            view.$(".tooltip-this").tooltip();
          });

        this.$(children)
          .children()
          .children()
          .children(".collapse-control")
          .fadeOut(function () {
            view
              .$(children)
              .children()
              .children()
              .children(".expand-control")
              .fadeIn("fast");
          });
      },

      /**
       * Collapse all function to hide all child rows when a user clicks on a collapse-all control.
       * @param {Event} e - The event object.
       *
       * @since 2.28.0
       */
      collapseAll: function (e) {
        // Don't do anything...
        e.preventDefault();

        var view = this;
        var eventEl = $(e.target).parents("td");
        var rowEl = $(e.target).parents("tr");

        var parentId = rowEl.data("id");
        var children = "tr[data-packageid='" + parentId + "']";

        this.$(children).each(function () {
          $(this).fadeOut();
          let childId = $(this).data("id");
          let grandchildren = "tr[data-parent^='" + childId + "']";

          $(grandchildren).fadeOut();
        });

        this.$(eventEl)
          .children(".d1package-collapse")
          .fadeOut(function () {
            view.$(eventEl).children(".d1package-expand").fadeIn();
            view.$(".tooltip-this").tooltip();
          });
      },

      /**
       * Check for private members and disable download buttons if necessary.
       *
       * @since 2.28.0
       */
      checkForPrivateMembers: function () {
        try {
          var packageModel = this.model,
            packageCollection = this.dataPackage;

          if (!packageModel || !packageCollection) {
            return;
          }

          var numMembersFromSolr = packageModel.get("members").length,
            numMembersFromRDF = packageCollection.length;

          if (numMembersFromRDF > numMembersFromSolr) {
            var downloadButtons = this.$(".btn.download");

            for (var i = 0; i < downloadButtons.length; i++) {
              var btn = downloadButtons[i];
              var downloadURL = $(btn).attr("href");

              if (
                downloadURL.indexOf(packageModel.get("id")) > -1 ||
                downloadURL.indexOf(
                  encodeURIComponent(packageModel.get("id")),
                ) > -1
              ) {
                $(btn)
                  .attr("disabled", "disabled")
                  .addClass("disabled")
                  .attr("href", "")
                  .tooltip({
                    trigger: "hover",
                    placement: "top",
                    delay: 500,
                    title:
                      "This dataset may contain private data, so each data file should be downloaded individually.",
                  });

                i = downloadButtons.length;
              }
            }
          }
        } catch (e) {
          console.error(e);
        }
      },

      /**
       * Retrieves and processes nested packages for the current package.
       *
       * @since 2.28.0
       */
      getNestedPackages: function () {
        var nestedPackages = new Array();
        var nestedPackageIds = new Array();
        this.nestedPackages = nestedPackages;

        // get all the child packages for this resource map
        var childPackages = this.dataPackage.filter(function (m) {
          return m.get("formatType") === "RESOURCE";
        });

        // iterate over the list of child packages and add their members
        for (var ite in childPackages) {
          var childPkg = childPackages[ite];
          if (!nestedPackageIds.includes(childPkg.get("id"))) {
            var nestedPackage = new PackageModel();
            nestedPackage.set("id", childPkg.get("id"));
            nestedPackage.setURL();
            nestedPackage.getMembers();
            nestedPackages.push(nestedPackage);
            nestedPackageIds.push(childPkg.get("id"));

            this.listenToOnce(
              nestedPackage,
              "change:members",
              this.addNestedPackages,
              nestedPackage,
            );
          }
        }
      },

      /**
       * Adds a nested data package to the package table.
       *
       * @param {Object} dataPackage - The data package to be added.
       * @since 2.28.0
       */
      addNestedPackages: function (dataPackage) {
        /**
         * Generates the table row for the data package header.
         * @type {null|Element}
         */
        var tableRow = null,
        /**
         * Reference to the current view.
         * @type {Object}
         */
        view = this,
        /**
         * The title of the data package.
         * @type {null|string}
         */
        title = null,
        /**
         * The URL of the data package.
         * @type {null|string}
         */
        packageUrl = null;
        /**
         * The URL of the nested data package.
         * @type {null|string}
         */
        nestedPackageUrl = null;

        /**
         * The members of the data package.
         *
         * @type {Array}
         */
        var members = dataPackage.get("members");
        /**
         * Filters out metadata objects from the members.
         *
         * @type {Array}
         */
        let metadataObj = _.filter(members, function (m) {
          return m.get("type") == "Metadata" || m.get("type") == "metadata";
        });

        title = metadataObj[0].get("title");

        /**
         * The tooltip for the title (used for long titles).
         *
         * @type {string}
         */
        let titleTooltip = title;
        title =
          title.length > 150
            ? title.slice(0, 75) +
              "..." +
              title.slice(title.length - 75, title.length)
            : title;

<<<<<<< HEAD
=======
        // Set the package URL
        if (MetacatUI.appModel.get("packageServiceUrl"))
          packageUrl =
            MetacatUI.appModel.get("packageServiceUrl") +
            encodeURIComponent(dataPackage.id);

        // Set the nested package URL
        if (
            MetacatUI.appModel.get("viewServiceUrl") !== undefined &&
            MetacatUI.appModel.get("viewServiceUrl")
            )
            nestedPackageUrl =
                MetacatUI.appModel.get("viewServiceUrl") + 
                encodeURIComponent(dataPackage.id);

>>>>>>> 4b567384
        /**
         * The HTML content for the data package header.
         *
         * @type {string}
         */
        tableRow = this.dataPackageHeaderTemplate({
          id: dataPackage.id,
          title: title,
          titleTooltip: titleTooltip,
          disablePackageDownloads: false,
<<<<<<< HEAD
=======
          downloadUrl: packageUrl,
          disablePackageUrl: false,
          packageUrl: nestedPackageUrl,
>>>>>>> 4b567384
        });
        this.$el.append(tableRow);

        // Create an instance of DownloadButtonView to handle package downloads
        this.downloadButtonView = new DownloadButtonView({
          model: dataPackage,
          view: "actionsView",
          nested: true,
        });

        // Render
        this.downloadButtonView.render();

        // Add the downloadButtonView el to the span
        this.$el.find(".downloadAction[data-id='" + dataPackage.id + "']").html(this.downloadButtonView.el);

        // Filter out the packages from the member list
        members = _.filter(members, function (m) {
          return m.type != "Package";
        });

        // Add each member to the package table view
        var view = this;
        _.each(members, function (m) {
          // Update the size to bytes format
          m.set({ size: m.bytesToSize(m.get("size")) });

          // Add each item of this nested package to the package table view
          view.addOne(m, dataPackage);
        });
      },

      /*showDownloadProgress: function(e){
                e.preventDefault();

                var button = $(e.target);
                button.addClass("in-progress");
                button.html("Downloading... <i class='icon icon-on-right icon-spinner icon-spin'></i>");

                return true;

            }*/
    },
  );
  return DataPackageView;
});<|MERGE_RESOLUTION|>--- conflicted
+++ resolved
@@ -985,8 +985,6 @@
               title.slice(title.length - 75, title.length)
             : title;
 
-<<<<<<< HEAD
-=======
         // Set the package URL
         if (MetacatUI.appModel.get("packageServiceUrl"))
           packageUrl =
@@ -1002,7 +1000,6 @@
                 MetacatUI.appModel.get("viewServiceUrl") + 
                 encodeURIComponent(dataPackage.id);
 
->>>>>>> 4b567384
         /**
          * The HTML content for the data package header.
          *
@@ -1013,12 +1010,9 @@
           title: title,
           titleTooltip: titleTooltip,
           disablePackageDownloads: false,
-<<<<<<< HEAD
-=======
           downloadUrl: packageUrl,
           disablePackageUrl: false,
           packageUrl: nestedPackageUrl,
->>>>>>> 4b567384
         });
         this.$el.append(tableRow);
 
