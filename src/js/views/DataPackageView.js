﻿define([
  "jquery",
  "underscore",
  "backbone",
  "localforage",
  "collections/DataPackage",
  "models/DataONEObject",
  "models/PackageModel",
  "models/metadata/ScienceMetadata",
  "models/metadata/eml211/EML211",
  "models/PackageModel",
  "views/DataItemView",
  "views/DownloadButtonView",
  "text!templates/dataPackage.html",
  "text!templates/dataPackageStart.html",
  "text!templates/dataPackageHeader.html",
], function (
  $,
  _,
  Backbone,
  LocalForage,
  DataPackage,
  DataONEObject,
  PackageModel,
  ScienceMetadata,
  EML211,
  Package,
  DataItemView,
  DownloadButtonView,
  DataPackageTemplate,
  DataPackageStartTemplate,
  DataPackageHeaderTemplate,
) {
  "use strict";

  /**
   * @class DataPackageView
   * @classdesc The main view of a Data Package in MetacatUI.  The view is
   *  a file/folder browser
   * @classcategory Views
   * @screenshot views/DataPackageView.png
   * @extends Backbone.View
   */
  var DataPackageView = Backbone.View.extend(
    /** @lends DataPackageView.prototype */ {
      type: "DataPackage",

      tagName: "table",

      className: "table table-striped table-hover",

      id: "data-package-table",

      events: {
        "click .toggle-rows": "toggleRows", // Show/hide rows associated with event's metadata row
        "click .message-row .addFiles": "handleAddFiles",
        "click .expand-control": "expand",
        "click .collapse-control": "collapse",
        "click .d1package-expand": "expandAll",
        "click .d1package-collapse": "collapseAll",
      },

      subviews: {},

      /**
       * A reference to the parent EditorView that contains this view
       * @type EditorView
       * @since 2.15.0
       */
      parentEditorView: null,

      template: _.template(DataPackageTemplate),
      startMessageTemplate: _.template(DataPackageStartTemplate),
      dataPackageHeaderTemplate: _.template(DataPackageHeaderTemplate),

      // Models waiting for their parent folder to be rendered, hashed by parent id:
      // {'parentid': [model1, model2, ...]}
      delayedModels: {},

      /* Flag indicating the open or closed state of the package rows */
      isOpen: true,

      initialize: function (options) {
        if (options === undefined || !options) var options = {};

        if (!options.edit) {
          //The edit option will allow the user to edit the table
          this.edit = options.edit || false;
          this.mode = "view";
          this.packageId = options.packageId || null;
          this.memberId = options.memberId || null;
          this.attributes = options.attributes || null;
          this.dataPackage = options.dataPackage || new DataPackage();
          this.dataEntities = options.dataEntities || new Array();
          this.disablePackageDownloads =
            options.disablePackageDownloads || false;
          this.currentlyViewing = options.currentlyViewing || null;
          this.parentEditorView = options.parentView || null;
          this.title = options.title || "";
          this.packageTitle = options.packageTitle || "";
          this.nested =
            typeof options.nested === "undefined" ? false : options.nested;
          this.metricsModel = options.metricsModel;

          // set the package model
          this.packageModel = this.dataPackage.packageModel;

          this.listenTo(this.packageModel, "changeAll", this.render);
        } else {
          //Get the options sent to this view
          if (typeof options == "object") {
            //The edit option will allow the user to edit the table
            this.edit = options.edit || false;
            this.mode = "edit";

            //The data package to render
            this.dataPackage = options.dataPackage || new DataPackage();

            this.parentEditorView = options.parentEditorView || null;
          }
          //Create a new DataPackage collection if one wasn't sent
          else if (!this.dataPackage) {
            this.dataPackage = new DataPackage();
          }

          return this;
        }
      },

      /**
       *  Render the DataPackage HTML
       */
      render: function () {
        this.$el.addClass("download-contents table-condensed");
        this.$el.append(
          this.template({
            edit: this.edit,
            dataPackageFiltering:
              MetacatUI.appModel.get("dataPackageFiltering") || false,
            dataPackageSorting:
              MetacatUI.appModel.get("dataPackageSorting") || false,
            loading: MetacatUI.appView.loadingTemplate({
              msg: "Loading files table... ",
            }),
            id: this.dataPackage.get("id"),
            title: this.title || "Files in this dataset",
            classes: "download-contents table-striped table-condensed table",
          }),
        );

        if (this.edit) {
          // Listen for  add events because models are being merged
          this.listenTo(this.dataPackage, "add", this.addOne);
          this.listenTo(this.dataPackage, "fileAdded", this.addOne);
        }

        // Render the current set of models in the DataPackage
        this.addAll();

        if (this.edit) {
          //If this is a new data package, then display a message and button
          if (
            (this.dataPackage.length == 1 &&
              this.dataPackage.models[0].isNew()) ||
            !this.dataPackage.length
          ) {
            var messageRow = this.startMessageTemplate();

            this.$("tbody").append(messageRow);

            this.listenTo(this.dataPackage, "add", function () {
              this.$(".message-row").remove();
            });
          }

          //Render the Share control(s)
          this.renderShareControl();
        } else {
          // check for nessted datasets

          if (this.nested) {
            this.getNestedPackages();
          }
        }

        return this;
      },

      /**
       * Add a single DataItemView row to the DataPackageView
       */
      addOne: function (item, dataPackage) {
        if (!item) return false;

        //Don't add duplicate rows
        if (this.$(".data-package-item[data-id='" + item.id + "']").length)
          return;

        // Don't add data package
        if (
          item.get("formatType") == "RESOURCE" ||
          item.get("type") == "DataPackage"
        ) {
          return;
        }

        var dataItemView, scimetaParent, parentRow, delayed_models;

        if (_.contains(Object.keys(this.subviews), item.id)) {
          return false; // Don't double render
        }

        var itemPath = null,
          view = this;
        if (!_.isEmpty(this.atLocationObj)) {
          itemPath = this.atLocationObj[item.get("id")];
          if (itemPath[0] != "/") {
            itemPath = "/" + itemPath;
          }
        }

        // get the data package id
        if (typeof dataPackage !== "undefined") {
          var dataPackageId = dataPackage.id;
        }
        if (typeof dataPackageId === "undefined")
          dataPackageId = this.dataPackage.id;

        var insertInfoIcon = this.edit
          ? false
          : view.dataEntities.includes(item.id);

        dataItemView = new DataItemView({
          model: item,
          metricsModel: this.metricsModel,
          itemPath: itemPath,
          insertInfoIcon: insertInfoIcon,
          currentlyViewing: this.currentlyViewing,
          mode: this.mode,
          parentEditorView: this.parentEditorView,
          dataPackageId: dataPackageId,
        });
        this.subviews[item.id] = dataItemView; // keep track of all views

        if (this.edit) {
          //Get the science metadata that documents this item
          scimetaParent = item.get("isDocumentedBy");

          //If this item is not documented by a science metadata object,
          // and there is only one science metadata doc in the package, then assume it is
          // documented by that science metadata doc
          if (typeof scimetaParent == "undefined" || !scimetaParent) {
            //Get the science metadata models
            var metadataIds = this.dataPackage.sciMetaPids;

            //If there is only one science metadata model in the package, then use it
            if (metadataIds.length == 1) scimetaParent = metadataIds[0];
          }
          //Otherwise, get the first science metadata doc that documents this object
          else {
            scimetaParent = scimetaParent[0];
          }

          if (
            scimetaParent == item.get("id") ||
            (!scimetaParent && item.get("type") == "Metadata")
          ) {
            // This is a metadata folder row, append it to the table
            this.$el.append(dataItemView.render().el);

            // Render any delayed models if this is the parent
            if (_.contains(Object.keys(this.delayedModels), dataItemView.id)) {
              delayed_models = this.delayedModels[dataItemView.id];
              _.each(delayed_models, this.addOne, this);
            }
          } else {
            // Find the parent row by it's id, stored in a custom attribute
            if (scimetaParent)
              parentRow = this.$("[data-id='" + scimetaParent + "']");

            if (typeof parentRow !== "undefined" && parentRow.length) {
              // This is a data row, insert below it's metadata parent folder
              parentRow.after(dataItemView.render().el);

              // Remove it from the delayedModels list if necessary
              if (_.contains(Object.keys(this.delayedModels), scimetaParent)) {
                delayed_models = this.delayedModels[scimetaParent];
                var index = _.indexOf(delayed_models, item);
                delayed_models = delayed_models.splice(index, 1);

                // Put the shortened array back if delayed models remains
                if (delayed_models.length > 0) {
                  this.delayedModels[scimetaParent] = delayed_models;
                } else {
                  this.delayedModels[scimetaParent] = undefined;
                }
              }

              this.trigger("addOne");
            } else {
              console.warn(
                "Couldn't render " +
                  item.id +
                  ". Delayed until parent is rendered.",
              );
              // Postpone the data row until the parent is rendered
              delayed_models = this.delayedModels[scimetaParent];

              // Delay the model rendering if it isn't already delayed
              if (typeof delayed_models !== "undefined") {
                if (!_.contains(delayed_models, item)) {
                  delayed_models.push(item);
                  this.delayedModels[scimetaParent] = delayed_models;
                }
              } else {
                delayed_models = [];
                delayed_models.push(item);
                this.delayedModels[scimetaParent] = delayed_models;
              }
            }
          }
        } else {
          // This is a metadata folder row, append it to the table
          this.$el.append(dataItemView.render().el);

          this.trigger("addOne");
        }
      },

      /**
       * Render the Data Package View and insert it into this view
       */
      renderDataPackage: function () {
        var view = this;

        if (MetacatUI.rootDataPackage.packageModel.isNew()) {
          view.renderMember(this.model);
        }

        // As the root collection is updated with models, render the UI
        this.listenTo(MetacatUI.rootDataPackage, "add", function (model) {
          if (!model.get("synced") && model.get("id"))
            this.listenTo(model, "sync", view.renderMember);
          else if (model.get("synced")) view.renderMember(model);

          //Listen for changes on this member
          model.on("change:fileName", model.addToUploadQueue);
        });

        //Render the Data Package view
        this.dataPackageView = new DataPackageView({
          edit: true,
          dataPackage: MetacatUI.rootDataPackage,
          parentEditorView: this,
        });

<<<<<<< HEAD
            /**
             * Add all rows to the DataPackageView
             */
            addAll: function() {

                this.$el.find('#data-package-table-body').html(''); // clear the table first
                this.dataPackage.sort();

                if (!this.edit) {
                    var atLocationObj = this.dataPackage.getAtLocation();
                    this.atLocationObj = atLocationObj;

                    // form path to D1 object dictionary
                    if (this.atLocationObj !== undefined && !(_.isEmpty(this.atLocationObj))) {
                        var filePathObj = new Object();

                        this.dataPackage.each (function(item) {
                            if (!(Object.keys(this.atLocationObj).includes(item.id))) {
                                this.atLocationObj[item.id] = "/";
                            }
                        }, this);
                        
                        for (let key of Object.keys(this.atLocationObj)) {
                            var path = this.atLocationObj[key];
                            var pathArray = path.split('/');
                            pathArray.pop();
                            var parentPath = pathArray.join("/");
                            if (filePathObj.hasOwnProperty(parentPath)) {
                                filePathObj[parentPath].push(key);
                            }
                            else {
                                filePathObj[parentPath] = new Array();
                                filePathObj[parentPath].push(key);
                            }
                        }
                    }

                    // add top level data package row to the package table
                    var tableRow = null, 
                        view = this,
                        title = this.packageTitle,
                        packageUrl = null;

                    if (title === ""){
                        let metadataObj  = _.filter(this.dataPackage.models, function(m){ return(m.get("id") == view.currentlyViewing) });
                        
                        if (metadataObj.length > 0){
                            title = metadataObj[0].get("title");
                            let metaId = metadataObj[0].get("id");
                            this.metaId = metaId;
                        }
                        else{
                            title = this.dataPackage.get("id" );
                        }
                    }

                    let titleTooltip = title;
                    title = (title.length > 150) ? title.slice(0,75) + "..." + title.slice(title.length - 75, title.length) : title;
                    
                    // set the package URL
                    if(MetacatUI.appModel.get("packageServiceUrl"))
                        packageUrl = MetacatUI.appModel.get("packageServiceUrl") + encodeURIComponent(view.dataPackage.id);

                    var disablePackageDownloads = this.disablePackageDownloads;
                    tableRow = this.dataPackageHeaderTemplate({id:view.dataPackage.id, title: title, titleTooltip: titleTooltip, downloadUrl: packageUrl, disablePackageDownloads: disablePackageDownloads, disablePackageUrl: true});

                    this.$el.append(tableRow);

                    if (this.atLocationObj !== undefined && filePathObj !== undefined) {
                        // sort the filePath by length
                        var sortedFilePathObj = Object.keys(filePathObj).sort().reduce(
                            (obj, key) => { 
                            obj[key] = filePathObj[key]; 
                            return obj;
                            }, 
                            {}
                        );
                        this.sortedFilePathObj = sortedFilePathObj;

                        this.addFilesAndFolders(sortedFilePathObj);
                    }
                    else {
                        this.dataPackage.each(this.addOne, this, this.dataPackage);
                    }
                }
                else {
                    this.dataPackage.each(this.addOne, this);
                }
            },
=======
        //Render the view
        var $packageTableContainer = this.$("#data-package-container");
        $packageTableContainer.html(this.dataPackageView.render().el);

        //Make the view resizable on the bottom
        var handle = $(document.createElement("div"))
          .addClass("ui-resizable-handle ui-resizable-s")
          .attr("title", "Drag to resize")
          .append(
            $(document.createElement("i")).addClass("icon icon-caret-down"),
          );
        $packageTableContainer.after(handle);
        $packageTableContainer.resizable({
          handles: { s: handle },
          minHeight: 100,
          maxHeight: 900,
          resize: function () {
            view.emlView.resizeTOC();
          },
        });
>>>>>>> 84d9b1de

        var tableHeight = ($(window).height() - $("#Navbar").height()) * 0.4;
        $packageTableContainer.css("height", tableHeight + "px");

        var table = this.dataPackageView.$el;
        this.listenTo(this.dataPackageView, "addOne", function () {
          if (
            table.outerHeight() > $packageTableContainer.outerHeight() &&
            table.outerHeight() < 220
          ) {
            $packageTableContainer.css(
              "height",
              table.outerHeight() + handle.outerHeight(),
            );
            if (this.emlView) this.emlView.resizeTOC();
          }
        });

        if (this.emlView) this.emlView.resizeTOC();

        //Save the view as a subview
        this.subviews.push(this.dataPackageView);

        this.listenTo(
          MetacatUI.rootDataPackage.packageModel,
          "change:childPackages",
          this.renderChildren,
        );
      },

      /**
       * Add all rows to the DataPackageView
       */
      addAll: function () {
        this.$el.find("#data-package-table-body").html(""); // clear the table first
        this.dataPackage.sort();

        if (!this.edit) {
          var atLocationObj = this.dataPackage.getAtLocation();
          this.atLocationObj = atLocationObj;

          // form path to D1 object dictionary
          if (
            this.atLocationObj !== undefined &&
            !_.isEmpty(this.atLocationObj)
          ) {
            var filePathObj = new Object();

            this.dataPackage.each(function (item) {
              if (!Object.keys(this.atLocationObj).includes(item.id)) {
                this.atLocationObj[item.id] = "/";
              }
            }, this);

            for (let key of Object.keys(this.atLocationObj)) {
              var path = this.atLocationObj[key];
              var pathArray = path.split("/");
              pathArray.pop();
              var parentPath = pathArray.join("/");
              if (filePathObj.hasOwnProperty(parentPath)) {
                filePathObj[parentPath].push(key);
              } else {
                filePathObj[parentPath] = new Array();
                filePathObj[parentPath].push(key);
              }
            }
          }

          // add top level data package row to the package table
          var tableRow = null,
            view = this,
            title = this.packageTitle,
            packageUrl = null;

          if (title === "") {
            let metadataObj = _.filter(this.dataPackage.models, function (m) {
              return m.get("id") == view.currentlyViewing;
            });

            if (metadataObj.length > 0) {
              title = metadataObj[0].get("title");
              let metaId = metadataObj[0].get("id");
              this.metaId = metaId;
            } else {
              title = this.dataPackage.get("id");
            }
          }

          let titleTooltip = title;
          title =
            title.length > 150
              ? title.slice(0, 75) +
                "..." +
                title.slice(title.length - 75, title.length)
              : title;

          // set the package URL
          if (MetacatUI.appModel.get("packageServiceUrl"))
            packageUrl =
              MetacatUI.appModel.get("packageServiceUrl") +
              encodeURIComponent(view.dataPackage.id);

          var disablePackageDownloads = this.disablePackageDownloads;
          tableRow = this.dataPackageHeaderTemplate({
            id: view.dataPackage.id,
            title: title,
            titleTooltip: titleTooltip,
            downloadUrl: packageUrl,
            disablePackageDownloads: disablePackageDownloads,
          });

          this.$el.append(tableRow);

          if (this.atLocationObj !== undefined && filePathObj !== undefined) {
            // sort the filePath by length
            var sortedFilePathObj = Object.keys(filePathObj)
              .sort()
              .reduce((obj, key) => {
                obj[key] = filePathObj[key];
                return obj;
              }, {});
            this.sortedFilePathObj = sortedFilePathObj;

            this.addFilesAndFolders(sortedFilePathObj);
          } else {
            this.dataPackage.each(this.addOne, this, this.dataPackage);
          }
        } else {
          this.dataPackage.each(this.addOne, this);
        }
      },

      /**
       * Add all the files and folders
       */
      addFilesAndFolders: function (sortedFilePathObj) {
        if (!sortedFilePathObj) return false;
        var insertedPath = new Array();
        let pathMap = new Object();
        pathMap[""] = "";

        for (let key of Object.keys(sortedFilePathObj)) {
          // add folder
          var pathArray = key.split("/");
          //skip the first empty value
          for (let i = 0; i < pathArray.length; i++) {
            if (pathArray[i].length < 1) continue;

            if (!(pathArray[i] in pathMap)) {
              // insert path
              var dataItemView, itemPath;

              // root
              if (i == 0) {
                itemPath = "";
              } else {
                itemPath = pathMap[pathArray[i - 1]];
              }

              dataItemView = new DataItemView({
                mode: this.mode,
                itemName: pathArray[i],
                itemPath: itemPath,
                itemType: "folder",
                parentEditorView: this.parentEditorView,
                dataPackageId: this.dataPackage.id,
              });

              this.subviews[pathArray[i]] = dataItemView; // keep track of all views

              this.$el.append(dataItemView.render().el);

              this.trigger("addOne");

              pathMap[pathArray[i]] = itemPath + "/" + pathArray[i];
            }
          }

          // add files in the folder
          var itemArray = sortedFilePathObj[key];

          // Add metadata object at the top of the file table
          if (
            key == "" &&
            this.metaId !== "undefined" &&
            itemArray.includes(this.metaId)
          ) {
            let item = this.metaId;
            this.addOne(this.dataPackage.get(item));
          }

          for (let i = 0; i < itemArray.length; i++) {
            let item = itemArray[i];
            this.addOne(this.dataPackage.get(item));
          }
        }
      },

      /**
                Remove the subview represented by the given model item.

                @param item The model representing the sub view to be removed
            */
      removeOne: function (item) {
        if (_.contains(Object.keys(this.subviews), item.id)) {
          // Remove the view and the its reference in the subviews list
          this.subviews[item.id].remove();
          delete this.subviews[item.id];
        }
      },

      handleAddFiles: function (e) {
        //Pass this on to the DataItemView for the root data package
        this.$(".data-package-item.folder")
          .first()
          .data("view")
          .handleAddFiles(e);
      },

      /**
       * Renders a control that opens the AccessPolicyView for editing permissions on this package
       * @since 2.15.0
       */
      renderShareControl: function () {
        if (
          this.parentEditorView &&
          !this.parentEditorView.isAccessPolicyEditEnabled()
        ) {
          this.$("#data-package-table-share").remove();
        }
      },

      /**
       * Close subviews as needed
       */
      onClose: function () {
        // Close each subview
        _.each(
          Object.keys(this.subviews),
          function (id) {
            var subview = this.subviews[id];
            subview.onClose();
          },
          this,
        );

        //Reset the subviews from the view completely (by removing it from the prototype)
        this.__proto__.subviews = {};
      },

      /**
             Show or hide the data rows associated with the event row science metadata
             */
      toggleRows: function (event) {
        if (this.isOpen) {
          // Get the DataItemView associated with each id
          _.each(
            Object.keys(this.subviews),
            function (id) {
              var subview = this.subviews[id];

              if (subview.model.get("type") === "Data" && subview.remove) {
                // Remove the view from the DOM
                subview.remove();
                // And from the subviews list
                delete this.subviews[id];
              }
            },
            this,
          );

          // And then close the folder
          this.$el
            .find(".open")
            .removeClass("open")
            .addClass("closed")
            .removeClass("icon-chevron-down")
            .addClass("icon-chevron-right");

          this.$el
            .find(".icon-folder-open")
            .removeClass("icon-folder-open")
            .addClass("icon-folder-close");

          this.isOpen = false;
        } else {
          // Add sub rows to the view
          var dataModels = this.dataPackage.where({ type: "Data" });
          _.each(
            dataModels,
            function (model) {
              this.addOne(model);
            },
            this,
          );

          // And then open the folder
          this.$el
            .find(".closed")
            .removeClass("closed")
            .addClass("open")
            .removeClass("icon-folder-close")
            .addClass("icon-chevron-down");

          this.$el
            .find(".icon-folder-close")
            .removeClass("icon-folder-close")
            .addClass("icon-folder-open");

          this.isOpen = true;
        }

        event.stopPropagation();
        event.preventDefault();
      },

      /**
       * Expand function to show hidden rows when a user clicks on an expand control.
       * @param {Event} e - The event object.
       * @since 2.28.0
       */
      expand: function (e) {
        // Don't do anything...
        e.preventDefault();

        var view = this;
        var eventEl = $(e.target).parents("td");
        var rowEl = $(e.target).parents("tr");

        var parentId = rowEl.data("id");
        var children = "tr[data-parent='" + parentId + "']";

        this.$(children).fadeIn();

        this.$(eventEl)
          .children()
          .children(".expand-control")
          .fadeOut(function () {
            view
              .$(eventEl)
              .children()
              .children(".collapse-control")
              .fadeIn("fast");
            view.$(".tooltip-this").tooltip();
          });

        this.$(children)
          .children()
          .children()
          .children(".collapse-control")
          .fadeOut(function () {
            view
              .$(children)
              .children()
              .children()
              .children(".expand-control")
              .fadeIn("fast");
          });
      },

      /**
       * Collapse function to hide rows when a user clicks on a collapse control.
       * @param {Event} e - The event object.
       *
       * @since 2.28.0
       */
      collapse: function (e) {
        // Don't do anything...
        e.preventDefault();

        var view = this;
        var eventEl = $(e.target).parents("td");
        var rowEl = $(e.target).parents("tr");

        var parentId = rowEl.data("id");
        var children = "tr[data-parent^='" + parentId + "']";
        this.$(children).fadeOut();

        this.$(eventEl)
          .children()
          .children(".collapse-control")
          .fadeOut(function () {
            view.$(eventEl).children().children(".expand-control").fadeIn();
            view.$(".tooltip-this").tooltip();
          });
      },

      /**
       * Expand all function to show all child rows when a user clicks on an expand-all control.
       * @param {Event} e - The event object.
       *
       * @since 2.28.0
       */
      expandAll: function (e) {
        // Don't do anything...
        e.preventDefault();

        var view = this;
        var eventEl = $(e.target).parents("td");
        var rowEl = $(e.target).parents("tr");

        var parentId = rowEl.data("id");
        var children = "tr[data-packageid='" + parentId + "']";

        this.$(children).fadeIn();

        this.$(eventEl)
          .children(".d1package-expand")
          .fadeOut(function () {
            view.$(eventEl).children(".d1package-collapse").fadeIn("fast");
            view.$(".tooltip-this").tooltip();
          });

        this.$(children)
          .children()
          .children()
          .children(".collapse-control")
          .fadeOut(function () {
            view
              .$(children)
              .children()
              .children()
              .children(".expand-control")
              .fadeIn("fast");
          });
      },

      /**
       * Collapse all function to hide all child rows when a user clicks on a collapse-all control.
       * @param {Event} e - The event object.
       *
       * @since 2.28.0
       */
      collapseAll: function (e) {
        // Don't do anything...
        e.preventDefault();

        var view = this;
        var eventEl = $(e.target).parents("td");
        var rowEl = $(e.target).parents("tr");

        var parentId = rowEl.data("id");
        var children = "tr[data-packageid='" + parentId + "']";

        this.$(children).each(function () {
          $(this).fadeOut();
          let childId = $(this).data("id");
          let grandchildren = "tr[data-parent^='" + childId + "']";

          $(grandchildren).fadeOut();
        });

        this.$(eventEl)
          .children(".d1package-collapse")
          .fadeOut(function () {
            view.$(eventEl).children(".d1package-expand").fadeIn();
            view.$(".tooltip-this").tooltip();
          });
      },

      /**
       * Check for private members and disable download buttons if necessary.
       *
       * @since 2.28.0
       */
      checkForPrivateMembers: function () {
        try {
          var packageModel = this.model,
            packageCollection = this.dataPackage;

          if (!packageModel || !packageCollection) {
            return;
          }

          var numMembersFromSolr = packageModel.get("members").length,
            numMembersFromRDF = packageCollection.length;

          if (numMembersFromRDF > numMembersFromSolr) {
            var downloadButtons = this.$(".btn.download");

            for (var i = 0; i < downloadButtons.length; i++) {
              var btn = downloadButtons[i];
              var downloadURL = $(btn).attr("href");

              if (
                downloadURL.indexOf(packageModel.get("id")) > -1 ||
                downloadURL.indexOf(
                  encodeURIComponent(packageModel.get("id")),
                ) > -1
              ) {
                $(btn)
                  .attr("disabled", "disabled")
                  .addClass("disabled")
                  .attr("href", "")
                  .tooltip({
                    trigger: "hover",
                    placement: "top",
                    delay: 500,
                    title:
                      "This dataset may contain private data, so each data file should be downloaded individually.",
                  });

                i = downloadButtons.length;
              }
            }
          }
        } catch (e) {
          console.error(e);
        }
      },

      /**
       * Retrieves and processes nested packages for the current package.
       *
       * @since 2.28.0
       */
      getNestedPackages: function () {
        var nestedPackages = new Array();
        var nestedPackageIds = new Array();
        this.nestedPackages = nestedPackages;

        // get all the child packages for this resource map
        var childPackages = this.dataPackage.filter(function (m) {
          return m.get("formatType") === "RESOURCE";
        });

        // iterate over the list of child packages and add their members
        for (var ite in childPackages) {
          var childPkg = childPackages[ite];
          if (!nestedPackageIds.includes(childPkg.get("id"))) {
            var nestedPackage = new PackageModel();
            nestedPackage.set("id", childPkg.get("id"));
            nestedPackage.setURL();
            nestedPackage.getMembers();
            nestedPackages.push(nestedPackage);
            nestedPackageIds.push(childPkg.get("id"));

            this.listenToOnce(
              nestedPackage,
              "change:members",
              this.addNestedPackages,
              nestedPackage,
            );
          }
        }
      },

      /**
       * Adds a nested data package to the package table.
       *
       * @param {Object} dataPackage - The data package to be added.
       * @since 2.28.0
       */
      addNestedPackages: function (dataPackage) {
        /**
         * Generates the table row for the data package header.
         *
         * @type {null|Element}
         */
        var tableRow = null,
          /**
           * Reference to the current view.
           *
           * @type {Object}
           */
          view = this,
          /**
           * The title of the data package.
           *
           * @type {null|string}
           */
          title = null,
          /**
           * The URL of the data package.
           *
           * @type {null|string}
           */
          packageUrl = null;

        /**
         * The members of the data package.
         *
         * @type {Array}
         */
        var members = dataPackage.get("members");
        /**
         * Filters out metadata objects from the members.
         *
         * @type {Array}
         */
        let metadataObj = _.filter(members, function (m) {
          return m.get("type") == "Metadata" || m.get("type") == "metadata";
        });

        title = metadataObj[0].get("title");

        /**
         * The tooltip for the title (used for long titles).
         *
         * @type {string}
         */
        let titleTooltip = title;
        title =
          title.length > 150
            ? title.slice(0, 75) +
              "..." +
              title.slice(title.length - 75, title.length)
            : title;

        // Set the package URL
        if (MetacatUI.appModel.get("packageServiceUrl"))
          packageUrl =
            MetacatUI.appModel.get("packageServiceUrl") +
            encodeURIComponent(dataPackage.id);

        /**
         * The HTML content for the data package header.
         *
         * @type {string}
         */
        tableRow = this.dataPackageHeaderTemplate({
          id: dataPackage.id,
          title: title,
          titleTooltip: titleTooltip,
          disablePackageDownloads: false,
          downloadUrl: packageUrl,
        });
        this.$el.append(tableRow);

        // Create an instance of DownloadButtonView to handle package downloads
        this.downloadButtonView = new DownloadButtonView({
          model: dataPackage,
          view: "actionsView",
          nested: true,
        });

        // Render
        this.downloadButtonView.render();

        // Add the downloadButtonView el to the span
        this.$el.find(".downloadAction").html(this.downloadButtonView.el);

        // Filter out the packages from the member list
        members = _.filter(members, function (m) {
          return m.type != "Package";
        });

<<<<<<< HEAD
            /**
             * Adds a nested data package to the package table.
             *
             * @param {Object} dataPackage - The data package to be added.
             * @since 2.28.0
             */
            addNestedPackages: function(dataPackage) {
                /**
                * Generates the table row for the data package header.
                *
                * @type {null|Element}
                */
                var tableRow = null,
                    /**
                    * Reference to the current view.
                    *
                    * @type {Object}
                    */
                    view = this,
                    /**
                    * The title of the data package.
                    *
                    * @type {null|string}
                    */
                    title = null,
                    /**
                    * The URL of the data package.
                    *
                    * @type {null|string}
                    */
                    packageUrl = null;

                /**
                * The members of the data package.
                *
                * @type {Array}
                */
                var members = dataPackage.get("members");
                /**
                * Filters out metadata objects from the members.
                *
                * @type {Array}
                */
                let metadataObj = _.filter(members, function(m) { return (m.get("type") == "Metadata" || m.get("type") == "metadata") });

                title = metadataObj[0].get("title");

                /**
                * The tooltip for the title (used for long titles).
                *
                * @type {string}
                */
                let titleTooltip = title;
                title = (title.length > 150) ? title.slice(0, 75) + "..." + title.slice(title.length - 75, title.length) : title;


                /**
                * The View URL for this nested package.
                *
                * @type {string}
                */
               let nestedPackageUrl = MetacatUI.root + "/view/" + dataPackage.id;

                /**
                * The HTML content for the data package header.
                *
                * @type {string}
                */
                tableRow = this.dataPackageHeaderTemplate({ id: dataPackage.id, title: title, titleTooltip: titleTooltip, disablePackageDownloads: false, disablePackageUrl: false, packageUrl: nestedPackageUrl });
                this.$el.append(tableRow);

                // Create an instance of DownloadButtonView to handle package downloads
                this.downloadButtonView = new DownloadButtonView({ model: dataPackage, view: "actionsView", nested: true });

                // Render
                this.downloadButtonView.render();

                // Add the downloadButtonView el to the span
                this.$el.find('.downloadAction[data-id="' + dataPackage.id + '"]').html(this.downloadButtonView.el);

                // Filter out the packages from the member list
                members = _.filter(members, function(m) { return (m.type != "Package") });

                // Add each member to the package table view
                var view = this;
                _.each(members, function(m) {
                    // Update the size to bytes format
                    m.set({ size: m.bytesToSize(m.get("size")) });

                    // Add each item of this nested package to the package table view
                    view.addOne(m, dataPackage);
                });
            },
=======
        // Add each member to the package table view
        var view = this;
        _.each(members, function (m) {
          // Update the size to bytes format
          m.set({ size: m.bytesToSize(m.get("size")) });
>>>>>>> 84d9b1de

          // Add each item of this nested package to the package table view
          view.addOne(m, dataPackage);
        });
      },

      /*showDownloadProgress: function(e){
                e.preventDefault();

                var button = $(e.target);
                button.addClass("in-progress");
                button.html("Downloading... <i class='icon icon-on-right icon-spinner icon-spin'></i>");

                return true;

            }*/
    },
  );
  return DataPackageView;
});<|MERGE_RESOLUTION|>--- conflicted
+++ resolved
@@ -354,97 +354,6 @@
           parentEditorView: this,
         });
 
-<<<<<<< HEAD
-            /**
-             * Add all rows to the DataPackageView
-             */
-            addAll: function() {
-
-                this.$el.find('#data-package-table-body').html(''); // clear the table first
-                this.dataPackage.sort();
-
-                if (!this.edit) {
-                    var atLocationObj = this.dataPackage.getAtLocation();
-                    this.atLocationObj = atLocationObj;
-
-                    // form path to D1 object dictionary
-                    if (this.atLocationObj !== undefined && !(_.isEmpty(this.atLocationObj))) {
-                        var filePathObj = new Object();
-
-                        this.dataPackage.each (function(item) {
-                            if (!(Object.keys(this.atLocationObj).includes(item.id))) {
-                                this.atLocationObj[item.id] = "/";
-                            }
-                        }, this);
-                        
-                        for (let key of Object.keys(this.atLocationObj)) {
-                            var path = this.atLocationObj[key];
-                            var pathArray = path.split('/');
-                            pathArray.pop();
-                            var parentPath = pathArray.join("/");
-                            if (filePathObj.hasOwnProperty(parentPath)) {
-                                filePathObj[parentPath].push(key);
-                            }
-                            else {
-                                filePathObj[parentPath] = new Array();
-                                filePathObj[parentPath].push(key);
-                            }
-                        }
-                    }
-
-                    // add top level data package row to the package table
-                    var tableRow = null, 
-                        view = this,
-                        title = this.packageTitle,
-                        packageUrl = null;
-
-                    if (title === ""){
-                        let metadataObj  = _.filter(this.dataPackage.models, function(m){ return(m.get("id") == view.currentlyViewing) });
-                        
-                        if (metadataObj.length > 0){
-                            title = metadataObj[0].get("title");
-                            let metaId = metadataObj[0].get("id");
-                            this.metaId = metaId;
-                        }
-                        else{
-                            title = this.dataPackage.get("id" );
-                        }
-                    }
-
-                    let titleTooltip = title;
-                    title = (title.length > 150) ? title.slice(0,75) + "..." + title.slice(title.length - 75, title.length) : title;
-                    
-                    // set the package URL
-                    if(MetacatUI.appModel.get("packageServiceUrl"))
-                        packageUrl = MetacatUI.appModel.get("packageServiceUrl") + encodeURIComponent(view.dataPackage.id);
-
-                    var disablePackageDownloads = this.disablePackageDownloads;
-                    tableRow = this.dataPackageHeaderTemplate({id:view.dataPackage.id, title: title, titleTooltip: titleTooltip, downloadUrl: packageUrl, disablePackageDownloads: disablePackageDownloads, disablePackageUrl: true});
-
-                    this.$el.append(tableRow);
-
-                    if (this.atLocationObj !== undefined && filePathObj !== undefined) {
-                        // sort the filePath by length
-                        var sortedFilePathObj = Object.keys(filePathObj).sort().reduce(
-                            (obj, key) => { 
-                            obj[key] = filePathObj[key]; 
-                            return obj;
-                            }, 
-                            {}
-                        );
-                        this.sortedFilePathObj = sortedFilePathObj;
-
-                        this.addFilesAndFolders(sortedFilePathObj);
-                    }
-                    else {
-                        this.dataPackage.each(this.addOne, this, this.dataPackage);
-                    }
-                }
-                else {
-                    this.dataPackage.each(this.addOne, this);
-                }
-            },
-=======
         //Render the view
         var $packageTableContainer = this.$("#data-package-container");
         $packageTableContainer.html(this.dataPackageView.render().el);
@@ -465,7 +374,6 @@
             view.emlView.resizeTOC();
           },
         });
->>>>>>> 84d9b1de
 
         var tableHeight = ($(window).height() - $("#Navbar").height()) * 0.4;
         $packageTableContainer.css("height", tableHeight + "px");
@@ -1113,107 +1021,11 @@
           return m.type != "Package";
         });
 
-<<<<<<< HEAD
-            /**
-             * Adds a nested data package to the package table.
-             *
-             * @param {Object} dataPackage - The data package to be added.
-             * @since 2.28.0
-             */
-            addNestedPackages: function(dataPackage) {
-                /**
-                * Generates the table row for the data package header.
-                *
-                * @type {null|Element}
-                */
-                var tableRow = null,
-                    /**
-                    * Reference to the current view.
-                    *
-                    * @type {Object}
-                    */
-                    view = this,
-                    /**
-                    * The title of the data package.
-                    *
-                    * @type {null|string}
-                    */
-                    title = null,
-                    /**
-                    * The URL of the data package.
-                    *
-                    * @type {null|string}
-                    */
-                    packageUrl = null;
-
-                /**
-                * The members of the data package.
-                *
-                * @type {Array}
-                */
-                var members = dataPackage.get("members");
-                /**
-                * Filters out metadata objects from the members.
-                *
-                * @type {Array}
-                */
-                let metadataObj = _.filter(members, function(m) { return (m.get("type") == "Metadata" || m.get("type") == "metadata") });
-
-                title = metadataObj[0].get("title");
-
-                /**
-                * The tooltip for the title (used for long titles).
-                *
-                * @type {string}
-                */
-                let titleTooltip = title;
-                title = (title.length > 150) ? title.slice(0, 75) + "..." + title.slice(title.length - 75, title.length) : title;
-
-
-                /**
-                * The View URL for this nested package.
-                *
-                * @type {string}
-                */
-               let nestedPackageUrl = MetacatUI.root + "/view/" + dataPackage.id;
-
-                /**
-                * The HTML content for the data package header.
-                *
-                * @type {string}
-                */
-                tableRow = this.dataPackageHeaderTemplate({ id: dataPackage.id, title: title, titleTooltip: titleTooltip, disablePackageDownloads: false, disablePackageUrl: false, packageUrl: nestedPackageUrl });
-                this.$el.append(tableRow);
-
-                // Create an instance of DownloadButtonView to handle package downloads
-                this.downloadButtonView = new DownloadButtonView({ model: dataPackage, view: "actionsView", nested: true });
-
-                // Render
-                this.downloadButtonView.render();
-
-                // Add the downloadButtonView el to the span
-                this.$el.find('.downloadAction[data-id="' + dataPackage.id + '"]').html(this.downloadButtonView.el);
-
-                // Filter out the packages from the member list
-                members = _.filter(members, function(m) { return (m.type != "Package") });
-
-                // Add each member to the package table view
-                var view = this;
-                _.each(members, function(m) {
-                    // Update the size to bytes format
-                    m.set({ size: m.bytesToSize(m.get("size")) });
-
-                    // Add each item of this nested package to the package table view
-                    view.addOne(m, dataPackage);
-                });
-            },
-=======
         // Add each member to the package table view
         var view = this;
         _.each(members, function (m) {
           // Update the size to bytes format
           m.set({ size: m.bytesToSize(m.get("size")) });
->>>>>>> 84d9b1de
 
           // Add each item of this nested package to the package table view
           view.addOne(m, dataPackage);
