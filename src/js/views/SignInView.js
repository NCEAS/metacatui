--- conflicted
+++ resolved
@@ -44,11 +44,7 @@
     * // This example may tell the view that the register citation modal was open when Sign In was clicked
     * "registerCitation=true"
     * @default ""
-<<<<<<< HEAD
-    * @since 2.14.1
-=======
     * @since 2.15.0
->>>>>>> cf7720c5
     */
     redirectQueryString: "",
 
