<<<<<<< HEAD
define(['jquery', 'underscore', 'backbone', 'models/SolrResult', 'models/DataONEObject', 'models/PackageModel'],
	function($, _, Backbone, SolrResult, DataONEObject, PackageModel) {
	'use strict';

	var DownloadButtonView = Backbone.View.extend({

		tagName: "a",

		className: "btn download",

		initialize: function(options){
			if(!options) var options = {}
            this.view = options.view || null;
            this.id = options.id || null;
            this.model = options.model || new SolrResult();
            this.nested = options.nested || false;
		},

		events: {
			"click" : "download"
		},

		render: function(){

            var fileName = this.model.get("fileName") || "";

            if( typeof fileName == "string" ){
                fileName = fileName.trim();
            }

			//Add the href and id attributes
            let hrefLink = this.model.get("url");
            if (this.model instanceof DataONEObject && 
                ((this.model.get("formatType") == "RESOURCE") || 
                (this.model.get("type") == "DataPackage"))) {
                hrefLink = this.model.getPackageURL();
            }
            if (this.model instanceof PackageModel &&
                ((this.model.get("formatType") == "RESOURCE") || 
                (this.model.get("type") == "DataPackage") ||
                (this.model.get("type") == "Package"))) {
                hrefLink = this.model.getURL();
            }
			this.$el.attr("href", hrefLink)
					.attr("data-id", this.model.get("id"))
            .attr("download", fileName);

            //Check for CORS downloads. For CORS, the 'download' attribute may not work,
            // so open in a new tab.
            if( typeof hrefLink !== 'undefined' && hrefLink.indexOf(window.location.origin) == -1 ){
                this.$el.attr("target", "_blank");
            }

			//For packages
            if (typeof this.view !== 'undefined' && this.view == "actionsView") {
                this.$el.append( $(document.createElement("i")).addClass("icon icon-large icon-cloud-download") );
                this.$el.addClass("btn-rounded");
                this.$el.addClass("action");
                this.$el.addClass("downloadAction");
            }
            else {
                if(this.model.type == "Package"){
                this.$el.text("Download All")
                    .addClass("btn-primary");

                //if the Package Model has no Solr index document associated with it, then we
                // can assume the resource map object is private. So disable the download button.
                if( !this.model.get("indexDoc") ){
                    this.$el.attr("disabled", "disabled")
                            .addClass("disabled")
                            .attr("href", "")
                            .tooltip({
                            trigger: "hover",
                            placement: "top",
                            delay: 500,
                            title: "This dataset may contain private data, so each data file should be downloaded individually."
                            });
                    }
                }
                //For individual DataONEObjects
                else {
                    this.$el.text("Download");
                }

                //Add a download icon
                this.$el.append( $(document.createElement("i")).addClass("icon icon-cloud-download") );
            }

			//If this is a Download All button for a package but it's too large, then disable the button with a message
			if(this.model.type == "Package" && this.model.getTotalSize() > MetacatUI.appModel.get("maxDownloadSize")){

				this.$el.addClass("tooltip-this")
						.attr("disabled", "disabled")
						.attr("data-title", "This dataset is too large to download as a package. Please download the files individually or contact us for alternate data access.")
						.attr("data-placement", "top")
						.attr("data-trigger", "hover")
						.attr("data-container", "body");

				// Removing the `href` attribute while disabling the download button.
				this.$el.removeAttr("href");

				// Removing pointer as cursor and setting to default
				this.$el.css("cursor","default");
			}
		},

		download: function(e){

            // Checking if the Download All button is disabled because the package is too large
            var isDownloadDisabled = (this.$el.attr("disabled") === "disabled" || this.$el.is(".disabled")) ? true : false;

            // Do nothing if the `disabled` attribute is set!.
            // If the download is already in progress, don't try to download again
            if(isDownloadDisabled || this.$el.is(".in-progress")) {
                e.preventDefault();
                return;
            }

            //If the user isn't logged in, let the browser handle the download normally
            if( MetacatUI.appUserModel.get("tokenChecked") && !MetacatUI.appUserModel.get("loggedIn") ){
                return;
            }
            //If the authentication hasn't been checked yet, wait for it
            else if( !MetacatUI.appUserModel.get("tokenChecked") ){
                var view = this;
                this.listenTo(MetacatUI.appUserModel, "change:tokenChecked", function(){
                view.download(e);
                });
                return;
            }
            //If the user is logged in but the object is public, download normally
            else if( this.model.get("isPublic") ){

                //If this is a "Download All" button for a package, and at least object is private, then
                // we need to download via XHR with credentials
                if( this.model.type == "Package" ){
                //If we found a private object, download the package via XHR so we can send the auth token.
                var privateObject = _.find(this.model.get("members"), function(m){ return m.get("isPublic") !== true; });
                //If no private object is found, download normally.
                // This may still fail when there is a private object that the logged-in user doesn't have access to.
                if( !privateObject ){
                    return;
                }
                }
                //All other object types (data and metadata objects) can be downloaded normally
                else{
                return;
                }
            }

            e.preventDefault();

            //Show that the download has started
            this.$el.addClass("in-progress");
            var buttonHTML = this.$el.html();
            if (typeof this.view !== 'undefined' && this.view == "actionsView") {
                this.$el.html("<i class='icon icon-on-right icon-spinner icon-spin'></i>");
            }
            else {
                this.$el.html("Downloading... <i class='icon icon-on-right icon-spinner icon-spin'></i>");
            }

            var thisRef = this;

            this.listenToOnce(this.model, "downloadComplete", function(){

                let iconEl = "<i class='icon icon-on-right icon-ok'></i>";
                let downloadEl = "<i class='icon icon-large icon-cloud-download'></i>"

                if (thisRef.view != "actionsView") {
                    iconEl += "Complete ";
                    downloadEl = buttonHTML;
                }

                //Show that the download is complete
                thisRef.$el.html(iconEl)
                .addClass("complete")
                .removeClass("in-progress error");

                //Put the download button back to normal
                setTimeout(function(){
                    //After one second, change the background color with an animation
                    thisRef.$el.removeClass("complete")
                        .html(downloadEl);
                }, 2000);

            });

            this.listenToOnce(this.model, "downloadError", function(){

                let iconEl = "<i class='icon icon-on-right icon-warning-sign'></i>";

                if (thisRef.view != "actionsView") {
                    iconEl += "Error ";
                }

                //Show that the download failed to compelete.
                thisRef.$el.html(iconEl)
                .addClass("error")
                .removeClass("in-progress")
                .tooltip({
                    trigger: "hover",
                    placement: "top",
                    title: "Something went wrong while trying to download. Click to try again."
                });
            });

            //Fire the download event via the SolrResult model
            this.model.downloadWithCredentials();
		}
	});

	return DownloadButtonView;

=======
define([
  "jquery",
  "underscore",
  "backbone",
  "models/SolrResult",
  "models/DataONEObject",
  "models/PackageModel",
], function ($, _, Backbone, SolrResult, DataONEObject, PackageModel) {
  "use strict";

  var DownloadButtonView = Backbone.View.extend({
    tagName: "a",

    className: "btn download",

    initialize: function (options) {
      if (!options) var options = {};
      this.view = options.view || null;
      this.id = options.id || null;
      this.model = options.model || new SolrResult();
      this.nested = options.nested || false;
    },

    events: {
      click: "download",
    },

    render: function () {
      var fileName = this.model.get("fileName") || "";

      if (typeof fileName == "string") {
        fileName = fileName.trim();
      }

      //Add the href and id attributes
      let hrefLink = this.model.get("url");
      if (
        this.model instanceof DataONEObject &&
        (this.model.get("formatType") == "RESOURCE" ||
          this.model.get("type") == "DataPackage")
      ) {
        hrefLink = this.model.getPackageURL();
      }
      if (
        this.model instanceof PackageModel &&
        this.nested &&
        (this.model.get("formatType") == "RESOURCE" ||
          this.model.get("type") == "DataPackage" ||
          this.model.get("type") == "Package")
      ) {
        hrefLink = this.model.getURL();
      }
      this.$el
        .attr("href", hrefLink)
        .attr("data-id", this.model.get("id"))
        .attr("download", fileName);

      //Check for CORS downloads. For CORS, the 'download' attribute may not work,
      // so open in a new tab.
      if (
        typeof hrefLink !== "undefined" &&
        hrefLink.indexOf(window.location.origin) == -1
      ) {
        this.$el.attr("target", "_blank");
      }

      //For packages
      if (typeof this.view !== "undefined" && this.view == "actionsView") {
        this.$el.append(
          $(document.createElement("i")).addClass(
            "icon icon-large icon-cloud-download",
          ),
        );
        this.$el.addClass("btn-rounded");
        this.$el.addClass("action");
        this.$el.addClass("downloadAction");
      } else {
        if (this.model.type == "Package") {
          this.$el.text("Download All").addClass("btn-primary");

          //if the Package Model has no Solr index document associated with it, then we
          // can assume the resource map object is private. So disable the download button.
          if (!this.model.get("indexDoc")) {
            this.$el
              .attr("disabled", "disabled")
              .addClass("disabled")
              .attr("href", "")
              .tooltip({
                trigger: "hover",
                placement: "top",
                delay: 500,
                title:
                  "This dataset may contain private data, so each data file should be downloaded individually.",
              });
          }
        }
        //For individual DataONEObjects
        else {
          this.$el.text("Download");
        }

        //Add a download icon
        this.$el.append(
          $(document.createElement("i")).addClass("icon icon-cloud-download"),
        );
      }

      //If this is a Download All button for a package but it's too large, then disable the button with a message
      if (
        this.model.type == "Package" &&
        this.model.getTotalSize() > MetacatUI.appModel.get("maxDownloadSize")
      ) {
        this.$el
          .addClass("tooltip-this")
          .attr("disabled", "disabled")
          .attr(
            "data-title",
            "This dataset is too large to download as a package. Please download the files individually or contact us for alternate data access.",
          )
          .attr("data-placement", "top")
          .attr("data-trigger", "hover")
          .attr("data-container", "body");

        // Removing the `href` attribute while disabling the download button.
        this.$el.removeAttr("href");

        // Removing pointer as cursor and setting to default
        this.$el.css("cursor", "default");
      }
    },

    download: function (e) {
      // Checking if the Download All button is disabled because the package is too large
      var isDownloadDisabled =
        this.$el.attr("disabled") === "disabled" || this.$el.is(".disabled")
          ? true
          : false;

      // Do nothing if the `disabled` attribute is set!.
      // If the download is already in progress, don't try to download again
      if (isDownloadDisabled || this.$el.is(".in-progress")) {
        e.preventDefault();
        return;
      }

      //If the user isn't logged in, let the browser handle the download normally
      if (
        MetacatUI.appUserModel.get("tokenChecked") &&
        !MetacatUI.appUserModel.get("loggedIn")
      ) {
        return;
      }
      //If the authentication hasn't been checked yet, wait for it
      else if (!MetacatUI.appUserModel.get("tokenChecked")) {
        var view = this;
        this.listenTo(
          MetacatUI.appUserModel,
          "change:tokenChecked",
          function () {
            view.download(e);
          },
        );
        return;
      }
      //If the user is logged in but the object is public, download normally
      else if (this.model.get("isPublic")) {
        //If this is a "Download All" button for a package, and at least object is private, then
        // we need to download via XHR with credentials
        if (this.model.type == "Package") {
          //If we found a private object, download the package via XHR so we can send the auth token.
          var privateObject = _.find(this.model.get("members"), function (m) {
            return m.get("isPublic") !== true;
          });
          //If no private object is found, download normally.
          // This may still fail when there is a private object that the logged-in user doesn't have access to.
          if (!privateObject) {
            return;
          }
        }
        //All other object types (data and metadata objects) can be downloaded normally
        else {
          return;
        }
      }

      e.preventDefault();

      //Show that the download has started
      this.$el.addClass("in-progress");
      var buttonHTML = this.$el.html();
      if (typeof this.view !== "undefined" && this.view == "actionsView") {
        this.$el.html(
          "<i class='icon icon-on-right icon-spinner icon-spin'></i>",
        );
      } else {
        this.$el.html(
          "Downloading... <i class='icon icon-on-right icon-spinner icon-spin'></i>",
        );
      }

      var thisRef = this;

      this.listenToOnce(this.model, "downloadComplete", function () {
        let iconEl = "<i class='icon icon-on-right icon-ok'></i>";
        let downloadEl = "<i class='icon icon-large icon-cloud-download'></i>";

        if (thisRef.view != "actionsView") {
          iconEl += "Complete ";
          downloadEl = buttonHTML;
        }

        //Show that the download is complete
        thisRef.$el
          .html(iconEl)
          .addClass("complete")
          .removeClass("in-progress error");

        //Put the download button back to normal
        setTimeout(function () {
          //After one second, change the background color with an animation
          thisRef.$el.removeClass("complete").html(downloadEl);
        }, 2000);
      });

      this.listenToOnce(this.model, "downloadError", function () {
        let iconEl = "<i class='icon icon-on-right icon-warning-sign'></i>";

        if (thisRef.view != "actionsView") {
          iconEl += "Error ";
        }

        //Show that the download failed to compelete.
        thisRef.$el
          .html(iconEl)
          .addClass("error")
          .removeClass("in-progress")
          .tooltip({
            trigger: "hover",
            placement: "top",
            title:
              "Something went wrong while trying to download. Click to try again.",
          });
      });

      //Fire the download event via the SolrResult model
      this.model.downloadWithCredentials();
    },
  });

  return DownloadButtonView;
>>>>>>> 84d9b1de
});<|MERGE_RESOLUTION|>--- conflicted
+++ resolved
@@ -1,219 +1,3 @@
-<<<<<<< HEAD
-define(['jquery', 'underscore', 'backbone', 'models/SolrResult', 'models/DataONEObject', 'models/PackageModel'],
-	function($, _, Backbone, SolrResult, DataONEObject, PackageModel) {
-	'use strict';
-
-	var DownloadButtonView = Backbone.View.extend({
-
-		tagName: "a",
-
-		className: "btn download",
-
-		initialize: function(options){
-			if(!options) var options = {}
-            this.view = options.view || null;
-            this.id = options.id || null;
-            this.model = options.model || new SolrResult();
-            this.nested = options.nested || false;
-		},
-
-		events: {
-			"click" : "download"
-		},
-
-		render: function(){
-
-            var fileName = this.model.get("fileName") || "";
-
-            if( typeof fileName == "string" ){
-                fileName = fileName.trim();
-            }
-
-			//Add the href and id attributes
-            let hrefLink = this.model.get("url");
-            if (this.model instanceof DataONEObject && 
-                ((this.model.get("formatType") == "RESOURCE") || 
-                (this.model.get("type") == "DataPackage"))) {
-                hrefLink = this.model.getPackageURL();
-            }
-            if (this.model instanceof PackageModel &&
-                ((this.model.get("formatType") == "RESOURCE") || 
-                (this.model.get("type") == "DataPackage") ||
-                (this.model.get("type") == "Package"))) {
-                hrefLink = this.model.getURL();
-            }
-			this.$el.attr("href", hrefLink)
-					.attr("data-id", this.model.get("id"))
-            .attr("download", fileName);
-
-            //Check for CORS downloads. For CORS, the 'download' attribute may not work,
-            // so open in a new tab.
-            if( typeof hrefLink !== 'undefined' && hrefLink.indexOf(window.location.origin) == -1 ){
-                this.$el.attr("target", "_blank");
-            }
-
-			//For packages
-            if (typeof this.view !== 'undefined' && this.view == "actionsView") {
-                this.$el.append( $(document.createElement("i")).addClass("icon icon-large icon-cloud-download") );
-                this.$el.addClass("btn-rounded");
-                this.$el.addClass("action");
-                this.$el.addClass("downloadAction");
-            }
-            else {
-                if(this.model.type == "Package"){
-                this.$el.text("Download All")
-                    .addClass("btn-primary");
-
-                //if the Package Model has no Solr index document associated with it, then we
-                // can assume the resource map object is private. So disable the download button.
-                if( !this.model.get("indexDoc") ){
-                    this.$el.attr("disabled", "disabled")
-                            .addClass("disabled")
-                            .attr("href", "")
-                            .tooltip({
-                            trigger: "hover",
-                            placement: "top",
-                            delay: 500,
-                            title: "This dataset may contain private data, so each data file should be downloaded individually."
-                            });
-                    }
-                }
-                //For individual DataONEObjects
-                else {
-                    this.$el.text("Download");
-                }
-
-                //Add a download icon
-                this.$el.append( $(document.createElement("i")).addClass("icon icon-cloud-download") );
-            }
-
-			//If this is a Download All button for a package but it's too large, then disable the button with a message
-			if(this.model.type == "Package" && this.model.getTotalSize() > MetacatUI.appModel.get("maxDownloadSize")){
-
-				this.$el.addClass("tooltip-this")
-						.attr("disabled", "disabled")
-						.attr("data-title", "This dataset is too large to download as a package. Please download the files individually or contact us for alternate data access.")
-						.attr("data-placement", "top")
-						.attr("data-trigger", "hover")
-						.attr("data-container", "body");
-
-				// Removing the `href` attribute while disabling the download button.
-				this.$el.removeAttr("href");
-
-				// Removing pointer as cursor and setting to default
-				this.$el.css("cursor","default");
-			}
-		},
-
-		download: function(e){
-
-            // Checking if the Download All button is disabled because the package is too large
-            var isDownloadDisabled = (this.$el.attr("disabled") === "disabled" || this.$el.is(".disabled")) ? true : false;
-
-            // Do nothing if the `disabled` attribute is set!.
-            // If the download is already in progress, don't try to download again
-            if(isDownloadDisabled || this.$el.is(".in-progress")) {
-                e.preventDefault();
-                return;
-            }
-
-            //If the user isn't logged in, let the browser handle the download normally
-            if( MetacatUI.appUserModel.get("tokenChecked") && !MetacatUI.appUserModel.get("loggedIn") ){
-                return;
-            }
-            //If the authentication hasn't been checked yet, wait for it
-            else if( !MetacatUI.appUserModel.get("tokenChecked") ){
-                var view = this;
-                this.listenTo(MetacatUI.appUserModel, "change:tokenChecked", function(){
-                view.download(e);
-                });
-                return;
-            }
-            //If the user is logged in but the object is public, download normally
-            else if( this.model.get("isPublic") ){
-
-                //If this is a "Download All" button for a package, and at least object is private, then
-                // we need to download via XHR with credentials
-                if( this.model.type == "Package" ){
-                //If we found a private object, download the package via XHR so we can send the auth token.
-                var privateObject = _.find(this.model.get("members"), function(m){ return m.get("isPublic") !== true; });
-                //If no private object is found, download normally.
-                // This may still fail when there is a private object that the logged-in user doesn't have access to.
-                if( !privateObject ){
-                    return;
-                }
-                }
-                //All other object types (data and metadata objects) can be downloaded normally
-                else{
-                return;
-                }
-            }
-
-            e.preventDefault();
-
-            //Show that the download has started
-            this.$el.addClass("in-progress");
-            var buttonHTML = this.$el.html();
-            if (typeof this.view !== 'undefined' && this.view == "actionsView") {
-                this.$el.html("<i class='icon icon-on-right icon-spinner icon-spin'></i>");
-            }
-            else {
-                this.$el.html("Downloading... <i class='icon icon-on-right icon-spinner icon-spin'></i>");
-            }
-
-            var thisRef = this;
-
-            this.listenToOnce(this.model, "downloadComplete", function(){
-
-                let iconEl = "<i class='icon icon-on-right icon-ok'></i>";
-                let downloadEl = "<i class='icon icon-large icon-cloud-download'></i>"
-
-                if (thisRef.view != "actionsView") {
-                    iconEl += "Complete ";
-                    downloadEl = buttonHTML;
-                }
-
-                //Show that the download is complete
-                thisRef.$el.html(iconEl)
-                .addClass("complete")
-                .removeClass("in-progress error");
-
-                //Put the download button back to normal
-                setTimeout(function(){
-                    //After one second, change the background color with an animation
-                    thisRef.$el.removeClass("complete")
-                        .html(downloadEl);
-                }, 2000);
-
-            });
-
-            this.listenToOnce(this.model, "downloadError", function(){
-
-                let iconEl = "<i class='icon icon-on-right icon-warning-sign'></i>";
-
-                if (thisRef.view != "actionsView") {
-                    iconEl += "Error ";
-                }
-
-                //Show that the download failed to compelete.
-                thisRef.$el.html(iconEl)
-                .addClass("error")
-                .removeClass("in-progress")
-                .tooltip({
-                    trigger: "hover",
-                    placement: "top",
-                    title: "Something went wrong while trying to download. Click to try again."
-                });
-            });
-
-            //Fire the download event via the SolrResult model
-            this.model.downloadWithCredentials();
-		}
-	});
-
-	return DownloadButtonView;
-
-=======
 define([
   "jquery",
   "underscore",
@@ -464,5 +248,4 @@
   });
 
   return DownloadButtonView;
->>>>>>> 84d9b1de
 });