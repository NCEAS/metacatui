--- conflicted
+++ resolved
@@ -103,13 +103,10 @@
 				query: this.model.get('query'),
 				title: this.title,
 				description: this.description,
-<<<<<<< HEAD
-				userType: this.userType
-=======
+                userType: this.userType,
 				hideUpdatesChart: this.hideUpdatesChart,
 				hideDownloadsChart: !this.model.get("supportDownloads"),
 				hideMetadataAssessment: this.hideMetadataAssessment
->>>>>>> 12d7ef56
 			}));
       
       // Insert the metadata assessment chart
