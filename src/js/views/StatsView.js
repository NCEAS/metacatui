/*global define */
define(['jquery', 'underscore', 'backbone', 'd3', 'LineChart', 'BarChart', 'DonutChart', 'CircleBadge', 'collections/Citations', 'models/MetricsModel', 'models/Stats', 'views/MetricsChartView', 'text!templates/metricModalTemplate.html', 'views/CitationListView', 'text!templates/profile.html', 'text!templates/alert.html', 'text!templates/loading.html'], 				
	function($, _, Backbone, d3, LineChart, BarChart, DonutChart, CircleBadge, Citations, MetricsModel, StatsModel, MetricsChart, MetricModalTemplate, CitationList, profileTemplate, AlertTemplate, LoadingTemplate) {
	'use strict';

	var StatsView = Backbone.View.extend(
  /** @lends StatsView.prototype */{

		el: '#Content',

		model: null,

<<<<<<< HEAD
		hideUpdatesChart: false,
		
		/**    
		 * Whether or not to show the graph that indicated the assessment score for all metadata in the query.
		 * @type {boolean}
		 */     
		hideMetadataAssessment: false,
=======
    hideUpdatesChart: false,

    /**
     * Whether or not to show the graph that indicated the assessment score for all metadata in the query.
     * @type {boolean}
     */
    hideMetadataAssessment: false,
>>>>>>> 4b3d1392

		template: _.template(profileTemplate),

		metricTemplate: _.template(MetricModalTemplate),
		
		alertTemplate: _.template(AlertTemplate),

		loadingTemplate: _.template(LoadingTemplate),

		initialize: function(options){
			if(!options) options = {};
			

			this.title = (typeof options.title === "undefined") ? "Summary of Holdings" : options.title;
			this.description = (typeof options.description === "undefined") ?
					"A summary of all datasets in our catalog." : options.description;
			this.metricsModel = options.metricsModel;
			this.userType = options.userType;
			if(typeof options.el === "undefined")
				this.el = options.el;

<<<<<<< HEAD
			this.hideUpdatesChart = (options.hideUpdatesChart === true)? true : false;
			
			this.hideMetadataAssessment = (typeof options.hideMetadataAssessment === "undefined") ? true : options.hideMetadataAssessment;

			this.hideCitationsChart = (typeof options.hideCitationsChart === "undefined") ? true : options.hideCitationsChart;
			this.hideDownloadsChart = (typeof options.hideDownloadsChart === "undefined") ? true : options.hideDownloadsChart;
			this.hideViewsChart = (typeof options.hideViewsChart === "undefined") ? true : options.hideViewsChart;
=======
      this.hideUpdatesChart = (options.hideUpdatesChart === true)? true : false;

      this.hideMetadataAssessment = (typeof options.hideMetadataAssessment === "undefined") ? true : options.hideMetadataAssessment;
>>>>>>> 4b3d1392

			this.model = options.model || null;
		},

		render: function () {

			if( !this.model ){
				this.model = new StatsModel();
			}

			//Clear the page
			this.$el.html("");

			if (this.userType == "portal") {
				if(this.metricsModel.get("totalViews") !== null) {
					this.renderMetrics();
				}
				else{
					this.listenTo(this.metricsModel, "sync" , this.renderMetrics);

					// in case when there is an error for the fetch call.
					this.listenTo(this.metricsModel, "error", this.renderUsageMetricsError);
				}
			}

			//Only trigger the functions that draw SVG charts if d3 loaded correctly
			if(d3){
				//this.listenTo(this.model, 'change:dataUploadDates',       this.drawUploadChart);
				this.listenTo(this.model, 'change:temporalCoverage',      this.drawCoverageChart);
				this.listenTo(this.model, 'change:metadataDownloadDates', this.drawDownloadsChart);
				this.listenTo(this.model, 'change:dataDownloadDates',     this.drawDownloadsChart);
				this.listenTo(this.model, 'change:downloadDates',     this.drawDownloadsChart);
				this.listenTo(this.model, "change:dataUpdateDates",       this.drawUpdatesChart);
				this.listenTo(this.model, "change:totalSize",             this.drawTotalSize);
				this.listenTo(this.model, 'change:metadataCount', 	    this.drawTotalCount);
				this.listenTo(this.model, 'change:dataFormatIDs', 	  this.drawDataCountChart);
				this.listenTo(this.model, 'change:metadataFormatIDs', this.drawMetadataCountChart);

				//this.listenTo(this.model, 'change:dataUploads', 	  this.drawUploadTitle);
			}

			this.listenTo(this.model, 'change:downloads', 	  this.drawDownloadTitle);
			this.listenTo(this.model, 'change:lastEndDate',	  	  this.drawCoverageChartTitle);

			// mdq
			this.listenTo(this.model, 'change:mdqStats',	  	  this.drawMdqStats);

			this.listenTo(this.model, "change:totalCount", this.showNoActivity);
<<<<<<< HEAD
		
=======

>>>>>>> 4b3d1392

			// set the header type
			MetacatUI.appModel.set('headerType', 'default');

			//Insert the template
			this.$el.html(this.template({
				query: this.model.get('query'),
				title: this.title,
				description: this.description,
				userType: this.userType,
				hideUpdatesChart: this.hideUpdatesChart,
				hideCitationsChart: this.hideCitationsChart,
				hideDownloadsChart: this.hideDownloadsChart,
				hideViewsChart: this.hideViewsChart,
				hideMetadataAssessment: this.hideMetadataAssessment
			}));

      // Insert the metadata assessment chart
      if(!this.hideMetadataAssessment){
<<<<<<< HEAD
        this.listenTo(this.model, "change:mdqScoresImage", this.drawMetadataAssessment);
        this.listenTo(this.model, "change:mdqScoresError", function () {
                this.$el.find(".stripe.metadata-assessment").remove();
                var msg = this.model.get("mdqScoresError");
                MetacatUI.appView.showAlert("Metadata Assessment Metrics are not available for this collection: " + msg, 
                    "alert-error", this.$("#metadata-assesment-graphic"), 4000, {remove: true});
            });
      }
      
=======
        // @Peter TODO:
        // this.listenTo(this.model, "change:???", this.drawMetadataAssessment);
        // OR
        this.drawMetadataAssessment();
      }


>>>>>>> 4b3d1392
			//Insert the loading template into the space where the charts will go
			if(d3){
				this.$(".chart").html(this.loadingTemplate);
				this.$(".show-loading").html(this.loadingTemplate);
			}
			//If SVG isn't supported, insert an info warning
			else{
				this.$el.prepend(this.alertTemplate({
					classes: "alert-info",
					msg: "Please upgrade your browser or use a different browser to view graphs of these statistics.",
					email: false
				}));
			}
<<<<<<< HEAD
		
			this.$el.data("view", this);
=======

      this.$el.data("view", this);
>>>>>>> 4b3d1392

			//Start retrieving data from Solr
			this.model.getAll();

			return this;
		},
<<<<<<< HEAD
    
        /**    
         * drawMetadataAssessment - Insert the metadata assessment image into the view
         */     
        drawMetadataAssessment: function(){
          try {
            var scoresImage = this.model.get("mdqScoresImage");
              // Hide the spinner
              this.$("#metadata-assessment-loading").remove();
              // Show the figure
              this.$("#metadata-assessment-graphic").append(scoresImage);
          } catch (e) {
            // If there's an error inserting the image, remove the entire section
            // that contains the image.
            console.log("Error displaying the metadata assessment figure. Error message: " + e);
            this.$el.find(".stripe.metadata-assessment").remove();
          }
        },

		renderMetrics: function(){
			this.renderCitationMetric();
			this.renderDownloadMetric();
			this.renderViewMetric();

			var self = this;
			$(window).on("resize", function(){
				self.renderDownloadMetric();
				self.renderViewMetric();
			});
		},

		renderCitationMetric: function() {
			var citationSectionEl = this.$('#user-citations');
			var citationEl = this.$('.citations-metrics-list');
			var citationCountEl = this.$('.citation-count');
			var metricName = "Citations";
			var metricCount = this.metricsModel.get("totalCitations");
			citationCountEl.text(MetacatUI.appView.numberAbbreviator(metricCount,1));

			// Displaying Citations
			var resultDetails = this.metricsModel.get("resultDetails");
			var citationCollection = new Citations(resultDetails["citations"], {parse:true});
=======


    /**
     * drawMetadataAssessment - Insert the metadata assessment image into the view
     */
    drawMetadataAssessment: function(){

      try {
        // @Peter TODO:
        // Example figure:
        var imgSrc = "https://dev.nceas.ucsb.edu/knb/d1/mn/v2/object/urn:uuid:cce87580-1800-40cb-9e46-c52d6a3119a4";
        if(typeof imgSrc === 'string' || imgSrc instanceof String){
          // Hide the spinner
          this.$("#metadata-assessment-loading").remove();
          // Show the figure
          this.$("#metadata-assessment-graphic").attr('src', imgSrc);
        }
      } catch (e) {
        // If there's an error inserting the image, remove the entire section
        // that contains the image.
        console.log("Error displaying the metadata assessment figure. Error message: " + e);
        this.$el.find(".stripe.metadata-assessment").remove();
      }

    },
>>>>>>> 4b3d1392

			this.citationCollection = citationCollection;

			// Checking if there are any citations available for the List display.
			if(this.metricsModel.get("totalCitations") == 0) {
				var citationList = new CitationList();

				// reattaching the citations at the bottom when the counts are 0.
				var detachCitationEl = this.$(citationSectionEl).detach();
				this.$('.charts-container').append(detachCitationEl);
			}
			else {
				var citationList = new CitationList({citations: this.citationCollection});
			}

			this.citationList = citationList;

			citationEl.html(this.citationList.render().$el.html());
		},

		renderDownloadMetric: function() {
			var downloadEl = this.$('.downloads-metrics > .metric-chart');
			var metricName = "Downloads";
			var metricCount = this.metricsModel.get("totalDownloads");
			var downloadCountEl = this.$('.download-count');
			downloadCountEl.text(MetacatUI.appView.numberAbbreviator(metricCount,1));

			downloadEl.html(this.drawMetricsChart(metricName));
		},

		renderViewMetric: function() {
			var viewEl = this.$('.views-metrics > .metric-chart');
			var metricName = "Views";
			var metricCount = this.metricsModel.get("totalViews");
			var viewCountEl = this.$('.view-count');
			viewCountEl.text(MetacatUI.appView.numberAbbreviator(metricCount,1));

			viewEl.html(this.drawMetricsChart(metricName));
		},

		// Currently only being used for portals
        drawMetricsChart: function(metricName){

            var metricNameLemma     = metricName.toLowerCase()
            var metricMonths        = this.metricsModel.get("months");
            var metricCount 		= this.metricsModel.get(metricNameLemma);
            var width               = document.getElementById('user-'+metricNameLemma+'-chart' ).offsetWidth;
            var viewType                = this.userType;

            if (width == null || width < 0) {
                width = 600;
			}


            //Draw a metric chart
            var modalMetricChart = new MetricsChart({
                            id: metricNameLemma + "-chart",
                            metricCount: metricCount,
                            metricMonths: metricMonths,
                            type: viewType,
                            metricName: metricName,
                            width: width
                        });

            return modalMetricChart.render().el;
        },
		
		drawDataCountChart: function(){
			var dataCount = this.model.get('dataCount');
			var data = this.model.get('dataFormatIDs');

			if(dataCount){
				var svgClass = "data";
			}
			else if(!this.model.get('dataCount') && this.model.get('metadataCount')){	//Are we drawing a blank chart (i.e. 0 data objects found)?
				var svgClass = "data default";
			}
			else if(!this.model.get('metadataCount') && !this.model.get('dataCount'))
				var svgClass = "data no-activity";

			//If d3 isn't supported in this browser or didn't load correctly, insert a text title instead
			if(!d3){
				this.$('.format-charts-data').html("<h2 class='" + svgClass + " fallback'>" + MetacatUI.appView.commaSeparateNumber(dataCount) + " data files</h2>");

				return;
			}

			//Draw a donut chart
			var donut = new DonutChart({
							id: "data-chart",
							data: data,
							total: this.model.get('dataCount'),
							titleText: "data files",
							titleCount: dataCount,
							svgClass: svgClass,
							countClass: "data",
							height: 300,
              width: 380,
							formatLabel: function(name){
								//If this is the application/vnd.ms-excel formatID - let's just display "MS Excel"
								if((name !== undefined) && (name.indexOf("ms-excel") > -1)) name = "MS Excel";
								else if((name != undefined) && (name == "application/vnd.openxmlformats-officedocument.spreadsheetml.sheet")) name= "MS Excel OpenXML"
								else if((name != undefined) && (name == "application/vnd.openxmlformats-officedocument.wordprocessingml.document")) name= "MS Word OpenXML"
								//Application/octet-stream - shorten it
								else if((name !== undefined) && (name == "application/octet-stream")) name = "Application file";

								if(name === undefined) name = "";

								return name;
							}
						});
			this.$('.format-charts-data').html(donut.render().el);
		},

		drawMetadataCountChart: function(){
			var metadataCount = this.model.get("metadataCount");
			var data = this.model.get('metadataFormatIDs');

			if(metadataCount){
				var svgClass = "metadata";
			}
			else if(!this.model.get('metadataCount') && this.model.get('dataCount')){	//Are we drawing a blank chart (i.e. 0 data objects found)?
				var svgClass = "metadata default";
			}
			else if(!this.model.get('metadataCount') && !this.model.get('dataCount'))
				var svgClass = "metadata no-activity";

			//If d3 isn't supported in this browser or didn't load correctly, insert a text title instead
			if(!d3){
				this.$('.format-charts-metadata').html("<h2 class='" + svgClass + " fallback'>" + MetacatUI.appView.commaSeparateNumber(metadataCount) + " metadata files</h2>");

				return;
			}

			//Draw a donut chart
			var donut = new DonutChart({
							id: "metadata-chart",
							data: data,
							total: this.model.get('metadataCount'),
							titleText: "metadata files",
							titleCount: metadataCount,
							svgClass: svgClass,
							countClass: "metadata",
							height: 300,
              width: 380,
							formatLabel: function(name){
								if((name !== undefined) && (name.indexOf("//ecoinformatics.org") > -1)){
									//EML - extract the version only
									if(name.substring(0,4) == "eml:") name = name.substr(name.lastIndexOf("/")+1).toUpperCase().replace('-', ' ');

									//EML modules
									if(name.indexOf("-//ecoinformatics.org//eml-") > -1) name = "EML " + name.substring(name.indexOf("//eml-")+6, name.lastIndexOf("-")) + " " + name.substr(name.lastIndexOf("-")+1, 5);

								}
								//Dryad - shorten it
								else if((name !== undefined) && (name == "http://datadryad.org/profile/v3.1")) name = "Dryad 3.1";
								//FGDC - just display "FGDC {year}"
								else if((name !== undefined) && (name.indexOf("FGDC") > -1)) name = "FGDC " + name.substring(name.length-4);

								if(name === undefined) name = "";
								return name;
							}
						});

			this.$('.format-charts-metadata').html(donut.render().el);
		},

		drawFirstUpload: function(){

			var className = "";

			if( !this.model.get("firstUpload") ){
				var chartData = [{
				              	  count: "N/A",
				              	  className: "packages no-activity"
	                			}];
			}
			else{
				var firstUpload = new Date(this.model.get("firstUpload")),
					readableDate = firstUpload.toDateString();

				readableDate = readableDate.substring(readableDate.indexOf(" ") + 1);

				var chartData = [{
				              	  count: readableDate,
				              	  className: "packages"
	                			}];
			}

			//Create the circle badge
			var dateBadge = new CircleBadge({
				id: "first-upload-badge",
				data: chartData,
				title: "first upload",
				titlePlacement: "inside",
				useGlobalR: true,
				globalR: 100
			});

			this.$("#first-upload").html(dateBadge.render().el);
		},

		//drawUploadChart will get the upload stats from the stats model and draw a time series cumulative chart
		drawUploadChart: function(){
			//Get the width of the chart by using the parent container width
			var parentEl = this.$('.upload-chart');
			var width = parentEl.width() || null;

			//If there was no first upload, draw a blank chart and exit
			if(!this.model.get('firstUpload')){

				var lineChartView = new LineChart(
						{	  id: "upload-chart",
						 	yLabel: "files uploaded",
						 frequency: 0,
						 	 width: width
						});

				this.$('.upload-chart').html(lineChartView.render().el);

				return;
			}

			//Set the frequency of our points
			var frequency = 12;

			//Check which line we should draw first since the scale will be based off the first line
			if(this.model.get("metadataUploads") > this.model.get("dataUploads") ){

				//If there isn't a lot of point to graph, draw points more frequently on the line
				if(this.model.get("metadataUploadDates").length < 40) frequency = 1;

				//Create the line chart and draw the metadata line
				var lineChartView = new LineChart(
						{	  data: this.model.get('metadataUploadDates'),
			  formatFromSolrFacets: true,
						cumulative: true,
								id: "upload-chart",
						 className: "metadata",
						 	yLabel: "files uploaded",
						labelValue: "Metadata: ",
						// frequency: frequency,
							radius: 2,
							width: width,
						    labelDate: "M-y"
						});

				this.$('.upload-chart').html(lineChartView.render().el);

				//Only draw the data file line if there was at least one uploaded
				if(this.model.get("dataUploads")){
					//Add a line to our chart for data uploads
					lineChartView.className = "data";
					lineChartView.labelValue ="Data: ";
					lineChartView.addLine(this.model.get('dataUploadDates'));
				}
			}
			else{
					var lineChartView = new LineChart(
							{	  data: this.model.get('dataUploadDates'),
				  formatFromSolrFacets: true,
							cumulative: true,
									id: "upload-chart",
							 className: "data",
							 	yLabel: "files uploaded",
							labelValue: "Data: ",
						//	 frequency: frequency,
								radius: 2,
								 width: width,
						    labelDate: "M-y"
							 });

					this.$('.upload-chart').html(lineChartView.render().el);

					//If no metadata files were uploaded, we don't want to draw the data file line
					if(this.model.get("metadataUploads")){
						//Add a line to our chart for metadata uploads
						lineChartView.className = "metadata";
						lineChartView.labelValue = "Metadata: ";
						lineChartView.addLine(this.model.get('metadataUploadDates'));
					}
				}
		},

		//drawUploadTitle will draw a circle badge title for the uploads time series chart
		drawUploadTitle: function(){

			//If d3 isn't supported in this browser or didn't load correctly, insert a text title instead
			if(!d3){
				this.$('#uploads-title').html("<h2 class='packages fallback'>" + MetacatUI.appView.commaSeparateNumber(this.model.get('totalUploads')) + "</h2>");

				return;
			}

			if(!this.model.get('dataUploads') && !this.model.get('metadataUploads')){
				//Draw the upload chart title
				var uploadChartTitle = new CircleBadge({
					id: "upload-chart-title",
					className: "no-activity",
					globalR: 60,
					data: [{ count: 0, label: "uploads" }]
				});

				this.$('#uploads-title').prepend(uploadChartTitle.render().el);

				return;
			}

			//Get information for our upload chart title
			var titleChartData = [],
				metadataUploads = this.model.get("metadataUploads"),
				dataUploads = this.model.get("dataUploads"),
				metadataClass = "metadata",
				dataClass = "data";

			if(metadataUploads == 0) metadataClass = "default";
			if(dataUploads == 0) dataClass = "default";


			var titleChartData = [
			                      {count: this.model.get("metadataUploads"), label: "metadata", className: metadataClass},
							      {count: this.model.get("dataUploads"), 	  label: "data", 	 className: dataClass}
								 ];

			//Draw the upload chart title
			var uploadChartTitle = new CircleBadge({
				id: "upload-chart-title",
				data: titleChartData,
				className: "chart-title",
				useGlobalR: true,
				globalR: 60
			});
			this.$('#uploads-title').prepend(uploadChartTitle.render().el);
		},

		/*
		 * drawTotalCount - draws a simple count of total metadata files/datasets
		 */
		drawTotalCount: function(){

			var className = "";

			if( !this.model.get("metadataCount") && !this.model.get("dataCount") )
				className += " no-activity";

			var chartData = [{
	                    	  count: this.model.get("metadataCount"),
	                    	  className: "packages" + className
			                }];

			//Create the circle badge
			var countBadge = new CircleBadge({
				id: "total-datasets-title",
				data: chartData,
				title: "datasets",
				titlePlacement: "inside",
				useGlobalR: true,
				globalR: 100,
				height: 220
			});

			this.$('#total-datasets').html(countBadge.render().el);
		},

		/*
		 * drawTotalSize draws a CircleBadgeView with the total file size of
		 * all current metadata and data files
		 */
		drawTotalSize: function(){

			if( !this.model.get("totalSize") ){
				var chartData = [{
              	  				  count: "0 bytes",
				              	  className: "packages no-activity"
	                			}];

			}
			else{
				var chartData = [{
		                    	  count: this.bytesToSize( this.model.get("totalSize") ),
		                    	  className: "packages"
				                }];
			}

			//Create the circle badge
			var sizeBadge = new CircleBadge({
				id: "total-size-title",
				data: chartData,
				title: "of content",
				titlePlacement: "inside",
				useGlobalR: true,
				globalR: 100,
				height: 220
			});

			this.$('#total-size').html(sizeBadge.render().el);
		},

		/*
		 * drawUpdatesChart - draws a line chart representing the latest updates over time
		 */
		drawUpdatesChart: function(){

			//If there was no first upload, draw a blank chart and exit
			if(!this.model.get('firstUpdate')){

				var lineChartView = new LineChart(
						{	  id: "updates-chart",
						 	yLabel: "files updated",
						 frequency: 0,
						 cumulative: false,
						 	 width: this.$('.metadata-updates-chart').width()
						});

				this.$('.metadata-updates-chart').html(lineChartView.render().el);

				return;
			}

			//Set the frequency of our points
			var frequency = 12;

			//If there isn't a lot of points to graph, draw points more frequently on the line
			if(this.model.get("metadataUpdateDates").length < 40) frequency = 1;

			//Create the line chart for metadata updates
			var metadataLineChart = new LineChart(
					{	  data: this.model.get('metadataUpdateDates'),
		  formatFromSolrFacets: true,
					cumulative: false,
							id: "updates-chart",
					 className: "metadata",
					 	yLabel: "metadata files updated",
					// frequency: frequency,
						radius: 2,
						width: this.$('.metadata-updates-chart').width(),
					    labelDate: "M-y"
					});

			this.$('.metadata-updates-chart').html(metadataLineChart.render().el);

			//Only draw the data updates chart if there was at least one uploaded
			if(this.model.get("dataCount")){
				//Create the line chart for data updates
				var dataLineChart = new LineChart(
						{	  data: this.model.get('dataUpdateDates'),
			  formatFromSolrFacets: true,
						cumulative: false,
								id: "updates-chart",
						 className: "data",
						 	yLabel: "data files updated",
						// frequency: frequency,
							radius: 2,
							width: this.$('.data-updates-chart').width(),
						    labelDate: "M-y"
						});

				this.$('.data-updates-chart').html(dataLineChart.render().el);

			}
			else{
				//Create the line chart for data updates
				var dataLineChart = new LineChart(
						{	  data: null,
			  formatFromSolrFacets: true,
						cumulative: false,
								id: "updates-chart",
						 className: "data no-activity",
						 	yLabel: "data files updated",
						// frequency: frequency,
							radius: 2,
							width: this.$('.data-updates-chart').width(),
						    labelDate: "M-y"
						});

				this.$('.data-updates-chart').html(dataLineChart.render().el);
			}

		},

		/*
		 * drawDownloadsChart - draws a line chart representing the downloads over time
		 */
		drawDownloadsChart: function(){
			//Only draw the chart once both metadata and data dates have been retrieved
			//if(!this.model.get("metadataDownloadDates") || !this.model.get("dataDownloadDates")) return;

			if(!this.model.get("downloadDates")) return;

			//Get the width of the chart by using the parent container width
			var parentEl = this.$('.download-chart');
			var width = parentEl.width() || null;

			//If there are no download stats, show a message and exit
			if(!this.model.get('downloads')){

				var msg = "No one has downloaded any of this data or download statistics are not being reported";
				parentEl.html("<p class='subtle center'>" + msg + ".</p>");

				return;
			}

			//Set the frequency of our points
			var frequency = 6;

			//Check which line we should draw first since the scale will be based off the first line

			var options = {
					data: this.model.get('downloadDates'),
					formatFromSolrFacetRanges: true,
					id: "download-chart",
					yLabel: "all downloads",
					barClass: "packages",
					roundedRect: true,
					roundedRadius: 3,
					barLabelClass: "packages",
					width: width
				};

			var barChart = new BarChart(options);
			parentEl.html(barChart.render().el);

		},

		//drawDownloadTitle will draw a circle badge title for the downloads time series chart
		drawDownloadTitle: function(){

			//If d3 isn't supported in this browser or didn't load correctly, insert a text title instead
			if(!d3){
				this.$('#downloads-title').html("<h2 class='packages fallback'>" + MetacatUI.appView.commaSeparateNumber(this.model.get('downloads')) + "</h2>");

				return;
			}

			//If there are 0 downloads, draw a default/blank chart title
			if(!this.model.get('downloads')){
				var downloadChartTitle = new CircleBadge({
					id: "download-chart-title",
					className: this.model.get("totalUploads") ? "default" : "no-activity",
					globalR: 60,
					data: [{ count: 0, label: "downloads" }]
				});

				this.$('#downloads-title').html(downloadChartTitle.render().el);

				this.listenToOnce(this.model, "change:totalUploads", this.drawDownloadTitle);

				return;
			}

			//Get information for our download chart title
			var titleChartData = [],
				metadataDownloads = this.model.get("metadataDownloads"),
				dataDownloads = this.model.get("dataDownloads"),
				metadataClass = "metadata",
				dataClass = "data";

			if(metadataDownloads == 0) metadataClass = "default";
			if(dataDownloads == 0) dataClass = "default";


			var titleChartData = [
			                      {count: this.model.get("metadataDownloads"), label: "metadata", className: metadataClass},
							      {count: this.model.get("dataDownloads"), 	   label: "data", 	  className: dataClass}
								 ];

			//Draw the download chart title
			var downloadChartTitle = new CircleBadge({
				id: "download-chart-title",
				data: titleChartData,
				className: "chart-title",
				useGlobalR: true,
				globalR: 60
			});

			this.$('#downloads-title').html(downloadChartTitle.render().el);
		},

		//Draw a bar chart for the temporal coverage
		drawCoverageChart: function(e, data){

			//Get the width of the chart by using the parent container width
			var parentEl = this.$('.temporal-coverage-chart');
			var width = parentEl.width() || null;

			// If results were found but none have temporal coverage, draw a default chart
			if(!this.model.get('firstBeginDate')){

				parentEl.html("<p class='subtle center'>There are no metadata documents that describe temporal coverage.</p>");

				return;
			}

				var options = {
						data: data,
						formatFromSolrFacets: true,
						id: "temporal-coverage-chart",
						yLabel: "data packages",
						yFormat: d3.format(",d"),
						barClass: "packages",
						roundedRect: true,
						roundedRadius: 3,
						barLabelClass: "packages",
						width: width
					};

			var barChart = new BarChart(options);
			parentEl.html(barChart.render().el);

		},

		drawCoverageChartTitle: function(){
			if((!this.model.get('firstBeginDate')) || (!this.model.get('lastEndDate'))) return;

			//Create the range query
			var yearRange = this.model.get('firstBeginDate').getUTCFullYear() + " - " + this.model.get('lastEndDate').getUTCFullYear();

			//Find the year range element
			this.$('#data-coverage-year-range').text(yearRange);
		},

		drawMdqStats: function() {
			if (!this.model.get("mdqStats")) {
				return;
			}
			if (!this.model.get("mdqStatsTotal")) {
				return;
			}
			var mdqCompositeStats= this.model.get("mdqStats").mdq_composite_d;

			var mdqTotalStats = this.model.get("mdqStatsTotal").mdq_composite_d;

			if (mdqTotalStats && mdqTotalStats.mean && mdqCompositeStats && mdqCompositeStats.mean) {
				var diff = mdqCompositeStats.mean - mdqTotalStats.mean;
				var repoAvg = (mdqTotalStats.mean*100).toFixed(0) + "%";

				if (diff < 0) {
					$("#mdq-percentile-container").text("Below repository average");
					$("#mdq-percentile-icon").addClass("icon-thumbs-down");
				}
				if (diff > 0) {
					$("#mdq-percentile-container").text("Above repository average");
					$("#mdq-percentile-icon").addClass("icon-thumbs-up");
				}
				if (diff == 0) {
					$("#mdq-percentile-container").text("At repository average");
					$("#mdq-percentile-icon").addClass("icon-star");
				}

				// for the box plot
				// top arrow for this view
				$("#mdq-score-num").text((mdqCompositeStats.mean*100).toFixed(0) + "%");
				$("#mdq-score").css(
				{
					  "margin-left": (mdqCompositeStats.mean*100).toFixed(0) + "%"
				});
				// the range
				$("#mdq-box").css(
				{
					"width": ((mdqCompositeStats.max - mdqCompositeStats.min) * 100).toFixed(0) + "%",
					"margin-left": (mdqCompositeStats.min*100).toFixed(0) + "%"
				});
				$("#mdq-box").attr("data-content", mdqCompositeStats.count + " scores range from " + (mdqCompositeStats.min*100).toFixed(0) + "%" + " to " + (mdqCompositeStats.max*100).toFixed(0) + "%");
				// the bottom arrow for repo
				$("#mdq-repo-score-num").text((mdqTotalStats.mean*100).toFixed(0) + "%");
				$("#mdq-repo-score").css(
				{
					  "margin-left": (mdqTotalStats.mean*100).toFixed(0) + "%"
				});

			}

			// now draw the chart
			this.drawMdqFacets();

		},

		drawMdqFacets: function() {

			var mdqCompositeStats= this.model.get("mdqStats").mdq_composite_d;

			if (mdqCompositeStats) {
				// keys are the facet values, values are the stats (min, max, mean, etc...)
				var datasourceFacets = mdqCompositeStats.facets.mdq_metadata_datasource_s || {};
				var formatIdFacets = mdqCompositeStats.facets.mdq_metadata_formatId_s || {};
				var rightsHolderFacets = mdqCompositeStats.facets.mdq_metadata_rightsHolder_s || {};
				var suiteIdFacets = mdqCompositeStats.facets.mdq_suiteId_s || {};
				var funderFacets = mdqCompositeStats.facets.mdq_metadata_funder_sm || {};
				var groupFacets = mdqCompositeStats.facets.mdq_metadata_group_sm || {};

				if(!Object.keys(datasourceFacets).length &&
						!Object.keys(formatIdFacets).length &&
						!Object.keys(rightsHolderFacets).length &&
						!Object.keys(suiteIdFacets).length &&
						!Object.keys(funderFacets).length &&
						!Object.keys(groupFacets).length)
					return;

				//this.drawMdqChart(datasourceFacets);
				//this.drawMdqChart(rightsHolderFacets);
				this.drawMdqChart(_.extend(formatIdFacets, datasourceFacets, suiteIdFacets, funderFacets, groupFacets));

				//Unhide the quality chart
				$("#quality-chart").show();
			}
		},

		//Draw a bar chart for the slice
		drawMdqChart: function(data){

			//Get the width of the chart by using the parent container width
			var parentEl = this.$('.mdq-chart');
			var width = parentEl.width() || null;

			var options = {
					data: data,
					formatFromSolrFacets: true,
					solrFacetField: "mean",
					id: "mdq-slice-chart",
					yLabel: "mean score",
					yFormat: d3.format(",%"),
					barClass: "packages",
					roundedRect: true,
					roundedRadius: 3,
					barLabelClass: "packages",
					width: width
				};

			var barChart = new BarChart(options);
			parentEl.html(barChart.render().el);

		},

		/*
		 * Shows that this person/group/node has no activity
		 */
		showNoActivity: function(){
			this.$(".show-loading .loading").remove();

			this.$el.addClass("no-activity");
		},

				/**
		 * Convert number of bytes into human readable format
		 *
		 * @param integer bytes     Number of bytes to convert
		 * @param integer precision Number of digits after the decimal separator
		 * @return string
		 */
		bytesToSize: function(bytes, precision){
		    var kilobyte = 1024;
		    var megabyte = kilobyte * 1024;
		    var gigabyte = megabyte * 1024;
		    var terabyte = gigabyte * 1024;

		    if(typeof bytes === "undefined") var bytes = this.get("size");

		    if ((bytes >= 0) && (bytes < kilobyte)) {
		        return bytes + ' B';

		    } else if ((bytes >= kilobyte) && (bytes < megabyte)) {
		        return (bytes / kilobyte).toFixed(precision) + ' KB';

		    } else if ((bytes >= megabyte) && (bytes < gigabyte)) {
		        return (bytes / megabyte).toFixed(precision) + ' MB';

		    } else if ((bytes >= gigabyte) && (bytes < terabyte)) {
		        return (bytes / gigabyte).toFixed(precision) + ' GB';

		    } else if (bytes >= terabyte) {
		        return (bytes / terabyte).toFixed(precision) + ' TB';

		    } else {
		        return bytes + ' B';
		    }
		},

		onClose: function () {
			//Clear the template
			this.$el.html("");

			//Stop listening to changes in the model
			this.stopListening(this.model);

			//Reset the stats model
			this.model = null;
		},

		renderUsageMetricsError: function() {
			// Remove the Spinning icons and display error

			var metricsEls = new Array();

			metricsEls.push(this.$('.citations-metrics-list').find('.loading'));
			metricsEls.push(this.$('#user-downloads-chart').find('.loading'));
			metricsEls.push(this.$('#user-views-chart').find('.loading'));

			for (var iconEl in metricsEls) {
				this.$(iconEl).removeClass('icon-spinner');
				this.$(iconEl).removeClass('icon-spin');
				this.$(iconEl).removeClass('icon-large');
				this.$(iconEl).removeClass('loading');
			}
            
		}

	});

	return StatsView;
});<|MERGE_RESOLUTION|>--- conflicted
+++ resolved
@@ -10,7 +10,6 @@
 
 		model: null,
 
-<<<<<<< HEAD
 		hideUpdatesChart: false,
 		
 		/**    
@@ -18,15 +17,6 @@
 		 * @type {boolean}
 		 */     
 		hideMetadataAssessment: false,
-=======
-    hideUpdatesChart: false,
-
-    /**
-     * Whether or not to show the graph that indicated the assessment score for all metadata in the query.
-     * @type {boolean}
-     */
-    hideMetadataAssessment: false,
->>>>>>> 4b3d1392
 
 		template: _.template(profileTemplate),
 
@@ -48,19 +38,11 @@
 			if(typeof options.el === "undefined")
 				this.el = options.el;
 
-<<<<<<< HEAD
 			this.hideUpdatesChart = (options.hideUpdatesChart === true)? true : false;
-			
 			this.hideMetadataAssessment = (typeof options.hideMetadataAssessment === "undefined") ? true : options.hideMetadataAssessment;
-
 			this.hideCitationsChart = (typeof options.hideCitationsChart === "undefined") ? true : options.hideCitationsChart;
 			this.hideDownloadsChart = (typeof options.hideDownloadsChart === "undefined") ? true : options.hideDownloadsChart;
 			this.hideViewsChart = (typeof options.hideViewsChart === "undefined") ? true : options.hideViewsChart;
-=======
-      this.hideUpdatesChart = (options.hideUpdatesChart === true)? true : false;
-
-      this.hideMetadataAssessment = (typeof options.hideMetadataAssessment === "undefined") ? true : options.hideMetadataAssessment;
->>>>>>> 4b3d1392
 
 			this.model = options.model || null;
 		},
@@ -109,11 +91,6 @@
 			this.listenTo(this.model, 'change:mdqStats',	  	  this.drawMdqStats);
 
 			this.listenTo(this.model, "change:totalCount", this.showNoActivity);
-<<<<<<< HEAD
-		
-=======
-
->>>>>>> 4b3d1392
 
 			// set the header type
 			MetacatUI.appModel.set('headerType', 'default');
@@ -133,7 +110,6 @@
 
       // Insert the metadata assessment chart
       if(!this.hideMetadataAssessment){
-<<<<<<< HEAD
         this.listenTo(this.model, "change:mdqScoresImage", this.drawMetadataAssessment);
         this.listenTo(this.model, "change:mdqScoresError", function () {
                 this.$el.find(".stripe.metadata-assessment").remove();
@@ -143,15 +119,6 @@
             });
       }
       
-=======
-        // @Peter TODO:
-        // this.listenTo(this.model, "change:???", this.drawMetadataAssessment);
-        // OR
-        this.drawMetadataAssessment();
-      }
-
-
->>>>>>> 4b3d1392
 			//Insert the loading template into the space where the charts will go
 			if(d3){
 				this.$(".chart").html(this.loadingTemplate);
@@ -165,20 +132,14 @@
 					email: false
 				}));
 			}
-<<<<<<< HEAD
-		
-			this.$el.data("view", this);
-=======
 
       this.$el.data("view", this);
->>>>>>> 4b3d1392
 
 			//Start retrieving data from Solr
 			this.model.getAll();
 
 			return this;
-		},
-<<<<<<< HEAD
+	},
     
         /**    
          * drawMetadataAssessment - Insert the metadata assessment image into the view
@@ -221,33 +182,6 @@
 			// Displaying Citations
 			var resultDetails = this.metricsModel.get("resultDetails");
 			var citationCollection = new Citations(resultDetails["citations"], {parse:true});
-=======
-
-
-    /**
-     * drawMetadataAssessment - Insert the metadata assessment image into the view
-     */
-    drawMetadataAssessment: function(){
-
-      try {
-        // @Peter TODO:
-        // Example figure:
-        var imgSrc = "https://dev.nceas.ucsb.edu/knb/d1/mn/v2/object/urn:uuid:cce87580-1800-40cb-9e46-c52d6a3119a4";
-        if(typeof imgSrc === 'string' || imgSrc instanceof String){
-          // Hide the spinner
-          this.$("#metadata-assessment-loading").remove();
-          // Show the figure
-          this.$("#metadata-assessment-graphic").attr('src', imgSrc);
-        }
-      } catch (e) {
-        // If there's an error inserting the image, remove the entire section
-        // that contains the image.
-        console.log("Error displaying the metadata assessment figure. Error message: " + e);
-        this.$el.find(".stripe.metadata-assessment").remove();
-      }
-
-    },
->>>>>>> 4b3d1392
 
 			this.citationCollection = citationCollection;
 
