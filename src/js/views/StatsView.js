/*global define */
define(['jquery', 'underscore', 'backbone', 'd3', 'LineChart', 'BarChart', 'DonutChart', 'CircleBadge', 'collections/Citations', 'models/MetricsModel', 'views/MetricsChartView', 'text!templates/metricModalTemplate.html', 'views/CitationListView', 'text!templates/profile.html', 'text!templates/alert.html', 'text!templates/loading.html'], 				
	function($, _, Backbone, d3, LineChart, BarChart, DonutChart, CircleBadge, Citations, MetricsModel, MetricsChart, MetricModalTemplate, CitationList, profileTemplate, AlertTemplate, LoadingTemplate) {
	'use strict';
			
	var StatsView = Backbone.View.extend({

		el: '#Content',

    hideUpdatesChart: false,

		template: _.template(profileTemplate),

		metricTemplate: _.template(MetricModalTemplate),
		
		alertTemplate: _.template(AlertTemplate),
		
		loadingTemplate: _.template(LoadingTemplate),
						
		initialize: function(options){
			if(!options) options = {};
			

			this.title = (typeof options.title === "undefined") ? "Summary of Holdings" : options.title;
			this.description = (typeof options.description === "undefined") ? 
					"A summary of all datasets in our catalog." : options.description;
			this.metricsModel = options.metricsModel;
			this.userType = options.userType;
			if(typeof options.el === "undefined")
				this.el = options.el;

      this.hideUpdatesChart = (options.hideUpdatesChart === true)? true : false;

      this.model = options.model || MetacatUI.statsModel;
		},
				
		render: function () {
			
			//Clear the page 
			this.$el.html("");

			// Adding support for DataONE profile
			if (typeof this.userType === 'undefined') {
				var metricsModel = new MetricsModel({pid_list:['urn:node:CN'], type:'repository'});
				this.metricsModel = metricsModel;
				this.metricsModel.fetch();
				this.listenTo(this.metricsModel, "sync" , this.renderMetrics);
			}

			if (this.userType == "node" || this.userType == "person" || this.userType == "user") {
				if(this.metricsModel.get("totalViews") !== null) {
					this.renderMetrics();
				}
				else{
					this.listenTo(this.metricsModel, "sync" , this.renderMetrics);
				}
			}

			//Only trigger the functions that draw SVG charts if d3 loaded correctly
			if(d3){
				//this.listenTo(this.model, 'change:dataUploadDates',       this.drawUploadChart);
				this.listenTo(this.model, 'change:temporalCoverage',      this.drawCoverageChart);
				this.listenTo(this.model, 'change:metadataDownloadDates', this.drawDownloadsChart);
				this.listenTo(this.model, 'change:dataDownloadDates',     this.drawDownloadsChart);
				this.listenTo(this.model, 'change:downloadDates',     this.drawDownloadsChart);
				this.listenTo(this.model, "change:dataUpdateDates",       this.drawUpdatesChart);
				this.listenTo(this.model, "change:totalSize",             this.drawTotalSize);
				this.listenTo(this.model, 'change:metadataCount', 	    this.drawTotalCount);
				this.listenTo(this.model, 'change:dataFormatIDs', 	  this.drawDataCountChart);
				this.listenTo(this.model, 'change:metadataFormatIDs', this.drawMetadataCountChart);

				//this.listenTo(this.model, 'change:dataUploads', 	  this.drawUploadTitle);
			}

			this.listenTo(this.model, 'change:downloads', 	  this.drawDownloadTitle);
			this.listenTo(this.model, 'change:lastEndDate',	  	  this.drawCoverageChartTitle);

			// mdq
			this.listenTo(this.model, 'change:mdqStats',	  	  this.drawMdqStats);

			this.listenTo(this.model, "change:totalCount", this.showNoActivity);

			// set the header type
			MetacatUI.appModel.set('headerType', 'default');

			//Insert the template
			this.$el.html(this.template({
				query: this.model.get('query'),
				title: this.title,
				description: this.description,
				userType: this.userType
			}));

			//Insert the loading template into the space where the charts will go
			if(d3){
				this.$(".chart").html(this.loadingTemplate);
				this.$(".show-loading").html(this.loadingTemplate);
			}
			//If SVG isn't supported, insert an info warning
			else{
				this.$el.prepend(this.alertTemplate({
					classes: "alert-info",
					msg: "Please upgrade your browser or use a different browser to view graphs of these statistics.",
					email: false
				}));
			}

			if(!this.model.get("supportDownloads"))
				this.$(".stripe.downloads").remove();

      //Hide the Latest Updates chart if it's turned off
      if( this.hideUpdatesChart ){
        this.$(".stripe.updates").remove();
      }

			//Start retrieving data from Solr
<<<<<<< HEAD
			MetacatUI.statsModel.getAll();
=======
			this.model.getAll();
>>>>>>> 6713c256

			return this;
		},

<<<<<<< HEAD
		renderMetrics: function(){
			this.renderCitationMetric();
			this.renderDownloadMetric();
			this.renderViewMetric();

			var self = this;
			$(window).on("resize", function(){
				self.renderDownloadMetric();
				self.renderViewMetric();
			});
		},

		renderCitationMetric: function() {
			var citationEl = this.$('.citations-metrics-list');
			var citationCountEl = this.$('.citation-count');
			var metricName = "Citations";
			var metricCount = this.metricsModel.get("totalCitations");
			citationCountEl.text(MetacatUI.appView.numberAbbreviator(metricCount,1));

			// Displaying Citations
			var resultDetails = this.metricsModel.get("resultDetails");
			var citationCollection = new Citations(resultDetails["citations"], {parse:true});

			this.citationCollection = citationCollection;

			// Checking if there are any citations available for the List display.
			if(this.metricsModel.get("totalCitations") == 0) {
				var citationList = new CitationList();
			}
			else {
				var citationList = new CitationList({citations: this.citationCollection});
			}

			this.citationList = citationList;

			citationEl.html(this.citationList.render().$el.html());
		},

		renderDownloadMetric: function() {
			var downloadEl = this.$('.downloads-metrics > .metric-chart');
			var metricName = "Downloads";
			var metricCount = this.metricsModel.get("totalDownloads");
			var downloadCountEl = this.$('.download-count');
			downloadCountEl.text(MetacatUI.appView.numberAbbreviator(metricCount,1));

			downloadEl.html(this.drawMetricsChart(metricName));
		},

		renderViewMetric: function() {
			var viewEl = this.$('.views-metrics > .metric-chart');
			var metricName = "Views";
			var metricCount = this.metricsModel.get("totalViews");
			var viewCountEl = this.$('.view-count');
			viewCountEl.text(MetacatUI.appView.numberAbbreviator(metricCount,1));

			viewEl.html(this.drawMetricsChart(metricName));
		},

		// Currently only being used for repository profiles
        drawMetricsChart: function(metricName){

            var metricNameLemma     = metricName.toLowerCase()
            var metricMonths        = MetacatUI.appView.currentView.metricsModel.get("months");
            var metricCount 		= MetacatUI.appView.currentView.metricsModel.get(metricNameLemma);
            var width               = document.getElementById('user-'+metricNameLemma+'-chart' ).offsetWidth;
            var viewType                = this.userType;

            if (width == null || width < 0) {
                width = 600;
            }

            //Draw a metric chart
            var modalMetricChart = new MetricsChart({
                            id: metricNameLemma + "-chart",
                            metricCount: metricCount,
                            metricMonths: metricMonths,
                            type: viewType,
                            metricName: metricName,
                            width: width
                        });

            return modalMetricChart.render().el;
        },
		
=======
>>>>>>> 6713c256
		drawDataCountChart: function(){
			var dataCount = this.model.get('dataCount');
			var data = this.model.get('dataFormatIDs');

			if(dataCount){
				var svgClass = "data";
			}
			else if(!this.model.get('dataCount') && this.model.get('metadataCount')){	//Are we drawing a blank chart (i.e. 0 data objects found)?
				var svgClass = "data default";
			}
			else if(!this.model.get('metadataCount') && !this.model.get('dataCount'))
				var svgClass = "data no-activity";

			//If d3 isn't supported in this browser or didn't load correctly, insert a text title instead
			if(!d3){
				this.$('.format-charts-data').html("<h2 class='" + svgClass + " fallback'>" + MetacatUI.appView.commaSeparateNumber(dataCount) + " data files</h2>");

				return;
			}

			//Draw a donut chart
			var donut = new DonutChart({
							id: "data-chart",
							data: data,
							total: this.model.get('dataCount'),
							titleText: "data files",
							titleCount: dataCount,
							svgClass: svgClass,
							countClass: "data",
							height: 300,
							formatLabel: function(name){
								//If this is the application/vnd.ms-excel formatID - let's just display "MS Excel"
								if((name !== undefined) && (name.indexOf("ms-excel") > -1)) name = "MS Excel";
								else if((name != undefined) && (name == "application/vnd.openxmlformats-officedocument.spreadsheetml.sheet")) name= "MS Excel OpenXML"
								else if((name != undefined) && (name == "application/vnd.openxmlformats-officedocument.wordprocessingml.document")) name= "MS Word OpenXML"
								//Application/octet-stream - shorten it
								else if((name !== undefined) && (name == "application/octet-stream")) name = "Application file";
								
								if(name === undefined) name = "";
								
								return name;
							}
						});
			this.$('.format-charts-data').html(donut.render().el);
		},

		drawMetadataCountChart: function(){
			var metadataCount = this.model.get("metadataCount");
			var data = this.model.get('metadataFormatIDs');

			if(metadataCount){
				var svgClass = "metadata";
			}
			else if(!this.model.get('metadataCount') && this.model.get('dataCount')){	//Are we drawing a blank chart (i.e. 0 data objects found)?
				var svgClass = "metadata default";
			}
			else if(!this.model.get('metadataCount') && !this.model.get('dataCount'))
				var svgClass = "metadata no-activity";

			//If d3 isn't supported in this browser or didn't load correctly, insert a text title instead
			if(!d3){
				this.$('.format-charts-metadata').html("<h2 class='" + svgClass + " fallback'>" + MetacatUI.appView.commaSeparateNumber(metadataCount) + " metadata files</h2>");

				return;
			}

			//Draw a donut chart
			var donut = new DonutChart({
							id: "metadata-chart",
							data: data,
							total: this.model.get('metadataCount'),
							titleText: "metadata files",
							titleCount: metadataCount,
							svgClass: svgClass,
							countClass: "metadata",
							height: 300,
							formatLabel: function(name){
								if((name !== undefined) && (name.indexOf("//ecoinformatics.org") > -1)){
									//EML - extract the version only
									if(name.substring(0,4) == "eml:") name = name.substr(name.lastIndexOf("/")+1).toUpperCase().replace('-', ' ');

									//EML modules
									if(name.indexOf("-//ecoinformatics.org//eml-") > -1) name = "EML " + name.substring(name.indexOf("//eml-")+6, name.lastIndexOf("-")) + " " + name.substr(name.lastIndexOf("-")+1, 5);

								}
								//Dryad - shorten it
								else if((name !== undefined) && (name == "http://datadryad.org/profile/v3.1")) name = "Dryad 3.1";
								//FGDC - just display "FGDC {year}"
								else if((name !== undefined) && (name.indexOf("FGDC") > -1)) name = "FGDC " + name.substring(name.length-4);

								if(name === undefined) name = "";
								return name;
							}
						});

			this.$('.format-charts-metadata').html(donut.render().el);
		},

		drawFirstUpload: function(){

			var className = "";

			if( !this.model.get("firstUpload") ){
				var chartData = [{
				              	  count: "N/A",
				              	  className: "packages no-activity"
	                			}];
			}
			else{
				var firstUpload = new Date(this.model.get("firstUpload")),
					readableDate = firstUpload.toDateString();

				readableDate = readableDate.substring(readableDate.indexOf(" ") + 1);

				var chartData = [{
				              	  count: readableDate,
				              	  className: "packages"
	                			}];
			}

			//Create the circle badge
			var dateBadge = new CircleBadge({
				id: "first-upload-badge",
				data: chartData,
				title: "first upload",
				titlePlacement: "inside",
				useGlobalR: true,
				globalR: 100
			});

			this.$("#first-upload").html(dateBadge.render().el);
		},

		//drawUploadChart will get the upload stats from the stats model and draw a time series cumulative chart
		drawUploadChart: function(){
			//Get the width of the chart by using the parent container width
			var parentEl = this.$('.upload-chart');
			var width = parentEl.width() || null;

			//If there was no first upload, draw a blank chart and exit
			if(!this.model.get('firstUpload')){

				var lineChartView = new LineChart(
						{	  id: "upload-chart",
						 	yLabel: "files uploaded",
						 frequency: 0,
						 	 width: width
						});

				this.$('.upload-chart').html(lineChartView.render().el);

				return;
			}

			//Set the frequency of our points
			var frequency = 12;

			//Check which line we should draw first since the scale will be based off the first line
			if(this.model.get("metadataUploads") > this.model.get("dataUploads") ){

				//If there isn't a lot of point to graph, draw points more frequently on the line
				if(this.model.get("metadataUploadDates").length < 40) frequency = 1;

				//Create the line chart and draw the metadata line
				var lineChartView = new LineChart(
						{	  data: this.model.get('metadataUploadDates'),
			  formatFromSolrFacets: true,
						cumulative: true,
								id: "upload-chart",
						 className: "metadata",
						 	yLabel: "files uploaded",
						labelValue: "Metadata: ",
						// frequency: frequency,
							radius: 2,
							width: width,
						    labelDate: "M-y"
						});

				this.$('.upload-chart').html(lineChartView.render().el);

				//Only draw the data file line if there was at least one uploaded
				if(this.model.get("dataUploads")){
					//Add a line to our chart for data uploads
					lineChartView.className = "data";
					lineChartView.labelValue ="Data: ";
					lineChartView.addLine(this.model.get('dataUploadDates'));
				}
			}
			else{
					var lineChartView = new LineChart(
							{	  data: this.model.get('dataUploadDates'),
				  formatFromSolrFacets: true,
							cumulative: true,
									id: "upload-chart",
							 className: "data",
							 	yLabel: "files uploaded",
							labelValue: "Data: ",
						//	 frequency: frequency,
								radius: 2,
								 width: width,
						    labelDate: "M-y"
							 });

					this.$('.upload-chart').html(lineChartView.render().el);

					//If no metadata files were uploaded, we don't want to draw the data file line
					if(this.model.get("metadataUploads")){
						//Add a line to our chart for metadata uploads
						lineChartView.className = "metadata";
						lineChartView.labelValue = "Metadata: ";
						lineChartView.addLine(this.model.get('metadataUploadDates'));
					}
				}
		},

		//drawUploadTitle will draw a circle badge title for the uploads time series chart
		drawUploadTitle: function(){

			//If d3 isn't supported in this browser or didn't load correctly, insert a text title instead
			if(!d3){
				this.$('#uploads-title').html("<h2 class='packages fallback'>" + MetacatUI.appView.commaSeparateNumber(this.model.get('totalUploads')) + "</h2>");

				return;
			}

			if(!this.model.get('dataUploads') && !this.model.get('metadataUploads')){
				//Draw the upload chart title
				var uploadChartTitle = new CircleBadge({
					id: "upload-chart-title",
					className: "no-activity",
					globalR: 60,
					data: [{ count: 0, label: "uploads" }]
				});

				this.$('#uploads-title').prepend(uploadChartTitle.render().el);

				return;
			}

			//Get information for our upload chart title
			var titleChartData = [],
				metadataUploads = this.model.get("metadataUploads"),
				dataUploads = this.model.get("dataUploads"),
				metadataClass = "metadata",
				dataClass = "data";

			if(metadataUploads == 0) metadataClass = "default";
			if(dataUploads == 0) dataClass = "default";


			var titleChartData = [
			                      {count: this.model.get("metadataUploads"), label: "metadata", className: metadataClass},
							      {count: this.model.get("dataUploads"), 	  label: "data", 	 className: dataClass}
								 ];

			//Draw the upload chart title
			var uploadChartTitle = new CircleBadge({
				id: "upload-chart-title",
				data: titleChartData,
				className: "chart-title",
				useGlobalR: true,
				globalR: 60
			});
			this.$('#uploads-title').prepend(uploadChartTitle.render().el);
		},

		/*
		 * drawTotalCount - draws a simple count of total metadata files/datasets
		 */
		drawTotalCount: function(){

			var className = "";

			if( !this.model.get("metadataCount") && !this.model.get("dataCount") )
				className += " no-activity";

			var chartData = [{
	                    	  count: this.model.get("metadataCount"),
	                    	  className: "packages" + className
			                }];

			//Create the circle badge
			var countBadge = new CircleBadge({
				id: "total-datasets-title",
				data: chartData,
				title: "datasets",
				titlePlacement: "inside",
				useGlobalR: true,
				globalR: 100,
				height: 220
			});

			this.$('#total-datasets').html(countBadge.render().el);
		},

		/*
		 * drawTotalSize draws a CircleBadgeView with the total file size of
		 * all current metadata and data files
		 */
		drawTotalSize: function(){

			if( !this.model.get("totalSize") ){
				var chartData = [{
              	  				  count: "0 bytes",
				              	  className: "packages no-activity"
	                			}];

			}
			else{
				var chartData = [{
		                    	  count: this.bytesToSize( this.model.get("totalSize") ),
		                    	  className: "packages"
				                }];
			}

			//Create the circle badge
			var sizeBadge = new CircleBadge({
				id: "total-size-title",
				data: chartData,
				title: "of content",
				titlePlacement: "inside",
				useGlobalR: true,
				globalR: 100,
				height: 220
			});

			this.$('#total-size').html(sizeBadge.render().el);
		},

		/*
		 * drawUpdatesChart - draws a line chart representing the latest updates over time
		 */
		drawUpdatesChart: function(){

			//If there was no first upload, draw a blank chart and exit
			if(!this.model.get('firstUpdate')){

				var lineChartView = new LineChart(
						{	  id: "updates-chart",
						 	yLabel: "files updated",
						 frequency: 0,
						 cumulative: false,
						 	 width: this.$('.metadata-updates-chart').width()
						});

				this.$('.metadata-updates-chart').html(lineChartView.render().el);

				return;
			}

			//Set the frequency of our points
			var frequency = 12;

			//If there isn't a lot of points to graph, draw points more frequently on the line
			if(this.model.get("metadataUpdateDates").length < 40) frequency = 1;

			//Create the line chart for metadata updates
			var metadataLineChart = new LineChart(
					{	  data: this.model.get('metadataUpdateDates'),
		  formatFromSolrFacets: true,
					cumulative: false,
							id: "updates-chart",
					 className: "metadata",
					 	yLabel: "metadata files updated",
					// frequency: frequency,
						radius: 2,
						width: this.$('.metadata-updates-chart').width(),
					    labelDate: "M-y"
					});

			this.$('.metadata-updates-chart').html(metadataLineChart.render().el);

			//Only draw the data updates chart if there was at least one uploaded
			if(this.model.get("dataCount")){
				//Create the line chart for data updates
				var dataLineChart = new LineChart(
						{	  data: this.model.get('dataUpdateDates'),
			  formatFromSolrFacets: true,
						cumulative: false,
								id: "updates-chart",
						 className: "data",
						 	yLabel: "data files updated",
						// frequency: frequency,
							radius: 2,
							width: this.$('.data-updates-chart').width(),
						    labelDate: "M-y"
						});

				this.$('.data-updates-chart').html(dataLineChart.render().el);

			}
			else{
				//Create the line chart for data updates
				var dataLineChart = new LineChart(
						{	  data: null,
			  formatFromSolrFacets: true,
						cumulative: false,
								id: "updates-chart",
						 className: "data no-activity",
						 	yLabel: "data files updated",
						// frequency: frequency,
							radius: 2,
							width: this.$('.data-updates-chart').width(),
						    labelDate: "M-y"
						});

				this.$('.data-updates-chart').html(dataLineChart.render().el);
			}

		},

		/*
		 * drawDownloadsChart - draws a line chart representing the downloads over time
		 */
		drawDownloadsChart: function(){
			//Only draw the chart once both metadata and data dates have been retrieved
			//if(!this.model.get("metadataDownloadDates") || !this.model.get("dataDownloadDates")) return;

			if(!this.model.get("downloadDates")) return;

			//Get the width of the chart by using the parent container width
			var parentEl = this.$('.download-chart');
			var width = parentEl.width() || null;

			//If there are no download stats, show a message and exit
			if(!this.model.get('downloads')){

				var msg = "No one has downloaded any of this data or download statistics are not being reported";
				parentEl.html("<p class='subtle center'>" + msg + ".</p>");

				return;
			}

			//Set the frequency of our points
			var frequency = 6;

			//Check which line we should draw first since the scale will be based off the first line

			var options = {
					data: this.model.get('downloadDates'),
					formatFromSolrFacetRanges: true,
					id: "download-chart",
					yLabel: "all downloads",
					barClass: "packages",
					roundedRect: true,
					roundedRadius: 10,
					barLabelClass: "packages",
					width: width
				};

			var barChart = new BarChart(options);
			parentEl.html(barChart.render().el);

		},

		//drawDownloadTitle will draw a circle badge title for the downloads time series chart
		drawDownloadTitle: function(){

			//If d3 isn't supported in this browser or didn't load correctly, insert a text title instead
			if(!d3){
				this.$('#downloads-title').html("<h2 class='packages fallback'>" + MetacatUI.appView.commaSeparateNumber(this.model.get('downloads')) + "</h2>");

				return;
			}

			//If there are 0 downloads, draw a default/blank chart title
			if(!this.model.get('downloads')){
				var downloadChartTitle = new CircleBadge({
					id: "download-chart-title",
					className: this.model.get("totalUploads") ? "default" : "no-activity",
					globalR: 60,
					data: [{ count: 0, label: "downloads" }]
				});

				this.$('#downloads-title').html(downloadChartTitle.render().el);

				this.listenToOnce(this.model, "change:totalUploads", this.drawDownloadTitle);

				return;
			}

			//Get information for our download chart title
			var titleChartData = [],
				metadataDownloads = this.model.get("metadataDownloads"),
				dataDownloads = this.model.get("dataDownloads"),
				metadataClass = "metadata",
				dataClass = "data";

			if(metadataDownloads == 0) metadataClass = "default";
			if(dataDownloads == 0) dataClass = "default";


			var titleChartData = [
			                      {count: this.model.get("metadataDownloads"), label: "metadata", className: metadataClass},
							      {count: this.model.get("dataDownloads"), 	   label: "data", 	  className: dataClass}
								 ];

			//Draw the download chart title
			var downloadChartTitle = new CircleBadge({
				id: "download-chart-title",
				data: titleChartData,
				className: "chart-title",
				useGlobalR: true,
				globalR: 60
			});

			this.$('#downloads-title').html(downloadChartTitle.render().el);
		},

		//Draw a bar chart for the temporal coverage
		drawCoverageChart: function(e, data){

			//Get the width of the chart by using the parent container width
			var parentEl = this.$('.temporal-coverage-chart');
			var width = parentEl.width() || null;

			// If results were found but none have temporal coverage, draw a default chart
			if(!this.model.get('firstBeginDate')){

				parentEl.html("<p class='subtle center'>There are no metadata documents that describe temporal coverage.</p>");

				return;
			}

				var options = {
						data: data,
						formatFromSolrFacets: true,
						id: "temporal-coverage-chart",
						yLabel: "data packages",
						yFormat: d3.format(",d"),
						barClass: "packages",
						roundedRect: true,
						roundedRadius: 10,
						barLabelClass: "packages",
						width: width
					};

			var barChart = new BarChart(options);
			parentEl.html(barChart.render().el);

		},

		drawCoverageChartTitle: function(){
			if((!this.model.get('firstBeginDate')) || (!this.model.get('lastEndDate'))) return;

			//Create the range query
			var yearRange = this.model.get('firstBeginDate').getUTCFullYear() + " - " + this.model.get('lastEndDate').getUTCFullYear();

			//Find the year range element
			this.$('#data-coverage-year-range').text(yearRange);
		},

		drawMdqStats: function() {
			if (!this.model.get("mdqStats")) {
				return;
			}
			if (!this.model.get("mdqStatsTotal")) {
				return;
			}
			var mdqCompositeStats= this.model.get("mdqStats").mdq_composite_d;

			var mdqTotalStats = this.model.get("mdqStatsTotal").mdq_composite_d;

			if (mdqTotalStats && mdqTotalStats.mean && mdqCompositeStats && mdqCompositeStats.mean) {
				var diff = mdqCompositeStats.mean - mdqTotalStats.mean;
				var repoAvg = (mdqTotalStats.mean*100).toFixed(0) + "%";

				if (diff < 0) {
					$("#mdq-percentile-container").text("Below repository average");
					$("#mdq-percentile-icon").addClass("icon-thumbs-down");
				}
				if (diff > 0) {
					$("#mdq-percentile-container").text("Above repository average");
					$("#mdq-percentile-icon").addClass("icon-thumbs-up");
				}
				if (diff == 0) {
					$("#mdq-percentile-container").text("At repository average");
					$("#mdq-percentile-icon").addClass("icon-star");
				}

				// for the box plot
				// top arrow for this view
				$("#mdq-score-num").text((mdqCompositeStats.mean*100).toFixed(0) + "%");
				$("#mdq-score").css(
				{
					  "margin-left": (mdqCompositeStats.mean*100).toFixed(0) + "%"
				});
				// the range
				$("#mdq-box").css(
				{
					"width": ((mdqCompositeStats.max - mdqCompositeStats.min) * 100).toFixed(0) + "%",
					"margin-left": (mdqCompositeStats.min*100).toFixed(0) + "%"
				});
				$("#mdq-box").attr("data-content", mdqCompositeStats.count + " scores range from " + (mdqCompositeStats.min*100).toFixed(0) + "%" + " to " + (mdqCompositeStats.max*100).toFixed(0) + "%");
				// the bottom arrow for repo
				$("#mdq-repo-score-num").text((mdqTotalStats.mean*100).toFixed(0) + "%");
				$("#mdq-repo-score").css(
				{
					  "margin-left": (mdqTotalStats.mean*100).toFixed(0) + "%"
				});

			}

			// now draw the chart
			this.drawMdqFacets();

		},

		drawMdqFacets: function() {

			var mdqCompositeStats= this.model.get("mdqStats").mdq_composite_d;

			if (mdqCompositeStats) {
				// keys are the facet values, values are the stats (min, max, mean, etc...)
				var datasourceFacets = mdqCompositeStats.facets.mdq_metadata_datasource_s || {};
				var formatIdFacets = mdqCompositeStats.facets.mdq_metadata_formatId_s || {};
				var rightsHolderFacets = mdqCompositeStats.facets.mdq_metadata_rightsHolder_s || {};
				var suiteIdFacets = mdqCompositeStats.facets.mdq_suiteId_s || {};
				var funderFacets = mdqCompositeStats.facets.mdq_metadata_funder_sm || {};
				var groupFacets = mdqCompositeStats.facets.mdq_metadata_group_sm || {};

				if(!Object.keys(datasourceFacets).length &&
						!Object.keys(formatIdFacets).length &&
						!Object.keys(rightsHolderFacets).length &&
						!Object.keys(suiteIdFacets).length &&
						!Object.keys(funderFacets).length &&
						!Object.keys(groupFacets).length)
					return;

				//this.drawMdqChart(datasourceFacets);
				//this.drawMdqChart(rightsHolderFacets);
				this.drawMdqChart(_.extend(formatIdFacets, datasourceFacets, suiteIdFacets, funderFacets, groupFacets));

				//Unhide the quality chart
				$("#quality-chart").show();
			}
		},

		//Draw a bar chart for the slice
		drawMdqChart: function(data){

			//Get the width of the chart by using the parent container width
			var parentEl = this.$('.mdq-chart');
			var width = parentEl.width() || null;

			var options = {
					data: data,
					formatFromSolrFacets: true,
					solrFacetField: "mean",
					id: "mdq-slice-chart",
					yLabel: "mean score",
					yFormat: d3.format(",%"),
					barClass: "packages",
					roundedRect: true,
					roundedRadius: 10,
					barLabelClass: "packages",
					width: width
				};

			var barChart = new BarChart(options);
			parentEl.html(barChart.render().el);

		},

		/*
		 * Shows that this person/group/node has no activity
		 */
		showNoActivity: function(){
			this.$(".show-loading .loading").remove();

			this.$el.addClass("no-activity");
		},

				/**
		 * Convert number of bytes into human readable format
		 *
		 * @param integer bytes     Number of bytes to convert
		 * @param integer precision Number of digits after the decimal separator
		 * @return string
		 */
		bytesToSize: function(bytes, precision){
		    var kilobyte = 1024;
		    var megabyte = kilobyte * 1024;
		    var gigabyte = megabyte * 1024;
		    var terabyte = gigabyte * 1024;

		    if(typeof bytes === "undefined") var bytes = this.get("size");

		    if ((bytes >= 0) && (bytes < kilobyte)) {
		        return bytes + ' B';

		    } else if ((bytes >= kilobyte) && (bytes < megabyte)) {
		        return (bytes / kilobyte).toFixed(precision) + ' KB';

		    } else if ((bytes >= megabyte) && (bytes < gigabyte)) {
		        return (bytes / megabyte).toFixed(precision) + ' MB';

		    } else if ((bytes >= gigabyte) && (bytes < terabyte)) {
		        return (bytes / gigabyte).toFixed(precision) + ' GB';

		    } else if (bytes >= terabyte) {
		        return (bytes / terabyte).toFixed(precision) + ' TB';

		    } else {
		        return bytes + ' B';
		    }
		},

		onClose: function () {
			//Clear the template
			this.$el.html("");

			//Stop listening to changes in the model
			this.stopListening(this.model);

			//Reset the stats model
			this.model.clear().set(this.model.defaults);
		}

	});

	return StatsView;
});<|MERGE_RESOLUTION|>--- conflicted
+++ resolved
@@ -114,16 +114,11 @@
       }
 
 			//Start retrieving data from Solr
-<<<<<<< HEAD
-			MetacatUI.statsModel.getAll();
-=======
 			this.model.getAll();
->>>>>>> 6713c256
 
 			return this;
 		},
 
-<<<<<<< HEAD
 		renderMetrics: function(){
 			this.renderCitationMetric();
 			this.renderDownloadMetric();
@@ -208,8 +203,6 @@
             return modalMetricChart.render().el;
         },
 		
-=======
->>>>>>> 6713c256
 		drawDataCountChart: function(){
 			var dataCount = this.model.get('dataCount');
 			var data = this.model.get('dataFormatIDs');
