--- conflicted
+++ resolved
@@ -37,19 +37,13 @@
 			if(typeof options.el === "undefined")
 				this.el = options.el;
 
-<<<<<<< HEAD
-      this.hideUpdatesChart = (options.hideUpdatesChart === true)? true : false;
-      
-      //this.hideMetadataAssessment = (typeof options.hideMetadataAssessment === "undefined") ? true : options.hideMetadataAssessment;
-=======
 			this.hideUpdatesChart = (options.hideUpdatesChart === true)? true : false;
 			
-			this.hideMetadataAssessment = (typeof options.hideMetadataAssessment === "undefined") ? true : options.hideMetadataAssessment;
+			// this.hideMetadataAssessment = (typeof options.hideMetadataAssessment === "undefined") ? true : options.hideMetadataAssessment;
 
 			this.hideCitationsChart = (typeof options.hideCitationsChart === "undefined") ? true : options.hideCitationsChart;
 			this.hideDownloadsChart = (typeof options.hideDownloadsChart === "undefined") ? true : options.hideDownloadsChart;
 			this.hideViewsChart = (typeof options.hideViewsChart === "undefined") ? true : options.hideViewsChart;
->>>>>>> 2b65fb5b
 
 			this.model = options.model || null;
 		},
@@ -120,7 +114,6 @@
 				hideViewsChart: this.hideViewsChart,
 				hideMetadataAssessment: this.hideMetadataAssessment
 			}));
-<<<<<<< HEAD
       
       // Insert the metadata assessment chart
       if(!this.hideMetadataAssessment){
@@ -133,18 +126,6 @@
             });
       }
       
-=======
-		
-			// Insert the metadata assessment chart
-			if(!this.hideMetadataAssessment){
-				// @Peter TODO: 
-				// this.listenTo(this.model, "change:???", this.drawMetadataAssessment);
-				// OR
-				this.drawMetadataAssessment();
-			}
-		
-		
->>>>>>> 2b65fb5b
 			//Insert the loading template into the space where the charts will go
 			if(d3){
 				this.$(".chart").html(this.loadingTemplate);
@@ -167,49 +148,23 @@
 			return this;
 		},
     
-    
-<<<<<<< HEAD
-    /**    
-     * drawMetadataAssessment - Insert the metadata assessment image into the view
-     */     
-    drawMetadataAssessment: function(){
-      try {
-        var scoresImage = this.model.get("mdqScoresImage");
-          // Hide the spinner
-          this.$("#metadata-assessment-loading").remove();
-          // Show the figure
-          this.$("#metadata-assessment-graphic").append(scoresImage);
-      } catch (e) {
-        // If there's an error inserting the image, remove the entire section
-        // that contains the image.
-        console.log("Error displaying the metadata assessment figure. Error message: " + e);
-        this.$el.find(".stripe.metadata-assessment").remove();
-      }
-    },
-=======
-		/**    
-		 * drawMetadataAssessment - Insert the metadata assessment image into the view
-		 */     
-		drawMetadataAssessment: function(){
-		
-			try {
-				// @Peter TODO:
-				// Example figure:
-				var imgSrc = "https://dev.nceas.ucsb.edu/knb/d1/mn/v2/object/urn:uuid:cce87580-1800-40cb-9e46-c52d6a3119a4";
-				if(typeof imgSrc === 'string' || imgSrc instanceof String){
-				// Hide the spinner
-				this.$("#metadata-assessment-loading").remove();
-				// Show the figure
-				this.$("#metadata-assessment-graphic").attr('src', imgSrc);
-				}
-			} catch (e) {
-				// If there's an error inserting the image, remove the entire section
-				// that contains the image.
-				console.log("Error displaying the metadata assessment figure. Error message: " + e);
-				this.$el.find(".stripe.metadata-assessment").remove();
-			}
-		
-		},
+        /**    
+         * drawMetadataAssessment - Insert the metadata assessment image into the view
+         */     
+        drawMetadataAssessment: function(){
+          try {
+            var scoresImage = this.model.get("mdqScoresImage");
+              // Hide the spinner
+              this.$("#metadata-assessment-loading").remove();
+              // Show the figure
+              this.$("#metadata-assessment-graphic").append(scoresImage);
+          } catch (e) {
+            // If there's an error inserting the image, remove the entire section
+            // that contains the image.
+            console.log("Error displaying the metadata assessment figure. Error message: " + e);
+            this.$el.find(".stripe.metadata-assessment").remove();
+          }
+        },
 
 		renderMetrics: function(){
 			this.renderCitationMetric();
@@ -295,7 +250,6 @@
 					break;
 				}		
 			}
->>>>>>> 2b65fb5b
 
             //Draw a metric chart
             var modalMetricChart = new MetricsChart({
