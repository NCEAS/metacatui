--- conflicted
+++ resolved
@@ -911,27 +911,6 @@
 		    }
 		},
 
-<<<<<<< HEAD
-		onClose: function () {
-			//Clear the template
-			this.$el.html("");
-
-			//Stop listening to changes in the model
-			this.stopListening(this.model);
-
-			//Stop listening to resize
-			$(window).off("resize");
-
-			//Reset the stats model
-			this.model = null;
-
-      //Close and reset the subviews
-      _.invoke(this.subviews, "onClose");
-      this.subviews = [];
-		},
-
-=======
->>>>>>> a9d6430c
 		renderUsageMetricsError: function() {
       var message = "<p class='check-back-message'><strong>This might take some time. Check back in 24 hours to see these results.</strong></p>";
 
