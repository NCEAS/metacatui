define(["underscore",
        "jquery",
        "backbone",
        "woofmark",
        "models/metadata/eml220/EMLText",
        "views/ImageUploaderView",
        "views/MarkdownView",
        "views/TableEditorView",
        "text!templates/markdownEditor.html"],
function(_, $, Backbone, Woofmark, EMLText, ImageUploader, MarkdownView, TableEditor, Template){

  /**
  * @class MarkdownEditorView
  * @classdesc A view of an HTML textarea with markdown editor UI and preview tab
  * @classcategory Views
  * @extends Backbone.View
  * @constructor
  */
  var MarkdownEditorView = Backbone.View.extend(
    /** @lends MarkdownEditorView.prototype */{

    /**
    * The type of View this is
    * @type {string}
    * @readonly
    */
    type: "MarkdownEditor",

    /**
    * The HTML classes to use for this view's element
    * @type {string}
    */
    className: "markdown-editor",

    /**
    * References to templates for this view. HTML files are converted to
    * Underscore.js templates
    * @type {Underscore.Template}
    */
    template: _.template(Template),

    /*
    * Markdown to insert into the textarea when the view is first rendered
    * @type {string}
    */
    // markdown: "",

    /**
    * EMLText model that contains a markdown attribute to edit. The markdown is
    * inserted into the textarea when the view is first rendered. If there's no markdown,
    * then the view looks for markdown from the markdownExample attribute in the model.
    * Note that if there are multiple markdown strings in the model, only the first
    * is rendered/edited.
    * @type {EMLText}
    */
    model: null,

    /**
    * The placeholder text to display in the textarea when it's empty
    * @type {string}
    */
    markdownPlaceholder: "",

    /**
    * The placeholder text to display in the preview area when there's no
    * markdown
    * @type {string}
    */
    previewPlaceholder: "",

    /**
    * Indicates whether or not to render a table of contents for the markdown
    * preview. If set to true, a table of contents will be shown in the preview
    * if there two or more top-level headers are rendered from the markdown.
    * @type {boolean}
    */
    showTOC: false,

    /**
     * The maximum height for uploaded image files. If a file is taller than this, it
     * will be resized without warning before being uploaded. If set to null,
     * the image won't be resized based on height (but might be depending on
     * maxImageWidth).
     * @type {number}
<<<<<<< HEAD
=======
     * @default 1200
     * @since 2.15.0
>>>>>>> cf7720c5
     */
    maxImageHeight: 1200,

    /**
     * The maximum width for uploaded image files. If a file is wider than this, it
     * will be resized without warning before being uploaded. If set to null,
     * the image won't be resized based on width (but might be depending on
     * maxImageHeight).
     * @type {number}
<<<<<<< HEAD
=======
     * @default 1200
     * @since 2.15.0
>>>>>>> cf7720c5
     */
    maxImageWidth: 1200,

    /**
    * A jQuery selector for the HTML textarea element that will contain the
    * markdown text.
    * @type {string}
    */
    textarea: ".markdown-textarea",

    /**
    * The events this view will listen to and the associated function to call.
    * @type {Object}
    */
    events: {
      "click #markdown-preview-link"   :    "previewMarkdown",
      "focusout .markdown-textarea"    :    "updateMarkdown"
    },

    /**
    * Initialize is executed when a new markdownEditor is created.
    * @param {Object} options - A literal object with options to pass to the view
    */
    initialize: function(options){
      if(typeof options !== "undefined"){
          this.model               =  options.model               || new EMLText();
          this.markdownPlaceholder =  options.markdownPlaceholder || "";
          this.previewPlaceholder  =  options.previewPlaceholder  || "";
          this.showTOC             =  options.showTOC             || false;
      }
    },

    /**
     * render - Renders the markdownEditor - add UI for adding and editing
     * markdown to a textarea
     */
    render: function(){

      try {

        // Save the view
        var view = this;

        // The markdown attribute in the model may be a string or an array of strings.
        // Although EML211 can comprise an array of markdown elements,
        // this view will only render/edit the first if there are multiple.
        var markdown = this.model.get("markdown");
        if(Array.isArray(markdown) && markdown.length){
          markdown = markdown[0]
        }
        if(!markdown || !markdown.length){
          markdown = this.model.get("markdownExample")
        }

        // Insert the template into the view
        this.$el.html(this.template({
          markdown: markdown || "",
          markdownPlaceholder: this.markdownPlaceholder || "",
          previewPlaceholder: this.previewPlaceholder || "",
          cid: this.cid
        })).data("view", this);

        // The textarea element that the markdown editor buttons & functions will edit
        var textarea = this.$el.find(this.textarea);

        if(textarea && textarea.length){
          textarea = textarea[0]
        }

        if(!textarea){
          console.log("error: the markdown editor view was not rendered because no textarea element was found.");
          return
        }

        // Set woofmark options. See https://github.com/bevacqua/woofmark
        var woofmarkOptions =
          {
              fencing: true,
              html: false,
              wysiwyg: false,
              defaultMode: "markdown",
              render: {
                // Hide buttons that switch between markdown, WYSIWYG, & HTML for now
                modes: function (button, id) {
                  button.remove();
                }
              }
          };

        // Set options for all the buttons that will be shown in the toolbar.
        // Buttons will be shown in the order they are listed.
        // Defaults from Woofmark will be used unless they are replaced here,
        // see: https://github.com/bevacqua/woofmark/blob/master/src/strings.js.
        // They key is the ID for the button.
        //    remove: if set to true, the button will be removed (use this to hide default woofmark buttons)
        //    icon: the name of the font awesome icon to show in the button. If no button or svg is set, the ID/key will be displayed instead.
        //    svg: svg code to show in the button. If no button or svg is set, the ID/key will be displayed instead.
        //    title: The title to show on hover
        //    function: The function to call when the button is pressed. It will be passed chunks, cmd, e (see Woofmark docs), plus the ID/key. Called with view as the this (context).
        //    shortcut: The keyboard shortcut to use for the button. This will only work if there is also a custom function set.
        //    insertDividerAfter: If set to true, a visual divider will be placed after this button.
        var buttonOptions = {
          // Default woofmark buttons to remove
          attachment: {
            remove: true
          },
          heading: {
            remove: true
          },
          hr: {
            remove: true
          },
          // Remove the default image uploader button so we can add our own that
          // uploads the image as a dataone object.
          image: {
            remove: true
          },
          // Default woofmark buttons to keep, with custom properties, + custom buttons
          bold: {
            icon: "bold"
          },
          italic: {
            icon: "italic",
          },
          strike: {
            title: "Strikethrough",
            icon: "strikethrough",
            shortcut: "Ctrl+Shift+X",
            function: view.strikethrough,
            insertDividerAfter: true
          },
          h1: {
            svg: `<svg xmlns="http://www.w3.org/2000/svg" viewBox="0 0 24 24"><path d="M0 2.9V0h7.8v2.9l-2 .5v7h7.7v-7l-2-.5V0h7.7v2.9l-2 .5v17.2l2 .5V24h-7.8v-2.9l2-.5V14H5.9v6.6l2 .5V24H0v-2.9l2-.5V3.4z"/><path fill-rule="nonzero" d="M24 16.4v-1.9h-1.4V5.8h-4.1v1.8H20v7h-1.4v1.8z"/></svg>`,
            title: "Top-level heading",
            function: view.addHeader
          },
          h2: {
            svg: `<svg xmlns="http://www.w3.org/2000/svg" viewBox="0 0 24 24"><path fill-rule="nonzero" d="M23.2 17.3l.1-3.1h-2v1.3H18c.1-.7.8-1.5 2-2.2L22 12a4 4 0 001-1l.3-1.5c0-.9-.3-1.6-1-2.1-.6-.5-1.5-.8-2.6-.8-1.3 0-2.2.3-2.9 1-.6.6-1 1.5-1 2.8l2.2.1c0-.8.2-1.3.4-1.7.3-.3.6-.5 1.1-.5.4 0 .7.1.9.3.2.2.3.5.3.8 0 .4-.1.7-.4 1-.2.4-.6.7-1.1 1a17 17 0 00-2.1 1.9c-.5.5-.8 1-1 1.6-.3.6-.4 1.4-.4 2.3h7.6z"/><path d="M.5 4.6V2.3h6.3v2.3L5.2 5v5.6h6.2V5l-1.6-.4V2.3H16v2.3l-1.6.4v14l1.6.4v2.3H9.8v-2.3l1.6-.4v-5.3H5.2V19l1.6.4v2.3H.5v-2.3l1.6-.4V5z"/></svg>`,
            title: "Second-level heading",
            function: view.addHeader
          },
          h3: {
            svg: `<svg xmlns="http://www.w3.org/2000/svg" viewBox="0 0 24 24"><path fill-rule="nonzero" d="M18.1 17.3c.7 0 1.4-.1 2-.4.6-.2 1-.6 1.4-1 .3-.6.5-1.1.5-1.7 0-1.2-.7-2-2-2.5 1-.5 1.6-1.2 1.6-2.2 0-.9-.4-1.6-1-2-.6-.6-1.5-.8-2.6-.8-1 0-1.9.3-2.5.8a3 3 0 00-1 2.2l2.1.1c0-.9.4-1.3 1.3-1.3.3 0 .6 0 .9.3.2.2.3.4.3.8s-.2.7-.5.9a3 3 0 01-1.5.3v1.9h.6c.5 0 1 0 1.2.3.3.3.5.7.5 1 0 .5-.2.8-.4 1.1-.3.3-.7.5-1.1.5-1 0-1.5-.6-1.5-1.8l-2.2.1c.1 2.3 1.4 3.4 4 3.4z"/><path d="M2 6.6V4.8h4.7v1.8l-1.2.3V11H10V6.9l-1.2-.3V4.8h4.6v1.8l-1.2.3V17l1.2.3v1.8H8.9v-1.8l1.2-.3v-3.9H5.5v4l1.2.2v1.8H2v-1.8l1.2-.3V7z"/></svg>`,
            title: "Tertiary heading",
            function: view.addHeader,
            insertDividerAfter: true
          },
          divider: {
            svg: `<svg xmlns="http://www.w3.org/2000/svg" viewBox="0 0 24 24"><rect width="22" height="3" x="1" y="10.58" fill-rule="evenodd"/></svg>`,
            function: view.addDivider,
            title: "Top-level heading",
            shortcut: "Ctrl+Enter"
          },
          ol: {
            title: "Ordered list",
            icon: "list-ol",
          },
          ul: {
            title: "Un-ordered list",
            icon: "list-ul",
            insertDividerAfter: true
          },
          quote: {
            icon: "quote-left",
          },
          code: {
            icon: "code",
            insertDividerAfter: true
          },
          link: {
            icon: "link"
          },
          d1Image: {
            icon: "picture",
            function: view.addMdImage,
            title: 'Image',
            // use Ctrl+G to overwrite the built-in woofmark image function
            shortcut: "Ctrl+G"
          },
          table: {
            icon: "table",
            function: view.addTable,
            insertDividerAfter: true
          }
        }

        var buttonKeys = Object.keys(buttonOptions);

        // PRE-RENDER WOOFMARK
        // Set titles on buttons before the Woofmark text editor is rendered.
        // This way we can use Woofmark's build in functionality to convert "Ctrl"
        // to "Cmd" symbol if user is on mac.
        _.each(buttonKeys, function(key, i) {
          var options = buttonOptions[key],
              title = options.title || key.charAt(0).toUpperCase() + key.slice(1),
              presetShortcut = "";

              if(Woofmark.strings.titles[key] && Woofmark.strings.titles[key].match(/Ctrl\+.*$/) ){
                presetShortcut = Woofmark.strings.titles[key].match(/Ctrl\+.*$/)[0];
              }

              var shortcut = options.shortcut || presetShortcut;

          if(title){
            Woofmark.strings.titles[key] = [title, shortcut].join(" ")
          }
          // So that we can identify buttons that we want to manipulate after
          // they are rendered, use the key as the button text for now.
          Woofmark.strings.buttons[key] = key;
        }, this);

        // RENDER WOOFMARK
        // Initialize the woofmark markdown editor
        this.markdownEditor = new Woofmark(textarea, woofmarkOptions);

        // POST-RENDER WOOFMARK
        // After the markdown editor is initialized..

        // Add custom functions
        _.each(buttonKeys, function(key, i) {
          var options = buttonOptions[key];
          if(options.function){
            // addCommandButton uses cmd, not ctrl
            var shortcut = ""
            if(options.shortcut){
              shortcut = options.shortcut.replace("Ctrl", "cmd");
            }
            view.markdownEditor.addCommandButton(key, shortcut, function(e, mode, chunks){
              options.function.call(view, e, mode, chunks, key)
            })
          }
        });

        // Modify the button order & appearance
        var buttonContainer = $(view.markdownEditor.textarea).parent().find(".wk-commands");
        var buttons = buttonContainer.find(".wk-command");
        _.each(buttonKeys, function(key, i) {
          // Re-order buttons based on the order in buttonOptions, and remove
          // any that are marked for removal
          var options = buttonOptions[key];
          var buttonEl = buttonContainer.find(".wk-command").filter(function (){
              return this.innerHTML == key;
          });
          if(options.remove !== true){
            // Add tooltip
            buttonEl.tooltip({
      				placement: "top",
      				delay: 500,
              trigger: "hover"
      			});
            // Add font awesome icon or SVG
            if(options.icon){
              buttonEl.html("<i class='icon-" +options.icon + "'></i>");
            } else if (options.svg){
              buttonEl.html(options.svg);
              buttonEl.find("svg").height("13px").width("auto");
            }
            buttonContainer.append(buttonEl);
            if(options.insertDividerAfter === true ){
              buttonContainer.append("<div class='wk-commands-divider'></div>")
            }
          } else {
            buttonEl.remove();
          }
        });

      } catch (e) {
        console.log(e);
        console.log("Failed to render the markdown editor UI, error message: " + e );
      }

    },

    /**
     * addHeader - description
     *
     * @param  {event}  e      is the original event object
     * @param  {string} mode   can be markdown, html, or wysiwyg
     * @param  {object} chunks is a chunks object, describing the current state of the editor, see https://github.com/bevacqua/woofmark#chunks
     * @param  {string} id     the ID of the function, set as they key in buttonOptions in the render function
     */
    addHeader: function(e, mode, chunks, id){

      // Get the header level from the ID
      var levelToCreate = parseInt(id.replace( /^\D+/g, ''));

      chunks.selection = chunks.selection
        .replace(/\s+/g, ' ')
        .replace(/(^\s+|\s+$)/g, '');

      if (!chunks.selection) {
        chunks.startTag = new Array(levelToCreate + 1).join('#') + ' ';
        chunks.selection = Woofmark.strings.placeholders.heading;
        chunks.endTag = '';
        chunks.skip({ before: 1, after: 1 });
        return;
      }

      chunks.findTags(/#+[ ]*/, /[ ]*#+/);

      if (/#+/.test(chunks.startTag)) {
        level = RegExp.lastMatch.length;
      }

      chunks.startTag = chunks.endTag = '';
      chunks.findTags(null, /\s?(-+|=+)/);

      if (/=+/.test(chunks.endTag)) {
        level = 1;
      }

      if (/-+/.test(chunks.endTag)) {
        level = 2;
      }

      chunks.startTag = chunks.endTag = '';
      chunks.skip({ before: 1, after: 1 });

      if (levelToCreate > 0) {
        chunks.startTag = new Array(levelToCreate + 1).join('#') + ' ';
      }

    },

    /**
     * addDivider - Add or remove a divider
     *
     * @param  {event} e      is the original event object
     * @param  {string} mode   can be markdown, html, or wysiwyg
     * @param  {object} chunks is a chunks object, describing the current state of the editor, see https://github.com/bevacqua/woofmark#chunks
     */
    addDivider: function(e, mode, chunks){

      // If the selection includes a divider, remove it
      var markdown = chunks.before + chunks.selection + chunks.after;
      var startSel = chunks.before.length;
      var endSel = startSel + chunks.selection.length + 1;
      var dividerRE = /(\r\n|\r|\n){2}-{3,}/gm;
      var dividerDeleted = false;
      while((match = dividerRE.exec(markdown)) !== null) {
        // +1 so that we don't delete the divider if selection is at the newlines before a divider
        var startDivider = match.index + 2;
        // +1 so that if the selection is at the end of a divider, it will still be deleted
        var endDivider = match.index + match[0].length + 1;
        if((endSel > startDivider && endSel <= endDivider) || (startSel < endDivider && startSel >= startDivider)){
          tableString = match[0];
          chunks.before = markdown.slice(0,startDivider-2) + "\n";
          chunks.selection = "";
          chunks.after = markdown.slice(endDivider);
          dividerDeleted = true;
          break;
        }
      }
      // If the divider was not deleted (therefore not detected), then add one
      if(!dividerDeleted){
        var dividerToAdd = "\n\n--------------------\n";
        if(/(\r\n|\r|\n){1}$/.test(chunks.before)){
          dividerToAdd = "\n--------------------\n";
        }
        chunks.before = chunks.before + dividerToAdd
      }
    },

    /**
     * addTable - Creates the UI for editing and adding tables to the textarea.
     * Detects whether the selection contained any part of a markdown table,
     * then opens a woofmark dialog box and inserts a table editor view. If a
     * table was selected, the table information is imported into the table
     * editor where the user can edit it. If no table was selected, then it
     * creates an empty table where the user can add data.
     *
     * @param  {event} e      is the original event object
     * @param  {string} mode   can be markdown, html, or wysiwyg
     * @param  {object} chunks is a chunks object, describing the current state of the editor, see https://github.com/bevacqua/woofmark#chunks
     */
    addTable: function(e, mode, chunks){

      // Use a modified version of the link dialog
      this.markdownEditor.showLinkDialog();

      // Select the image upload dialog elements so that we can customize it
      var dialog = $(".wk-prompt"),
          dialogContent = dialog.find(".wk-prompt-input-container"),
          dialogTitle = dialog.find(".wk-prompt-title"),
          dialogDescription = dialog.find(".wk-prompt-description"),
          dialogOkBtn = dialog.find(".wk-prompt-ok");

      // Detect whether the selection includes a markdown table.
      // If it does, ensure the complete table is selected, and save the
      // markdown table string segment to be parsed.
      var markdown = chunks.before + chunks.selection + chunks.after;
      var startSel = chunks.before.length;
      var endSel = startSel + chunks.selection.length + 1;
      var tableRE = /((\|[^|\r\n]*)+\|(\r?\n|\r)?)+((?:\s*\|\s*:?\s*[-=]+\s*:?\s*)+\|)(\n\s*(?:\|[^\n]+\|\r?\n?)*)?$/gm;
      // The regular expression used by showdown to detect tables:
      // var tableRE = /^ {0,3}\|?.+\|.+\n {0,3}\|?[ \t]*:?[ \t]*(?:[-=]){2,}[ \t]*:?[ \t]*\|[ \t]*:?[ \t]*(?:[-=]){2,}[\s\S]+?(?:\n\n|¨0)/gm;
      var tables = markdown.match(tableRE);
      var tableString = "";
      while((match = tableRE.exec(markdown)) !== null) {
        var startTab = match.index;
        var endTab = match.index + match[0].length;
        if((endSel > startTab && endSel <= endTab) || (startSel < endTab && startSel >= startTab)){
          tableString = match[0];
          chunks.before = markdown.slice(0,startTab);
          chunks.selection = markdown.slice(startTab, endTab);
          chunks.after = markdown.slice(endTab);
          // Just use the first table match in which there is also at least partial selection
          break;
        }
      }

      // Clone the chunks object at this point in case the textarea loses focus
      // and the selection changes before the "ok" buttons is pressed
      const chunksClone = JSON.parse(JSON.stringify(chunks));

      // Add a table editor view.
      // Pass the parsesd markdown table, if there is one
      var tableEditor = new TableEditor({
        markdown: tableString
      });
      // Render the table editor
      tableEditor.render();
      // Add the rendered table editor to the dialog, update the dialog.
      dialogContent.html(tableEditor.el);
      dialogDescription.remove();
      dialogTitle.text("Insert Table");

      // Listen for when the OK button is clicked. Attach listener to the dialog
      // so that it's destroyed when the dialog is destroyed. It won't be called
      // if the user presses cancel.
      var view = this;
      dialogOkBtn.off('click');
      dialogOkBtn.on('click', function insertText(event) {
        var tableMarkdown = tableEditor.getMarkdown();
        view.markdownEditor.runCommand( function(chunks, mode){
          chunks.before = chunksClone.before;
          chunks.after = chunksClone.after;
          chunks.selection = tableMarkdown;
        });
      });


    },

    /**
     * addMdImage - The function that gets called when a user clicks the custom
     * add image button added to the markdown editor. It uses the UI created by
     * the ImageUploaderView to allow a user to select & upload an image to the
     * repository, and uses Woofmark's built-in add image functionality to
     * insert the correct markdown into the textarea. This function must be
     * called such that "this" is the markdownEditor view.
     */
    addMdImage: function() {

      try {
        var view = this;

        // Show woofmark's default image upload dialog, inserted at the end of body
        view.markdownEditor.showImageDialog();

        // Select the image upload dialog elements so that we can customize it
        var imageDialog = $(".wk-prompt"),
            imageDialogInput = imageDialog.find(".wk-prompt-input"),
            imageDialogDescription = imageDialog.find(".wk-prompt-description"),
            imageDialogOkBtn = imageDialog.find(".wk-prompt-ok"),
            // Save the inner HTML of the button for when we replace it
            // temporarily during image upload
            imageDialogOkBtnTxt = imageDialogOkBtn.html();

        // Create an ImageUploaderView and insert into this view.
        mdImageUploader = new ImageUploader({
          uploadInstructions: "Drag & drop an image here or click to upload",
          imageTagName:       "img",
          height:             "175",
          width:              "300",
          maxHeight:          view.maxImageHeight || null,
          maxWidth:           view.maxImageWidth || null
        });

        // Show when image is uploading; temporarily disable the OK button
        view.stopListening(mdImageUploader, "addedfile");
        view.listenTo(mdImageUploader, "addedfile", function(){
          // Disable the button during upload;
          imageDialogOkBtn.prop('disabled', true);
          imageDialogOkBtn.css({"opacity":"0.5", "cursor":"not-allowed"});
          imageDialogOkBtn.html(
            "<i class='icon-spinner icon-spin icon-large loading icon'></i> "+
            "Uploading..."
          );
        });

        // Update the image input URL when the image is successfully uploaded
        view.stopListening(mdImageUploader, "successSaving");
        view.listenTo(mdImageUploader, "successSaving", function(dataONEObject){

          //Execute the DataONEObject function that performs various functions after
          // a successful save
          dataONEObject.onSuccessfulSave();

          // Re-enable the button
          imageDialogOkBtn.prop('disabled', false);
          imageDialogOkBtn.html(imageDialogOkBtnTxt);
          imageDialogOkBtn.css({"opacity":"1", "cursor":"pointer"});

          // Get the uploaded image's url.
          //var url = dataONEObject.url();
          var url = "";

          if( MetacatUI.appModel.get("isCN") ){
            var sourceRepo;

            //Use the object service URL from the origin MN/datasource
            if( dataONEObject.get("datasource") ){
              sourceRepo = MetacatUI.nodeModel.getMember(dataONEObject.get("datasource"));
            }
              //Use the object service URL from the alt repo
            if( !sourceRepo ){
              sourceRepo = MetacatUI.appModel.getActiveAltRepo();
            }

            if( sourceRepo ){
              url = sourceRepo.objectServiceUrl;
            }
          }

          //If this MetacatUI deployment is pointing to a MN, use the meta service URL from the AppModel
          if( !url ){
            url = MetacatUI.appModel.get("objectServiceUrl") || MetacatUI.appModel.get("resolveServiceUrl");
          }

          url = url + dataONEObject.get("id");

          // Create title out of file name without extension.
          var title = dataONEObject.get("fileName");
          if(title && title.lastIndexOf(".") > 0) {
            title = title.substring(0, title.lastIndexOf("."));
          }

          // Add the url + title to the input
          imageDialogInput.val(url + ' "' + title + '"' );
        });

        // Clear the input when the image is removed
        view.stopListening(mdImageUploader, "removedfile");
        view.listenTo(mdImageUploader, "removedfile", function(){
          imageDialogInput.val("");
        });

        // Render the image uploader and insert it just after the upload
        // instructions in the image upload dialog box.
        mdImageUploader.render();
        // The instructions for uploading in image that displays in the prompt/dialog
        imageDialogDescription.text("Click or drag & drop to upload an image")
        $(mdImageUploader.el).insertAfter(imageDialogDescription);
        // Hide the input box for now, to keep the uploader simple
        imageDialogInput.hide();

      } catch (e) {
        console.log("Failed to load the UI for adding markdown images. Error: " + e);
      }

    },

    /**
     * strikethrough - Add or remove the markdown syntax for strike through to
     * the textarea. If there is text selected, then strike through formatting
     * will be added or removed from that selection. If no selection,
     * some placeholder text will be added surrounded by the strikethrough
     * delimiters.
     *
     * @param  {event} e      is the original event object
     * @param  {string} mode   can be markdown, html, or wysiwyg
     * @param  {object} chunks is a chunks object, describing the current state of the editor, see https://github.com/bevacqua/woofmark#chunks
     */
    strikethrough: function(e, mode, chunks){
      try {
        var markup = "~~";
        // exactly two tiles
        var tildes = '\\~{2}';
        // 2 tildes at the start of a string
        var rleading = /^(\~{2})/;
        // 2 tildes at the end of a string
        var rtrailing = /(\~{2}$)/;
        // 0-1 spaces at the end of a string
        var rtrailingspace = /(\s?)$/;
        // 2+ line breaks
        var rnewlines = /\n{2,}/g;
        // the text to add when no text is selected
        var placeholder = "strikethrough text";

        // Remove leading & trailing white space from selection
        // (but do not remove from the user's text)
        chunks.trim();
        // Replace 2+ consecutive line breaks with 1 linebreak, otherwise
        // strikethrough syntax is incorrect and won't render HTML as expected
        chunks.selection = chunks.selection.replace(rnewlines, '\n');

        // See if the text before or after already contains ~~ at the start/end
        var leadTildes = rtrailing.exec(chunks.before);
        var trailTildes = rleading.exec(chunks.after);
        // See if the selected text already contains ~~ at start or end
        var selectLeadTildes = rleading.exec(chunks.selection);
        var selectTrailTildes = rtrailing.exec(chunks.selection);

        // If the selection is already surrounded by ~~, remove them
        if(leadTildes && trailTildes){
          chunks.before = chunks.before.replace(rtrailing, "");
          chunks.after = chunks.after.replace(rleading, "");
        // If the selection starts & ends with ~~, remove them
        } else if (selectLeadTildes && selectTrailTildes) {
          chunks.selection = chunks.selection.replace(rleading, "");
          chunks.selection = chunks.selection.replace(rtrailing, "");
        // Otherwise, add a set of ~~
        } else {
          chunks.before = chunks.before + markup;
          chunks.after = markup + chunks.after;
          // Add the placeholder text if there was no selection
          if (chunks.selection.length <= 0){
            chunks.selection = placeholder
          }
        }
      } catch (e) {
        console.log("Failed to add or remove strikethrough formatting from markdown. Error: " + e );
      }
    },

    /**
     * updateMarkdown - Update the markdown attribute in this view using the
     * value of the markdown textarea
     */
    updateMarkdown: function(){
      try {

        newMarkdown = this.$(this.textarea).val();

        // The markdown attribute in the model may be a string or an array of strings.
        // Although EML211 can comprise an array of markdown elements,
        // this view will only edit the first if there are multiple.
        if(Array.isArray(this.model.get("markdown")) && markdown.length){
          // Clone then update arary before setting it on the model
          // so that the backbone "change" event is fired.
          // See https://stackoverflow.com/a/10240697
          var newMarkdownArray = _.clone(this.model.get("markdown"));
          newMarkdownArray[0] = newMarkdown;
          this.model.set("markdown", newMarkdownArray);
        } else {
          this.model.set("markdown", newMarkdown)
        }
      } catch (e) {
        console.log("Failed to the view's markdown attribute, error: " + e);
      }
    },

    /**
     * previewMarkdown - render the markdown preview.
     */
    previewMarkdown: function(){

      try{

        var markdown = this.model.get("markdown")
        if(Array.isArray(markdown)){
          markdown = markdown[0]
        }

        var markdownPreview = new MarkdownView({
          markdown: markdown || this.previewPlaceholder,
          showTOC: this.showTOC || false
        });

        // Render the preview
        markdownPreview.render();
        // Add the rendered markdown to the preview tab
        this.$("#markdown-preview-"+this.cid).html(markdownPreview.el);
      }

      catch(e){
        console.log("Failed to preview markdown content. Error message: " + e);
      }

    },

  });

  return MarkdownEditorView;

});<|MERGE_RESOLUTION|>--- conflicted
+++ resolved
@@ -82,11 +82,8 @@
      * the image won't be resized based on height (but might be depending on
      * maxImageWidth).
      * @type {number}
-<<<<<<< HEAD
-=======
      * @default 1200
      * @since 2.15.0
->>>>>>> cf7720c5
      */
     maxImageHeight: 1200,
 
@@ -96,11 +93,8 @@
      * the image won't be resized based on width (but might be depending on
      * maxImageHeight).
      * @type {number}
-<<<<<<< HEAD
-=======
      * @default 1200
      * @since 2.15.0
->>>>>>> cf7720c5
      */
     maxImageWidth: 1200,
 
