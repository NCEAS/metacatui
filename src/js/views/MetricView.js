/*global define */
define(['jquery', 'underscore', 'backbone', 'views/MetricModalView'],
    function($, _, Backbone, MetricModalView) {
    'use strict';

    var MetricView = Backbone.View.extend({

        tagName: 'a',
        // id: 'metrics-button',
        className: 'btn metrics',
        metricName: null,
        model: null,

        //Templates
        metricButtonTemplate:  _.template( "<span class='metric-icon'> <i class='icon" +
                            " <%=metricIcon%>'></i> </span>" +
                            "<span class='metric-name'> <%=metricName%> </span>" +
                            "<span class='metric-value'> <i class='icon metric-icon icon-spinner icon-spin'>" +
                            "</i> </span>"),

        events: {
            "click" : "showMetricModal",
        },

        initialize: function(options){
            if((typeof options == "undefined")){
                var options = {};
            }

            this.metricName = options.metricName;
            this.model = options.model;
        },

        render: function () {
            // Generating the Button view for the given metric
            if  (this.metricName == 'Citations') {
                this.$el.html(this.metricButtonTemplate({metricValue:'', metricIcon:'icon-quote-right', metricName:this.metricName}));
            } else if (this.metricName == 'Downloads') {
                this.$el.html(this.metricButtonTemplate({metricValue:'', metricIcon:'icon-cloud-download', metricName:this.metricName}));
            } else if (this.metricName == 'Views') {
                this.$el.html(this.metricButtonTemplate({metricValue:'', metricIcon:'icon-eye-open', metricName:this.metricName}));
            } else {
                this.$el.html('');
            };

            // Adding tool-tip for the buttons
            // TODO: Change to 'Show metricName', once you've the modals working.
            if (MetacatUI.appModel.get("displayDatasetMetricsTooltip")) {
                this.$el.addClass("tooltip-this")
                        .attr("data-placement", "top")
                        .attr("data-trigger", "hover")
                        .attr("data-delay", "700")
                        .attr("data-container", "body");
                if  (this.metricName == 'Citations') {
                    this.$el.attr("data-title", "For all the versions of this dataset, the number of times that all or part of this dataset was cited.");
                } else if (this.metricName == 'Downloads') {
                    this.$el.attr("data-title", "For all the versions of this dataset, the number of times that all or part of this dataset was downloaded.");
                } else if (this.metricName == 'Views') {
                    this.$el.attr("data-title", "For all the versions of this dataset, the number of times that all or part of this dataset was viewed.");
                } else {
                    this.$el.attr("data-title", "");
                }
            };

            // waiting for the fetch() call to succeed.
            this.listenTo(this.model, "sync", this.renderResults);

            // in case when there is an error for the fetch call.
            this.listenTo(this.model, "error", this.renderError);

            return this;
        },


        // Handling the Click function
        // Displaying the metric modal on Click
        showMetricModal: function(e) {
            if (MetacatUI.appModel.get("displayMetricModals") && ((this.model.get("totalCitations")+this.model.get("totalDownloads")+this.model.get("totalViews") != 0))) {
                var modalView = new MetricModalView({metricName: this.metricName, metricsModel: this.model});
                modalView.render();
                modalView.show();

                //Send this event to Google Analytics
                if(MetacatUI.appModel.get("googleAnalyticsKey") && (typeof ga !== "undefined")){
                  ga("send", "event", "metrics", "Click metric", this.metricName);
                }
            }
        },

        renderResults: function() {
<<<<<<< HEAD
            var total = this.model.get("total"+this.metricName);
            // Check if the metric object exists in results obtained from the service 
            // If it does, get its total value else set the total count to 0

=======
            var metric = this.metricName
            var results = this.model.get(metric.toLowerCase());
            // Check if the metric object exists in results obtained from the service
            // If it does, get its total value else set the total count to 0

            if (typeof results !== 'undefined') {
                var total = 0
                if (results.length > 0) {

                    if(metric == 'Citations') {
                        total = results.reduce(function(acc, val) { return acc + val; });
                        this.model.set('totalCitations', total);
                    }
                    if(metric == 'Views') {
                        total = results.reduce(function(acc, val) { return acc + val; });
                        this.model.set('totalViews', total);
                    }
                    if(metric == 'Downloads') {
                        total = results.reduce(function(acc, val) { return acc + val; });
                        this.model.set('totalDownloads', total);
                    }
                }

            } else {
                if(metric == 'Citations') {
                    total = 0;
                    this.model.set('totalCitations', total);
                }
                if(metric == 'Views') {
                    total = 0;
                    this.model.set('totalViews', total);
                }
                if(metric == 'Downloads') {
                    total = 0;
                    this.model.set('totalDownloads', total);
                }
            };

>>>>>>> c0009077
            // Replacing the metric total count with the spinning icon.
            
            this.$('.metric-value').text(MetacatUI.appView.numberAbbreviator(total, 1));
            this.$('.metric-value').addClass("badge");

            if((this.model.get("totalCitations") == 0) && (this.model.get("totalDownloads") == 0) && (this.model.get("totalViews") == 0)) {
                this.$el.removeClass("metrics");
                this.$el.addClass("metrics-button-disabled");
                this.$el.click(function(){return false;});
            }
        },

        renderError: function() {
            // Replacing the spinning icon with a question-mark
            // when the metrics are not loaded
            var iconEl = this.$('.metric-value').find('.metric-icon');
            iconEl.removeClass('icon-spinner');
            iconEl.removeClass('icon-spin');
            iconEl.addClass("icon-exclamation-sign more-info");

            // Setting the error tool-tip
            this.$el.removeAttr("data-title");

            this.$el.addClass("metrics-button-disabled");
            this.$el.attr("data-title", "The number of " + this.metricName + " could not be retreived at this time.");
        }

    });

    return MetricView;
});<|MERGE_RESOLUTION|>--- conflicted
+++ resolved
@@ -88,51 +88,10 @@
         },
 
         renderResults: function() {
-<<<<<<< HEAD
             var total = this.model.get("total"+this.metricName);
             // Check if the metric object exists in results obtained from the service 
             // If it does, get its total value else set the total count to 0
 
-=======
-            var metric = this.metricName
-            var results = this.model.get(metric.toLowerCase());
-            // Check if the metric object exists in results obtained from the service
-            // If it does, get its total value else set the total count to 0
-
-            if (typeof results !== 'undefined') {
-                var total = 0
-                if (results.length > 0) {
-
-                    if(metric == 'Citations') {
-                        total = results.reduce(function(acc, val) { return acc + val; });
-                        this.model.set('totalCitations', total);
-                    }
-                    if(metric == 'Views') {
-                        total = results.reduce(function(acc, val) { return acc + val; });
-                        this.model.set('totalViews', total);
-                    }
-                    if(metric == 'Downloads') {
-                        total = results.reduce(function(acc, val) { return acc + val; });
-                        this.model.set('totalDownloads', total);
-                    }
-                }
-
-            } else {
-                if(metric == 'Citations') {
-                    total = 0;
-                    this.model.set('totalCitations', total);
-                }
-                if(metric == 'Views') {
-                    total = 0;
-                    this.model.set('totalViews', total);
-                }
-                if(metric == 'Downloads') {
-                    total = 0;
-                    this.model.set('totalDownloads', total);
-                }
-            };
-
->>>>>>> c0009077
             // Replacing the metric total count with the spinning icon.
             
             this.$('.metric-value').text(MetacatUI.appView.numberAbbreviator(total, 1));
