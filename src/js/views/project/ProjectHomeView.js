--- conflicted
+++ resolved
@@ -4,17 +4,11 @@
     "collections/Search",
     "views/project/ProjectSectionView",
     "views/DataCatalogViewWithFilters",
-<<<<<<< HEAD
     "views/filters/FilterGroupsView",
+    "views/MarkdownView",
     "text!templates/project/projectHome.html"],
     function($, _, Backbone, Search, ProjectSectionView, DataCatalogView, FilterGroupsView,
-      ProjectHomeTemplate){
-=======
-    "text!templates/project/projectHome.html",
-    "views/MarkdownView"],
-    function($, _, Backbone, Search, ProjectSectionView, DataCatalogView, 
-      ProjectHomeTemplate, MarkdownView){
->>>>>>> 5db0ff1c
+      MarkdownView, ProjectHomeTemplate){
 
     /* The ProjectHomeView is a view to render the
      * project home tab (within ProjectSectionView)
@@ -49,7 +43,6 @@
 
           dataCatalogView.render();
 
-<<<<<<< HEAD
           //Render the filters
           var filterGroupsView = new FilterGroupsView({
             filterGroups: this.model.get("filterGroups"),
@@ -58,13 +51,14 @@
 
           filterGroupsView.render();
 
-=======
+          //Create a MarkdownView
           var sectionMarkdownView = new MarkdownView({
             markdown: this.model.get("overview").get("markdown"),
             el: "#project-description-container"
           });
+          //Render the view
           sectionMarkdownView.render();
->>>>>>> 5db0ff1c
+
         }
 
      });
