--- conflicted
+++ resolved
@@ -100,15 +100,15 @@
             && this.projectIdentifier
       ){
           var view = this;
-          
+
           this.listenTo(this.model, "change:isAuthorized", function(){
-            
+
             if (this.model.get("isAuthorized")) {
               // When an existing model has been synced render the results
               view.stopListening();
-              
+
               view.listenTo(view.model, "sync", view.renderProjectEditor);
-              
+
               // If the project model already exists - fetch it.
               view.model.fetch();
 
@@ -209,36 +209,8 @@
           model.addIsPartOfFilter(newSeriesId);
         });
 
-<<<<<<< HEAD
-        // Generate and reserve a series ID for the new project
-        // Add an isPartOf filter model to the search model
-        var view = this;
-        var options = {
-          url: MetacatUI.appModel.get("d1CNBaseUrl") +
-               MetacatUI.appModel.get("d1CNService") +
-               "/generate",
-          type: "POST",
-          data: {scheme: "UUID"},
-          success: function(identifierXML){
-            // Get the new seriesId (sid)
-            var newSID = $(identifierXML).text();
-            // Save the sid as the projectIdentifier
-            view.projectIdentifier = newSID;
-            // Set the sid in the project model.
-            view.model.set("seriesId", newSID);
-            // Make an isPartOf filter, a default filter for each project
-            var isPartOfFilter = view.model.createIsPartOfFilter();
-            // Add the isPartOf filter to the model
-            view.model.get("searchModel").get("filters").add(isPartOfFilter);
-            view.model.get("filters").add(isPartOfFilter);
-          }
-        }
-        _.extend(options, MetacatUI.appUserModel.createAjaxSettings());
-        $.ajax(options);
-=======
         // Generate and reserve a seriesId and add it to model.seriesId
         this.model.reserveSeriesId();
->>>>>>> 5cb0b006
 
       }
     },
