/*global define */
define(['jquery', 'underscore', 'backbone', 'clipboard',
        'collections/UserGroup',
    		'models/UserModel',
    		'models/portals/PortalModel',
        "models/Stats",
        'views/SignInView', 'views/StatsView', 'views/DataCatalogView',
<<<<<<< HEAD
        'views/GroupListView',
=======
        'views/GroupListView', 'views/portals/PortalView', 'views/portals/PortalListView',
>>>>>>> 8a4c429f
        'text!templates/userProfile.html', 'text!templates/alert.html', 'text!templates/loading.html',
        'text!templates/userProfileMenu.html', 'text!templates/userSettings.html', 'text!templates/noResults.html'],
	function($, _, Backbone, Clipboard,
    UserGroup,
<<<<<<< HEAD
    UserModel, Stats,
    SignInView, StatsView, DataCatalogView, GroupListView,
=======
  	UserModel,
  	Portal,
    Stats,
    SignInView, StatsView, DataCatalogView, GroupListView, PortalView, PortalListView,
>>>>>>> 8a4c429f
    userProfileTemplate, AlertTemplate, LoadingTemplate,
    ProfileMenuTemplate, SettingsTemplate, NoResultsTemplate) {
	'use strict';

	/**
	 * @class UserView
	 * @classdesc A major view that displays a public profile for the user and a settings page for the logged-in user
	 * to manage their account info, groups, identities, and API tokens.
	 */
	var UserView = Backbone.View.extend(
    /** @lends UserView.prototype */{

		el: '#Content',

		//Templates
		profileTemplate:  _.template(userProfileTemplate),
		alertTemplate:    _.template(AlertTemplate),
		loadingTemplate:  _.template(LoadingTemplate),
		settingsTemplate: _.template(SettingsTemplate),
		menuTemplate:     _.template(ProfileMenuTemplate),
		noResultsTemplate: _.template(NoResultsTemplate),

    /**
    * A jQuery selector for the element that the PortalListView should be inserted into
    * @type {string}
    */
    portalListContainer: ".my-portals-container",

		events: {
			"click .section-link"          : "switchToSection",
			"click .subsection-link"       : "switchToSubSection",
			"click .token-generator"       : "getToken",
			"click #mod-save-btn"		   : "saveUser",
			"click #map-request-btn"	   : "sendMapRequest",
			"click .remove-identity-btn"   : "removeMap",
			"click .confirm-request-btn"   : "confirmMapRequest",
			"click .reject-request-btn"	   : "rejectMapRequest",
			"click [highlight-subsection]" : "highlightSubSection",
			"blur #add-group-name"         : "checkGroupName",
			"keypress #add-group-name"     : "preventSubmit",
			"click #add-group-submit"      : "createGroup",
			"click .token-tab" 			   : "switchTabs"
		},

		initialize: function(){
			this.subviews = new Array();
		},

		//------------------------------------------ Rendering the main parts of the view ------------------------------------------------//
		render: function (options) {
			//Don't render anything if the user profiles are turned off
			if( MetacatUI.appModel.get("enableUserProfiles") === false ){
				return;
			}

			this.stopListening();
			if(this.model) this.model.stopListening();

      //Create a Stats model
      this.statsModel = new Stats();

			this.activeSection = (options && options.section)? options.section : "profile";
			this.activeSubSection = (options && options.subsection)? options.subsection : "";
			this.username = (options && options.username)? options.username : undefined;

			//Add the container element for our profile sections
			this.sectionHolder = $(document.createElement("section")).addClass("user-view-section");
			this.$el.html(this.sectionHolder);

			//Show the loading sign first
			//$(this.sectionHolder).html(this.loadingTemplate());
			this.$el.show();

			// set the header type
			MetacatUI.appModel.set('headerType', 'default');

			//Render the user profile only after the app user's info has been checked
			//This prevents the app from rendering the profile before the login process has completed - which would
			//cause this profile to render twice (first before the user is logged in then again after they log in)
			if(MetacatUI.appUserModel.get("checked")) this.renderUser();
			else MetacatUI.appUserModel.on("change:checked", this.renderUser, this);

			return this;
		},

		/**
		 * Update the window location path to route to /portals path
		 * @param {string} username - Short identifier for the member node
		*/
		forwardToPortals: function(username){

			var pathName      = decodeURIComponent(window.location.pathname)
								.substring(MetacatUI.root.length)
								// remove trailing forward slash if one exists in path
								.replace(/\/$/, "");

			// Routes the /profile/{node-id} to /portals/{node-id}
			var pathRE = new RegExp("\\/profile(\\/[^\\/]*)?$", "i");
			var newPathName = pathName.replace(pathRE, "") + "/" +
							MetacatUI.appModel.get("portalTermPlural") + "/" + username;

			// Update the window location
			MetacatUI.uiRouter.navigate( newPathName, { trigger: true, replace: true } );
			return;
		},

		renderUser: function(){


			this.model = MetacatUI.appUserModel;

			var username = MetacatUI.appModel.get("profileUsername") || view.username,
				currentUser = MetacatUI.appUserModel.get("username") || "";

			if(username.toUpperCase() == currentUser.toUpperCase()){ //Case-insensitive matching of usernames
				this.model = MetacatUI.appUserModel;
				this.model.set("type", "user");

				//If the user is logged in, display the settings options
				if(this.model.get("loggedIn")){
					this.insertMenu();
					this.renderProfile();
					this.renderSettings();
					this.resetSections();
				}
			}

			//If this isn't the currently-logged in user, then let's find out more info about this account
			else{
				//Create a UserModel with the username given
				this.model = new UserModel({
					username: username
				});

				//Is this a member node?
				if(MetacatUI.nodeModel.get("checked") && this.model.isNode()){
					this.model.saveAsNode();
					this.model.set("nodeInfo", _.find(MetacatUI.nodeModel.get("members"), function(nodeModel) {
						return nodeModel.identifier.toLowerCase() == "urn:node:" + username.toLowerCase();
					  }));
					this.forwardToPortals(username);
					return;
				}
				//If the node model hasn't been checked yet
				else if(!MetacatUI.nodeModel.get("checked")){
					var user = this.model,
						view = this;
					this.listenTo(MetacatUI.nodeModel, "change:checked", function(){
						if(user.isNode())
							view.render();
					});
				}

				//When we get the infomration about this account, then crender the profile
				this.model.once("change:checked", this.renderProfile, this);
				this.model.once("change:checked", this.resetSections, this);
				//Get the info
				this.model.getInfo();
			}

			//When the model is reset, refresh the page
			this.listenTo(this.model, "reset", this.render);

		},

		renderProfile: function(){

			//Insert the template first
			var profileEl = $.parseHTML(this.profileTemplate({
				type: this.model.get("type"),
				logo: this.model.get("logo") || "",
				description: this.model.get("description") || "",
				user: this.model.toJSON()
			}).trim());

			//If the profile is being redrawn, then replace it
			if(this.$profile && this.$profile.length){
				//If the profile section is currently hidden, make sure we hide our new profile rendering too
				if(!this.$profile.is(":visible"))
					$(profileEl).hide();

				this.$profile.replaceWith(profileEl);
			}
			//If this is a fresh rendering, then append it to the page and save it
			else
				this.sectionHolder.append(profileEl);

			this.$profile = $(profileEl);

			//If this user hasn't uploaded anything yet, display so
			this.listenTo(this.statsModel, "change:totalCount", function(){
				if(!this.statsModel.get("totalCount"))
					this.noActivity();
			});

			//Insert the user data statistics
			this.insertStats();

			//Insert the user's basic information
			this.listenTo(this.model, "change:fullName", this.insertUserInfo);
			this.insertUserInfo();

			var view = this;
			//Listen to changes in the user's search terms
			this.listenTo(this.model, "change:searchModel", this.renderProfile);

			//Insert this user's data content
			this.insertContent();

			//List the groups this user is in
			if(this.model.get("type") == "group"){
				//Create the User Group collection
				var options = {
					name: this.model.get("fullName"),
					groupId: this.model.get("username"),
					rawData: this.model.get("rawData") || null
					}
				var userGroup = new UserGroup([], options);

				//Create the group list and add it to the page
				var viewOptions = { collapsable: false, showGroupName: false }
				var groupList = this.createGroupList(userGroup, viewOptions);
				this.$("#user-membership-container").html(groupList);
			}
			else{
				this.insertMembership();
			}
		},

		renderSettings: function(){
		//Don't render anything if the user profile settings are turned off
		if( MetacatUI.appModel.get("enableUserProfileSettings") === false ){
			return;
		}

		//Insert the template first
		this.sectionHolder.append(this.settingsTemplate(this.model.toJSON()));
		this.$settings = this.$("[data-section='settings']");

		//Draw the group list
		this.insertCreateGroupForm();
		this.listenTo(this.model, "change:isMemberOf", this.getGroups);
		this.getGroups();

		//Listen for the identity list
		this.listenTo(this.model, "change:identities", this.insertIdentityList);
		this.insertIdentityList();

		//Listen for the pending list
		this.listenTo(this.model, "change:pending", this.insertPendingList);
		this.model.getPendingIdentities();

		//Render the portals subsection
		this.renderMyPortals();

			//Listen for updates to person details
			this.listenTo(this.model, "change:lastName change:firstName change:email change:registered", this.updateModForm);
			this.updateModForm();

			// init autocomplete fields
			this.setUpAutocomplete();

			//Get the token right away
			this.getToken();
		},

		/*
		 * Displays a menu for the user to switch between different views of the user profile
		 */
		insertMenu: function(){

			//If the user is not logged in, then remove the menu
			if(!MetacatUI.appUserModel.get("loggedIn")){
				this.$(".nav").remove();
				return;
			}

			//Otherwise, insert the menu
			var menu = this.menuTemplate({
				username: this.model.get("username")
			});

			this.$el.prepend(menu);
		},

		//------------------------------------------ Navigating sections of view ------------------------------------------------//
		switchToSection: function(e, sectionName){

			if(e) e.preventDefault();

			//Hide all the sections first
			$(this.sectionHolder).children().slideUp().removeClass(".active");

			//Get the section name
			if(!sectionName)
				var sectionName = $(e.target).attr("data-section");

			//Display the specified section
			var activeSection = this.$(".section[data-section='" + sectionName + "']");
			if(!activeSection.length) activeSection = this.$(".section[data-section='profile']");
			$(activeSection).addClass("active").slideDown();

			//Change the navigation tabs
			this.$(".nav-tab").removeClass("active");
			$(".nav-tab[data-section='" + sectionName + "']").addClass("active");

			//Find all the subsections, if there are any
			if($(activeSection).find(".subsection").length > 0){
				//Find any item classified as "active"
				var activeItem = $(activeSection).find(".active");
				if(activeItem.length > 0){
					//Find the data section this active item is referring to
					if($(activeItem).children("[data-subsection]").length > 0){
						//Get the section name
						var subsectionName = $(activeItem).find("[data-subsection]").first().attr("data-subsection");
						//If we found a section name, find the subsection element and display it
						if(subsectionName) this.switchToSubSection(null, subsectionName);
					}
					else
						this.switchToSubSection(null, $(activeSection).children("[data-section]").first().attr("data-section"));
				}
			}
		},

		switchToSubSection: function(e, subsectionName){
			if(e){
				e.preventDefault();
			    var subsectionName = $(e.target).attr("data-section");
          if( !subsectionName ){
            subsectionName = $(e.target).parents("[data-section]").first().attr("data-section");
          }
			}

			//Mark its links as active
			$(".section.active").find(".subsection-link").removeClass("active");
			$(".section.active").find(".subsection-link[data-section='" + subsectionName + "']").addClass("active");

			//Hide all the other sections
			$(".section.active").find(".subsection").hide();
			$(".section.active").find(".subsection[data-section='" + subsectionName + "']").show();
		},

		resetSections: function(){
			//Hide all the sections first, then display the section specified in the URL (or the default)
			this.$(".subsection, .section").hide();
			this.switchToSection(null, this.activeSection);

			//Show the subsection
			if(this.activeSubSection)
				this.switchToSubSection(null, this.activeSubSection);
		},

		highlightSubSection: function(e, subsectionName){
			if(e) e.preventDefault();

			if(!subsectionName && e){
				//Get the subsection name
				var subsectionName = $(e.target).attr("highlight-subsection");
				if(!subsectionName) return;
			}
			else if(!subsectionName && !e) return false;

			//Find the subsection
			var subsection = this.$(".subsection[data-section='" + subsectionName + "']");
			if(!subsection.length) subsection = this.$("[data-subsection='add-account']");
			if(!subsection.length) return;

			//Visually highlight the subsection
			subsection.addClass("highlight");
			MetacatUI.appView.scrollTo(subsection);
			//Wait about a second and then remove the highlight style
			window.setTimeout(function(){ subsection.removeClass("highlight"); }, 1500);
		},

		//------------------------------------------ Inserting public profile UI elements ------------------------------------------------//
		insertStats: function(){
			if(this.model.noActivity && this.statsView){
				this.statsView.$el.addClass("no-activity");
				this.$("#total-download-wrapper, section.downloads").hide();
				return;
			}

			var username = this.model.get("username"),
				view = this;

			//Insert a couple stats into the profile
			this.listenToOnce(this.statsModel, "change:firstUpload", this.insertFirstUpload);

			this.listenToOnce(this.statsModel, "change:totalCount", function(){
				view.$("#total-upload-container").text(MetacatUI.appView.commaSeparateNumber(view.statsModel.get("totalCount")));
			});

			//Create a base query for the statistics
			var statsSearchModel = this.model.get("searchModel").clone();
			statsSearchModel.set("exclude", [], {silent: true}).set("formatType", [], {silent: true});
			this.statsModel.set("query", statsSearchModel.getQuery());
      this.statsModel.set("isSystemMetadataQuery", true);
			this.statsModel.set("searchModel", statsSearchModel);

			//Create the description for this profile
			var description;

			switch(this.model.get("type")){
				case "node":
					description = "A summary of all datasets from the " + this.model.get("fullName") + " repository";
					break;
				case "group":
					description = "A summary of all datasets from the " + this.model.get("fullName") + " group";
					break;
				case "user":
					description = "A summary of all datasets from " + this.model.get("fullName");
					break;
				default:
					description = "";
					break;
			}

			//Render the Stats View for this person
			this.statsView = new StatsView({
				title: "Statistics and Figures",
				description: description,
				userType: "user",
				el: this.$("#user-stats"),
				model: this.statsModel
			});
			this.subviews.push(this.statsView);
			this.statsView.render();
			if(this.model.noActivity)
				this.statsView.$el.addClass("no-activity");

		},

		/*
		 * Insert the name of the user
		 */
		insertUserInfo: function(){

			//Don't try to insert anything if we haven't gotten all the user info yet
			if(!this.model.get("fullName")) return;

			//Insert the name into this page
			var usernameLink = $(document.createElement("a")).attr("href", MetacatUI.root + "/profile/" + this.model.get("username")).text(this.model.get("fullName"));
			this.$(".insert-fullname").append(usernameLink);

			//Insert the username
			if(this.model.get("type") != "node"){
				if(!this.model.get("usernameReadable")) this.model.createReadableUsername();
				this.$(".insert-username").text(this.model.get("usernameReadable"));
			}
			else{
				$("#username-wrapper").hide();
			}

			//Show or hide ORCID logo
			if(this.model.isOrcid())
				this.$(".show-orcid").show();
			else
				this.$(".show-orcid").hide();

			//Show the email
			if(this.model.get("email")){
				this.$(".email-wrapper").show();
				var parts = this.model.get("email").split("@");
				this.$(".email-container").attr("data-user", parts[0]);
				this.$(".email-container").attr("data-domain", parts[1]);
			}
			else
				this.$(".email-wrapper").hide();

		},

		// Creates an HTML element to display in front of the user identity/subject.
		// Only used for the ORCID logo right now
		createIdPrefix: function(){
			if(this.model.isOrcid())
				return $(document.createElement("img")).attr("src", MetacatUI.root + "/img/orcid_64x64.png").addClass("orcid-logo");
			else
				return "";
		},

		/*
		 * Insert the first year of contribution for this user
		 */
		insertFirstUpload: function(){
			if(this.model.noActivity || !this.statsModel.get("firstUpload")){
				this.$("#first-upload-container, #first-upload-year-container").hide();
				return;
			}

			// Get the first upload or first operational date
			if(this.model.get("type") == "node"){

				//Get the member node object
				var node = _.findWhere(MetacatUI.nodeModel.get("members"), {identifier: "urn:node:" + this.model.get("username") });

				//If there is no memberSince date, then hide this statistic and exit
				if( !node.memberSince ){
					this.$("#first-upload-container, #first-upload-year-container").hide();
					return;
				}
				else{
					var firstUpload = node.memberSince? new Date(node.memberSince.substring(0, node.memberSince.indexOf("T"))) : new Date();
				}

			}
			else{
				var	firstUpload = new Date(this.statsModel.get("firstUpload"));
			}

			// Construct the first upload date sentence
			var	monthNames = [ "January", "February", "March", "April", "May", "June",
				                 "July", "August", "September", "October", "November", "December" ],
				m = monthNames[firstUpload.getUTCMonth()],
				y = firstUpload.getUTCFullYear(),
				d = firstUpload.getUTCDate();

			//For Member Nodes, start all dates at July 2012, the beginning of DataONE
			if(this.model.get("type") == "node"){
				this.$("#first-upload-container").text("DataONE Member Node since " + y);
			}
			else
				this.$("#first-upload-container").text("Contributor since " + m + " " + d + ", " + y);

			//Construct the time-elapsed sentence
			var now = new Date(),
				msElapsed = now - firstUpload,
				years = msElapsed / 31556952000,
				months = msElapsed / 2629746000,
				weeks = msElapsed / 604800000,
				days = msElapsed / 86400000,
				time = "";

			//If one week or less, express in days
			if(weeks <= 1){
				time = (Math.round(days) || 1) + " day";
				if(days > 1.5) time += "s";
			}
			//If one month or less, express in weeks
			else if(months < 1){
				time = (Math.round(weeks) || 1) + " week";
				if(weeks > 1.5) time += "s";
			}
			//If less than 12 months, express in months
			else if(months <= 11.5){
				time = (Math.round(months) || 1) + " month";
				if(months > 1.5) time += "s";
			}
			//If one year or more, express in years and months
			else{
				var yearsOnly = (Math.floor(years) || 1),
					monthsOnly = Math.round(years % 1 * 12);

				if(monthsOnly == 12){
					yearsOnly += 1;
					monthsOnly = 0;
				}

				time = yearsOnly + " year";
				if(yearsOnly > 1) time += "s";

				if(monthsOnly)
					time += ", " + monthsOnly + " month";
				if(monthsOnly > 1) time += "s";
			}

			this.$("#first-upload-year-container").text(time);
		},


		/*
		 * Insert a list of this user's content
		 */
		insertContent: function(){
			if(this.model.noActivity){
				this.$("#data-list").html(this.noResultsTemplate({
					fullName: this.model.get("fullName"),
					username: ((this.model == MetacatUI.appUserModel) && MetacatUI.appUserModel.get("loggedIn"))? this.model.get("username") : null
				}));
				return;
			}

			var view = new DataCatalogView({
				el            : this.$("#data-list")[0],
				searchModel   : this.model.get("searchModel"),
				searchResults : this.model.get("searchResults"),
				mode          : "list",
				isSubView     : true,
				filters       : false
			});
			this.subviews.push(view);
			view.render();
			view.$el.addClass("list-only");
			view.$(".auto-height").removeClass("auto-height").css("height", "auto");
			$("#metacatui-app").removeClass("DataCatalog mapMode");
		},

		/*
		 * Inserts a list of groups this user is a member of
		 */
		insertMembership: function(){
			var groups = _.sortBy(this.model.get("isMemberOf"), "name");
			if(!groups.length){
				this.$("#user-membership-header").hide();
				return;
			}

			var	model  = this.model,
				list   = $(document.createElement("ul")).addClass("list-group member-list"),
				listHeader = $(document.createElement("h5")).addClass("list-group-item list-group-header").text("Member of " + groups.length + " groups"),
				listContainer = this.$("#user-membership-container");

			_.each(groups, function(group, i){
				var name = group.name || "Group",
					listItem = $(document.createElement("li")).addClass("list-group-item"),
					groupLink = group.groupId? $(document.createElement("a")).attr("href", MetacatUI.root + "/profile/" + group.groupId).text(name).appendTo(listItem) : "<a></a>";

				$(list).append(listItem);
			});

			if(this.model.get("username") == MetacatUI.appUserModel.get("username")){
				var link = $(document.createElement("a")).attr("href", MetacatUI.root + "/profile/" + MetacatUI.appUserModel.get("username") + "/s=settings/s=groups").text("Create New Group"),
					icon = $(document.createElement("i")).addClass("icon icon-on-left icon-plus"),
					listItem = $(document.createElement("li")).addClass("list-group-item create-group").append( $(link).prepend(icon) );

				$(list).append(listItem);
			}

			listContainer.html(list);
			list.before(listHeader);
		},

		/*
		 * When this user has not uploaded any content, render the profile differently
		 */
		noActivity: function(){
			this.model.noActivity = true;
			this.insertContent();
			this.insertFirstUpload();
			this.insertStats();
		},

		//-------------------------------------------------------------- Groups -------------------------------------------------------//
		/*
		 * Gets the groups that this user is a part of and creates a UserGroup collection for each
		 */
		getGroups: function(){
			var view = this,
				groups = [];

			//Create a group Collection for each group this user is a member of
			_.each(_.sortBy(this.model.get("isMemberOf"), "name"), function(group){
				var userGroup = new UserGroup([view.model], group);
				groups.push(userGroup);

				view.listenTo(userGroup, "sync", function(){
					var list = view.createGroupList(userGroup);
					this.$("#group-list-container").append(list);
				});
				userGroup.getGroup();
			});
		},


		/*
		 * Inserts a GroupListView for the given UserGroup collection
		 */
		createGroupList: function(userGroup, options){
			//Only create a list for new groups that aren't yet on the page
			var existingGroupLists = _.where(this.subviews, {type: "GroupListView"});
			if(existingGroupLists)
				var groupIds = _.pluck(existingGroupLists, "groupId");
			if(groupIds && (_.contains(groupIds, userGroup.groupId)))
				return;

			//Create a list of the view options
			if(typeof options == "object")
				options.collection = userGroup;
			else
				var options = { collection: userGroup };

			//Create the view and save it as a subview
			var groupView = new GroupListView(options);
			this.subviews.push(groupView);

			//Collapse the views if need be
			if((this.model.get("isMemberOf") && (this.model.get("isMemberOf").length > 3)) || (userGroup.length > 3))
				groupView.collapseMemberList();

			//Finally, render it and return
			return groupView.render().el;
		},

		/*
		 * Will send a request for info about this user and their groups, and redraw the group lists
		 * Will reset the Create New group form, too
		 */
		refreshGroupLists: function(){
			this.insertCreateGroupForm();
			this.model.getInfo();
		},

		/*
		 * Inserts a new form for this user to create a new group.
		 * The form container is grabbed from the user settings template
		 */
		insertCreateGroupForm: function(){
			//Reset the form
			$("#add-group-form-container").find("input[type='text']").val("").removeClass("has-error");
			$("#group-name-notification-container").empty().removeClass("notification success error");

			//Create a pending group that is stored locally until the user submits it
			this.pendingGroup = new UserGroup([this.model], { pending: true });
			var groupView = new GroupListView({ collection: this.pendingGroup });
			groupView.setElement(this.$("#add-group-container .member-list"));
			groupView.render();
		},

		/*
		 * Gets the group name the user has entered and attempts to get this group from the server
		 * If no group is found, then the group name is marked as available. Otherwise an error msg is displayed
		 */
		checkGroupName: function(e){
			if(!e || !e.target) return;

			var view = this,
				$notification = $("#group-name-notification-container"),
				$input = $(e.target);

			//Get the name typed in by the user
			var name = $input.val().trim();
			if(!name) return;

			this.listenToOnce(this.pendingGroup, "nameChecked", function(collection){
				//If the group name/id is available, then display so
				if(collection.nameAvailable){
					var icon = $(document.createElement("i")).addClass("icon icon-ok"),
						message = "The name " + collection.name + " is available",
						container = $(document.createElement("div")).addClass("notification success");

					$notification.html($(container).append(icon, message));
					$input.removeClass("has-error");
				}
				else{
					var icon = $(document.createElement("i")).addClass("icon icon-remove"),
						message = "The name " + collection.name + " is already taken",
						container = $(document.createElement("div")).addClass("notification error");

					$notification.html($(container).append(icon, message));
					$input.addClass("has-error");
				}

			});

			this.pendingGroup.checkName(name);
		},

		/*
		 * Syncs the pending group with the server
		 */
		createGroup: function(e){
			e.preventDefault();

			//If there is no name specified, give warning
			if(!this.pendingGroup.name){
				var $notification = $("#group-name-notification-container"),
					$input = $("#add-group-name");

				var icon = $(document.createElement("i")).addClass("icon icon-exclamation"),
				    message = "You must enter a group name",
				    container = $(document.createElement("div")).addClass("notification error");

				$notification.html($(container).append(icon, message));
				$input.addClass("has-error");

				return;
			}
			//If this name is not available, exit
			else if(this.pendingGroup.nameAvailable == false) return;

			var view = this,
				group = this.pendingGroup;
			var success = function(data){
				view.showAlert("Success! Your group has been saved. View it <a href='" + MetacatUI.root + "/profile/" + group.groupId + "'>here</a>", "alert-success", "#add-group-alert-container");
				view.refreshGroupLists();
			}
			var error = function(xhr){
				var response = xhr? $.parseHTML(xhr.responseText) : null,
					description = "";
				if(response && response.length)
					description = $(response).find("description").text();

				if(description) description = "(" + description + ").";
				else description = "";

				view.showAlert("Your group could not be created. " + description + " Please try again.", "alert-error", "#add-group-alert-container")
			}

			//Create it!
			if(!this.pendingGroup.save(success, error))
				error();
		},

		//------------------------------------------------ Identities/Accounts -------------------------------------------------------//
		/*
		 * Sends a new identity map request and displays notifications about the result
		 */
		sendMapRequest: function(e) {
			e.preventDefault();

			//Get the identity entered into the input
			var equivalentIdentity = this.$("#map-request-field").val();
			if (!equivalentIdentity || equivalentIdentity.length < 1) {
				return;
			}
			//Clear the text input
			this.$("#map-request-field").val("");

			//Show notifications after the identity map request is a success or failure
			var viewRef = this,
				success = function(){
					var message = "An account map request has been sent to <a href=" + MetacatUI.root + "'/profile/" + equivalentIdentity + "'>" + equivalentIdentity + "</a>" +
					  "<h4>Next step:</h4><p>Sign In with this other account and approve this request.</p>"
					viewRef.showAlert(message, null, "#request-alert-container");
				},
				error = function(xhr){
					var errorMessage = xhr.responseText;

					if( xhr.responseText.indexOf("Request already issued") > -1 ){
							viewRef.showAlert("<p>You have already sent a request to map this account to " + equivalentIdentity +
							".</p> <h4>Next Step:</h4><p> Sign In with your " + equivalentIdentity + " account and approve the request.</p>",
							'alert-info', "#request-alert-container");
					}
					else{

						//Make a more understandable error message when the account isn't found
						if(xhr.responseText.indexOf("LDAP: error code 32 - No Such Object") > -1){
							xhr.responseText = "The username " + equivalentIdentity + " does not exist in our system."
						}

					viewRef.showAlert(xhr.responseText, 'alert-error', "#request-alert-container");
					}
				};

			//Send it
			this.model.addMap(equivalentIdentity, success, error);
		},

		/*
		 * Removes a confirmed identity map request and displays notifications about the result
		 */
		removeMap: function(e) {
			e.preventDefault();

			var equivalentIdentity = $(e.target).parents("a").attr("data-identity");
			if(!equivalentIdentity) return;

			var viewRef = this,
				success = function(){
					viewRef.showAlert("Success! Your account is no longer associated with the user " + equivalentIdentity, "alert-success", "#identity-alert-container");
				},
				error = function(xhr, textStatus, error){
					viewRef.showAlert("Something went wrong: " + xhr.responseText, 'alert-error', "#identity-alert-container");
				};

			this.model.removeMap(equivalentIdentity, success, error);
		},

		/*
		 * Confirms an identity map request that was initiated from another user, and displays notifications about the result
		 */
		confirmMapRequest: function(e) {
			var model = this.model;

			e.preventDefault();
			var otherUsername = $(e.target).parents("a").attr("data-identity"),
				mapRequestEl = $(e.target).parents(".pending.identity");

			var viewRef = this;

			var success = function(data, textStatus, xhr) {
				viewRef.showAlert("Success! Your account is now linked with the username " + otherUsername, "alert-success", "#pending-alert-container");

				mapRequestEl.remove();
			}
			var error = function(xhr, textStatus, error) {
				viewRef.showAlert(xhr.responseText, 'alert-error', "#pending-alert-container");
			}

			//Confirm this map request
			this.model.confirmMapRequest(otherUsername, success, error);
		},

		/*
		 * Rejects an identity map request that was initiated by another user, and displays notifications about the result
		 */
		rejectMapRequest: function(e) {
			e.preventDefault();

			var equivalentIdentity = $(e.target).parents("a").attr("data-identity"),
				mapRequestEl = $(e.target).parents(".pending.identity");

			if(!equivalentIdentity) return;

			var viewRef = this,
				success = function(data){
					viewRef.showAlert("Removed mapping request for " + equivalentIdentity, "alert-success", "#pending-alert-container");
					$(mapRequestEl).remove();
				},
				error = function(xhr, textStatus, error){
					viewRef.showAlert(xhr.responseText, 'alert-error', "#pending-alert-container");
				};

			this.model.denyMapRequest(equivalentIdentity, success, error);
		},

		insertIdentityList: function(){
			var identities = this.model.get("identities");

			//Remove the equivalentIdentities list if it was drawn already so we don't do it twice
			this.$("#identity-list-container").empty();

			if(!identities) return;

			//Create the list element
			if(identities.length < 1){
				var identityList = $(document.createElement("p")).text("You haven't linked to another account yet. Send a request below.");
			}
			else
				var identityList = $(document.createElement("ul")).addClass("list-identity").attr("id", "identity-list");

			var view = this;
			//Create a list item for each identity
			_.each(identities, function(identity, i){
				var listItem = view.createUserListItem(identity, { confirmed: true });

				//When/if the info from the equivalent identities is retrieved, update the item
				view.listenToOnce(identity, "change:fullName", function(identity){
					var newListItem = view.createUserListItem(identity, {confirmed: true});
					listItem.replaceWith(newListItem);
				});

				$(identityList).append(listItem);
			});

			//Add to the page
			//$(identityList).find(".collapsed").hide();
			this.$("#identity-list-container").append(identityList);
		},

		insertPendingList: function(){
			var pending = this.model.get("pending");

			//Remove the equivalentIdentities list if it was drawn already so we don't do it twice
			this.$("#pending-list-container").empty();

			//Create the list element
			if (pending.length < 1){
				this.$("[data-subsection='pending-accounts']").hide();
				return;
			}
			else{
				this.$("[data-subsection='pending-accounts']").show();
				this.$("#pending-list-container").prepend($(document.createElement("p")).text("You have " + pending.length + " new request to map accounts. If these requests are from you, accept them below. If you do not recognize a username, reject the request."));
				var pendingList = $(document.createElement("ul")).addClass("list-identity").attr("id", "pending-list");
				var pendingCount = $(document.createElement("span")).addClass("badge").attr("id", "pending-count").text(pending.length);
				this.$("#pending-list-heading").append(pendingCount);
			}

			//Create a list item for each pending id
			var view = this;
			_.each(pending, function(pendingUser, i){
				var listItem = view.createUserListItem(pendingUser, {pending: true});
				$(pendingList).append(listItem);

				if(pendingUser.isOrcid()){
					view.listenToOnce(pendingUser, "change:fullName", function(pendingUser){
						var newListItem = view.createUserListItem(pendingUser, {pending: true});
						listItem.replaceWith(newListItem);
					});
				}
			});

			//Add to the page
			this.$("#pending-list-container").append(pendingList);
		},

		createUserListItem: function(user, options){
			var pending = false,
				confirmed = false;

			if(options && options.pending)
				pending = true;
			if(options && options.confirmed)
				confirmed = true;

			var username = user.get("username"),
			    fullName = user.get("fullName") || username;

			var listItem = $(document.createElement("li")).addClass("list-group-item identity"),
				link     = $(document.createElement("a")).attr("href", MetacatUI.root + "/profile/" + username).attr("data-identity", username).text(fullName),
				details  = $(document.createElement("span")).addClass("subtle details").text(username);

			listItem.append(link, details);

			if(pending){
				var acceptIcon = $(document.createElement("i")).addClass("icon icon-ok icon-large icon-positive tooltip-this").attr("data-title", "Accept Request").attr("data-trigger", "hover").attr("data-placement", "top"),
					rejectIcon = $(document.createElement("i")).addClass("icon icon-remove icon-large icon-negative tooltip-this").attr("data-title", "Reject Request").attr("data-trigger", "hover").attr("data-placement", "top"),
					confirm = $(document.createElement("a")).attr("href", "#").addClass('confirm-request-btn').attr("data-identity", username).append(acceptIcon),
					reject = $(document.createElement("a")).attr("href", "#").addClass("reject-request-btn").attr("data-identity", username).append(rejectIcon);

				listItem.prepend(confirm, reject).addClass("pending");
			}
			else if(confirmed){
				var removeIcon = $(document.createElement("i")).addClass("icon icon-remove icon-large icon-negative"),
					remove = $(document.createElement("a")).attr("href", "#").addClass("remove-identity-btn").attr("data-identity", username).append(removeIcon);
				$(remove).tooltip({
					trigger: "hover",
					placement: "top",
					title: "Remove equivalent account"
				});
				listItem.prepend(remove.append(removeIcon));
			}

			if(user.isOrcid()){
				details.prepend(this.createIdPrefix(), " ORCID: ");
			}
			else
				details.prepend(" Username: ");

			return listItem;
		},

		updateModForm: function() {
			this.$("#mod-givenName").val(this.model.get("firstName"));
			this.$("#mod-familyName").val(this.model.get("lastName"));
			this.$("#mod-email").val(this.model.get("email"));

			if(!this.model.get("email")){
				this.$("#mod-email").parent(".form-group").addClass("has-warning");
				this.$("#mod-email").parent(".form-group").find(".help-block").text("Please provide an email address.");
			}
			else{
				this.$("#mod-email").parent(".form-group").removeClass("has-warning");
				this.$("#mod-email").parent(".form-group").find(".help-block").text("");
			}

			if (this.model.get("registered")) {
				this.$("#registered-user-container").show();
			} else {
				this.$("#registered-user-container").hide();
			}
		},

		/*
		 * Gets the user account settings, updates the UserModel and saves this new info to the server
		 */
		saveUser: function(e) {

			e.preventDefault();

			var view = this,
				container = this.$('[data-subsection="edit-account"] .content') || $(e.target).parent();

			var success = function(data){
				$(container).find(".loading").detach();
				$(container).children().show();
				view.showAlert("Success! Your profile has been updated.", 'alert-success', container);
			}
			var error = function(data){
				$(container).find(".loading").detach();
				$(container).children().show();
				var msg = (data && data.responseText) ? data.responseText : "Sorry, updating your profile failed. Please try again.";
				if(!data.responseText)
					view.showAlert(msg, 'alert-error', container);
			}

			//Get info entered into form
			var givenName = this.$("#mod-givenName").val();
			var familyName = this.$("#mod-familyName").val();
			var email = this.$("#mod-email").val();

			//Update the model
			this.model.set("firstName", givenName);
			this.model.set("lastName", familyName);
			this.model.set("email", email);

			//Loading icon
			$(container).children().hide();
			$(container).prepend(this.loadingTemplate());

			//Send the update
			this.model.update(success, error);

		},

		//---------------------------------- Token -----------------------------------------//
		getToken: function(){
			var model = this.model;

			//Show loading sign
			this.$("#token-generator-container").html(this.loadingTemplate());

			//When the token is retrieved, then show it
			this.listenToOnce(this.model, "change:token", this.showToken);

			//Get the token from the CN
			this.model.getToken(function(data, textStatus, xhr){
				model.getTokenExpiration();
				model.set("token", data);
				model.trigger("change:token");
			});
		},

		showToken: function(){
			var token = this.model.get("token");

			if(!token || !this.model.get("loggedIn"))
				return;

			var expires    = this.model.get("expires"),
				rTokenName = (MetacatUI.appModel.get("d1CNBaseUrl").indexOf("cn.dataone.org") > -1)? "dataone_token" : "dataone_test_token",
				rToken = 'options(' + rTokenName +' = "' + token + '")',
				matlabToken = "import org.dataone.client.run.RunManager; mgr = RunManager.getInstance(); mgr.configuration.authentication_token = '" + token + "';",
				tokenInput = $(document.createElement("textarea")).attr("type", "text").attr("rows", "5").addClass("token copy").text(token),
				copyButton = $(document.createElement("a")).addClass("btn btn-primary copy").text("Copy").attr("data-clipboard-text", token),
				copyRButton = $(document.createElement("a")).addClass("btn btn-primary copy").text("Copy").attr("data-clipboard-text", rToken),
				copyMatlabButton = $(document.createElement("a")).addClass("btn btn-primary copy").text("Copy").attr("data-clipboard-text", matlabToken),
				successIcon = $(document.createElement("i")).addClass("icon icon-ok"),
		  		copySuccess = $(document.createElement("div")).addClass("notification success copy-success hidden").append(successIcon, " Copied!"),
		  		expirationMsg = expires? "<strong>Note:</strong> Your authentication token expires on " + expires.toLocaleDateString() + " at " + expires.toLocaleTimeString() : "",
		  		usernameMsg = "<div class='footnote'>Your user identity: ",
		  		usernamePrefix = this.createIdPrefix(),
		  		tabs = $(document.createElement("ul")).addClass("nav nav-tabs")
		  				.append($(document.createElement("li")).addClass("active")
		  						.append( $(document.createElement("a")).attr("href", "#token-code-panel").addClass("token-tab").text("Token") ))
		  				.append($(document.createElement("li"))
		  						.append( $(document.createElement("a")).attr("href", "#r-token-code-panel").addClass("token-tab").text("Token for DataONE R") ))
		  				.append($(document.createElement("li"))
		  						.append( $(document.createElement("a")).attr("href", "#matlab-token-code-panel").addClass("token-tab").text("Token for Matlab DataONE Toolbox") )),
		  		tokenRInput = $(document.createElement("textarea")).attr("type", "text").attr("rows", "5").addClass("token copy").text(rToken),
		  		tokenRText = $(document.createElement("p")).text("Copy this code snippet to use your token with the DataONE R package."),
		  		tokenMatlabInput = $(document.createElement("textarea")).attr("type", "text").attr("rows", "5").addClass("token copy").text(matlabToken),
		  		tokenMatlabText = $(document.createElement("p")).text("Copy this code snippet to use your token with the Matlab DataONE toolbox."),
		  		tokenInputContain = $(document.createElement("div")).attr("id", "token-code-panel").addClass("tab-panel active").append(tokenInput, copyButton, copySuccess),
		  		rTokenInputContain = $(document.createElement("div")).attr("id", "r-token-code-panel").addClass("tab-panel").append(tokenRText, 	tokenRInput, copyRButton, copySuccess.clone()).addClass("hidden"),
		  		matlabTokenInputContain = $(document.createElement("div")).attr("id", "matlab-token-code-panel").addClass("tab-panel").append(tokenMatlabText, 	tokenMatlabInput, copyMatlabButton, copySuccess.clone()).addClass("hidden");

			if(typeof usernamePrefix == "object")
				usernameMsg += usernamePrefix[0].outerHTML;
			else if(typeof usernamePrefix == "string")
				usernameMsg += usernamePrefix;

			usernameMsg += this.model.get("username") + "</div>";

			var	successMessage = $.parseHTML(this.alertTemplate({
					msg: 'Copy your authentication token: <br/> ' + expirationMsg + usernameMsg,
					classes: "alert-success",
					containerClasses: "well"
				}));
			$(successMessage).append(tabs, tokenInputContain, rTokenInputContain, matlabTokenInputContain);
			this.$("#token-generator-container").html(successMessage);

			$(".token-tab").tab();

			//Create clickable "Copy" buttons to copy text (e.g. token) to the user's clipboard
			var clipboard = new Clipboard(".copy");

				clipboard.on("success", function(e){
				$(".copy-success").show().delay(3000).fadeOut();
				});

				clipboard.on("error", function(e){
					var textarea = $(e.trigger).parent().children("textarea.token");
					textarea.trigger("focus");
					textarea.tooltip({
						title: "Press Ctrl+c to copy",
						placement: "bottom"
					});
					textarea.tooltip("show");

				});
		},

		setUpAutocomplete: function() {
			var input = this.$(".account-autocomplete");
			if(!input || !input.length) return;

			// look up registered identities
			$(input).hoverAutocomplete({
				source: function (request, response) {
		            var term = $.ui.autocomplete.escapeRegex(request.term);

		            var list = [];

		            //Ids/Usernames that we want to ignore in the autocompelte
		            var ignoreEquivIds = ($(this.element).attr("id") == "map-request-field"),
		            	ignoreIds = ignoreEquivIds? MetacatUI.appUserModel.get("identitiesUsernames") : [];
		            ignoreIds.push(MetacatUI.appUserModel.get("username").toLowerCase());

		            var url = MetacatUI.appModel.get("accountsUrl") + "?query=" + encodeURIComponent(term);
					var requestSettings = {
						url: url,
						success: function(data, textStatus, xhr) {
							_.each($(data).find("person"), function(person, i){
								var item = {};
								item.value = $(person).find("subject").text();

								//Don't display yourself in the autocomplete dropdown (prevents users from adding themselves as an equivalent identity or group member)
								//Also don't display your equivalent identities in the autocomplete
								if(_.contains(ignoreIds, item.value.toLowerCase())) return;

								item.label = $(person).find("fullName").text() || ($(person).find("givenName").text() + " " + $(person).find("familyName").text());
								list.push(item);
							});

				            response(list);

						}
					}
					$.ajax(_.extend(requestSettings, MetacatUI.appUserModel.createAjaxSettings()));

					//Send an ORCID search when the search string gets long enough
					if(request.term.length > 3)
						MetacatUI.appLookupModel.orcidSearch(request, response, false, ignoreIds);
		        },
				select: function(e, ui) {
					e.preventDefault();

					// set the text field
					$(e.target).val(ui.item.value);
					$(e.target).parents("form").find("input[name='fullName']").val(ui.item.label);
				},
				position: {
					my: "left top",
					at: "left bottom",
					collision: "none"
				}
			});

		},

    /**
    * Renders a list of portals that this user is an owner of.
    */
    renderMyPortals: function(){

      //If my portals has been disabled, don't render the list
      if( MetacatUI.appModel.get("showMyPortals") === false ){
        return;
      }

      var view = this;

      //If Bookkeeper services are enabled, render the Portals via a PortalUsagesView,
      // which queries Bookkeeper for portal Usages
      if( MetacatUI.appModel.get("enableBookkeeperServices") ){
        require(['views/portals/PortalUsagesView'], function(PortalUsagesView){
          var portalListView = new PortalUsagesView();
          //Render the Portal list view and insert it in the page
          portalListView.render();
          view.$(view.portalListContainer)
              .html(portalListView.el);
        });
      }
      //If Bookkeeper services are disabled, render the Portals via a PortalListView,
      // which queries Solr for portal docs
      else{
        require(['views/portals/PortalListView'], function(PortalListView){
          //Create a PortalListView
          var portalListView = new PortalListView();
          //Render the Portal list view and insert it in the page
          portalListView.render();
          view.$(view.portalListContainer)
              .html(portalListView.el);
        });
      }

    },

		//---------------------------------- Misc. and Utilities -----------------------------------------//

		showAlert: function(msg, classes, container) {
			if(!classes)
				var classes = 'alert-success';
			if(!container || !$(container).length)
				var container = this.$el;

			//Remove any alerts that are already in this container
			if($(container).children(".alert-container").length > 0)
				$(container).children(".alert-container").remove();

			$(container).prepend(
					this.alertTemplate({
						msg: msg,
						classes: classes
					})
			);
		},

		switchTabs: function(e){
			e.preventDefault();
			$(e.target).tab('show');
			this.$(".tab-panel").hide();
			this.$(".tab-panel" + $(e.target).attr("href")).show();
			this.$("#token-generator-container .copy-button").attr("data-clipboard-text")

		},

		preventSubmit: function(e){
			if(e.keyCode != 13) return;

			e.preventDefault();
		},

		onClose: function () {
			//Clear the template
			this.$el.html("");

			//Reset the active section and subsection
			this.activeSection = "profile";
			this.activeSubSection = "";

      //Reset the model
      if( this.model ){
			  this.model.noActivity = null;
        this.stopListening(this.model);
      }

			//Remove saved elements
			this.$profile = null;

			//Stop listening to changes in models
			this.stopListening(this.statsModel);
			this.stopListening(MetacatUI.appUserModel);

			//Close the subviews
			_.each(this.subviews, function(view){
				view.onClose();
			});
			this.subviews = new Array();
		}

	});

	return UserView;
});<|MERGE_RESOLUTION|>--- conflicted
+++ resolved
@@ -5,24 +5,13 @@
     		'models/portals/PortalModel',
         "models/Stats",
         'views/SignInView', 'views/StatsView', 'views/DataCatalogView',
-<<<<<<< HEAD
         'views/GroupListView',
-=======
-        'views/GroupListView', 'views/portals/PortalView', 'views/portals/PortalListView',
->>>>>>> 8a4c429f
         'text!templates/userProfile.html', 'text!templates/alert.html', 'text!templates/loading.html',
         'text!templates/userProfileMenu.html', 'text!templates/userSettings.html', 'text!templates/noResults.html'],
 	function($, _, Backbone, Clipboard,
     UserGroup,
-<<<<<<< HEAD
     UserModel, Stats,
     SignInView, StatsView, DataCatalogView, GroupListView,
-=======
-  	UserModel,
-  	Portal,
-    Stats,
-    SignInView, StatsView, DataCatalogView, GroupListView, PortalView, PortalListView,
->>>>>>> 8a4c429f
     userProfileTemplate, AlertTemplate, LoadingTemplate,
     ProfileMenuTemplate, SettingsTemplate, NoResultsTemplate) {
 	'use strict';
