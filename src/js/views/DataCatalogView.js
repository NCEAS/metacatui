--- conflicted
+++ resolved
@@ -20,18 +20,12 @@
         "gmaps",
         "nGeohash",
     ],
-<<<<<<< HEAD
-    function($, $ui, _, Backbone, Bioportal, SearchResults, SearchModel, StatsModel,
-        MetricsModel, Utilities, SearchResultView, CatalogTemplate, CountTemplate, PagerTemplate,
-        MainContentTemplate, CurrentFilterTemplate, LoadingTemplate, gmaps, nGeohash) {
-=======
     function(
       $, $ui, _, Backbone, Bioportal, SearchResults, SearchModel, StatsModel,
-      MetricsModel, SearchResultView, AnnotationFilter, CatalogTemplate,
+      MetricsModel, Utilities, SearchResultView, AnnotationFilter, CatalogTemplate,
       CountTemplate, PagerTemplate, MainContentTemplate, CurrentFilterTemplate,
       LoadingTemplate, gmaps, nGeohash
     ) {
->>>>>>> a9d6430c
         "use strict";
 
         /**
@@ -334,15 +328,15 @@
                     $(window).resize(this.setAutoHeight);
                     $(".auto-height-member").resize(this.setAutoHeight);
                 }
-                
+
                 this.addAnnotationFilter();
 
                 return this;
             },
-            
-            /**            
+
+            /**
              * addAnnotationFilter - Add the annotation filter to the view
-             */             
+             */
             addAnnotationFilter: function(){
               if (MetacatUI.appModel.get("bioportalAPIKey")) {
                 var view = this;
