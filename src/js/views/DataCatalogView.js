--- conflicted
+++ resolved
@@ -23,15 +23,9 @@
     ],
     function(
       $, $ui, _, Backbone, Bioportal, SearchResults, SearchModel, StatsModel,
-<<<<<<< HEAD
         MetricsModel, Utilities, SearchResultView, AnnotationFilter, CesiumWidgetView,
         CatalogTemplate, CountTemplate, PagerTemplate, MainContentTemplate,
-        CurrentFilterTemplate, LoadingTemplate, gmaps, nGeohash, PortalResultItemTemplate
-=======
-      MetricsModel, Utilities, SearchResultView, AnnotationFilter, CatalogTemplate,
-      CountTemplate, PagerTemplate, MainContentTemplate, CurrentFilterTemplate,
-      LoadingTemplate, gmaps, nGeohash
->>>>>>> c2f4f8e2
+        CurrentFilterTemplate, LoadingTemplate, gmaps, nGeohash
     ) {
         "use strict";
 
