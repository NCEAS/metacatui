--- conflicted
+++ resolved
@@ -24,15 +24,9 @@
     ],
     function(
       $, $ui, _, Backbone, Bioportal, SearchResults, SearchModel, StatsModel,
-<<<<<<< HEAD
         MetricsModel, Utilities, SearchResultView, AnnotationFilter, CesiumWidgetView,
         CatalogTemplate, CountTemplate, PagerTemplate, MainContentTemplate,
-        CurrentFilterTemplate, LoadingTemplate, gmaps, nGeohash
-=======
-      MetricsModel, Utilities, SearchResultView, AnnotationFilter, CatalogTemplate,
-      CountTemplate, PagerTemplate, MainContentTemplate, CurrentFilterTemplate,
-      LoadingTemplate, gmaps, nGeohash, PortalResultItemTemplate
->>>>>>> 3889272f
+        CurrentFilterTemplate, LoadingTemplate, gmaps, nGeohash, PortalResultItemTemplate
     ) {
         "use strict";
 
