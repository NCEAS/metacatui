--- conflicted
+++ resolved
@@ -67,13 +67,13 @@
     render: function () {
 
       var view = this;
-      
+
       // Renders the template and inserts the FilterEditorView if the mode is uiBuilder
       FilterView.prototype.render.call(this)
 
       var placeHolderText = this.model.get("placeholder");
       var select = this.$("select");
-      
+
       if(this.mode === "uiBuilder"){
 
         // If this is the filter view where the user can edit the filter UI options,
@@ -98,7 +98,7 @@
         // interface
 
         //Create the placeholder text for the dropdown menu
-        
+
         //If placeholder text is already provided in the model, use it
         //If not, create placeholder text using the model label
         if (!placeHolderText){
@@ -113,7 +113,7 @@
               placeHolderText = "Choose a " + this.model.get("label");
             }
           }
-          
+
         }
 
         //Create the default option
@@ -129,9 +129,11 @@
                           .text(choice.label) );
         }, this );
 
+        //When the ChoiceFilter is changed, update the choice list in the UI
         this.listenTo(this.model, "change:values", this.updateChoices);
-      }
-      
+        this.listenTo(this.model, "remove", this.updateChoices);
+      }
+
 
     },
 
@@ -176,7 +178,7 @@
             },
           })
         })
-        
+
         return this.choicesEditor
       }
       catch (error) {
@@ -242,7 +244,7 @@
         console.log( 'There was an error  ChoiceFilterView' +
           ' Error details: ' + error );
       }
-      
+
     },
 
     /**
@@ -314,7 +316,6 @@
       }
     },
 
-<<<<<<< HEAD
     /**
      * Remove a choice editor row and the corresponding label-value pair from the choice
      * Filter Model (TODO)
@@ -345,13 +346,8 @@
         console.log( 'There was an error removing a choice editor in the ChoiceFilterView' +
           ' Error details: ' + error );
       }
-      
-    },
-=======
-      //When the ChoiceFilter is changed, update the choice list in the UI
-      this.listenTo(this.model, "change:values", this.updateChoices);
-      this.listenTo(this.model, "remove", this.updateChoices);
->>>>>>> 84fc4b7c
+
+    },
 
     /**
      * Update the choices attribute in the choiceFilter model based on the values in the
