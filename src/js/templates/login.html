<%
	if((typeof newTab !== "undefined") && newTab) var linkAttr = 'target="_blank"';
	else var linkAttr = '';
%>

<div id="signinPopup" class="sign-in modal hide fade">
	<div class="modal-header center">
	    <button type="button" class="close" data-dismiss="modal" aria-hidden="true">×</button>
	    <h3>Sign In</h3>
  	</div>
	<div class="modal-body center">
		 <%  if(signInUrlOrcid) { %>
				<div class="orcid-signin center">
					<a href="<%=signInUrlOrcid%>" class="signin orcid-btn update-orcid-sign-in-url" <%=linkAttr%>>
						<img src="<%= MetacatUI.root %>/img/orcid_64x64.png" />
						<span>Sign in with ORCID</span>
					</a>
				</div>
		<% } if(signInUrlLdap) { %>

			<div class="accordion" id="advanced-login">
				<div class="accordion-heading center">
<<<<<<< HEAD
					<a class="accordion-toggle" data-toggle="collapse" data-parent="#advanced-login" href="ldap-login">
=======
					<a class="accordion-toggle" data-toggle="collapse" data-parent="#advanced-login" href="#signinLdap">
>>>>>>> 244dd97f
	        			Have an existing account?
	      			</a>
				</div>
				<div id="signinLdap" class="accordion-body <% if(collapseLdap) { %> collapse <% } %>">
					 <div class="accordion-inner center">

						 <%=ldapLoginForm%>

					</div>
				</div>
			</div>
		<% } %>
	</div>
</div>

<div id="signupPopup" class="sign-in modal hide fade">
	<div class="modal-header center">
	    <button type="button" class="close" data-dismiss="modal" aria-hidden="true">×</button>
	    <h3>Sign Up</h3>
  	</div>
	<div class="modal-body center">
		<% if(signInUrlOrcid) { %>
			<p>There's no need to create a new account - just use your <a href="<%=signInUrlOrcid%>">existing <img src="<%= MetacatUI.root %>/img/orcid_64x64.png" class="icon-on-left icon" /> ORCID account</a> now or <a href="<%=signInUrlOrcid%>">create a new one</a>.</p>
			<div class="orcid-signin center">
				<a href="<%=signInUrlOrcid%>" class="signin orcid-btn update-orcid-sign-in-url" <%=linkAttr%>>
					<img src="<%= MetacatUI.root %>/img/orcid_64x64.png" />
					<span>Sign up with ORCID</span>
				</a>
			</div>
		<% } %>
	</div>
</div><|MERGE_RESOLUTION|>--- conflicted
+++ resolved
@@ -20,11 +20,7 @@
 
 			<div class="accordion" id="advanced-login">
 				<div class="accordion-heading center">
-<<<<<<< HEAD
-					<a class="accordion-toggle" data-toggle="collapse" data-parent="#advanced-login" href="ldap-login">
-=======
 					<a class="accordion-toggle" data-toggle="collapse" data-parent="#advanced-login" href="#signinLdap">
->>>>>>> 244dd97f
 	        			Have an existing account?
 	      			</a>
 				</div>
