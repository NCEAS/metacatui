<% if(memberNode && memberNode.logo){ %>
<<<<<<< HEAD
	<a href="profile/<%=memberNode.shortIdentifier%>"><img src="<%=memberNode.logo%>" class="logo tooltip-this <%=memberNode.shortIdentifier%>" data-title="From the <%=memberNode.name%> repository" /></a>
<% } %>	     
=======
	<a href="#profile/<%=memberNode.shortIdentifier%>"><img src="<%=memberNode.logo%>" class="logo tooltip-this <%=memberNode.shortIdentifier%>" data-title="From the <%=memberNode.name%> repository" /></a>
<% } %>
>>>>>>> 244dd97f
<div class="citation">
</div>
<div class="clear"></div>
<div class="info-icons  stop-route">
	<% if(!isPublic){ %>
		<div class="private icons stop-route"><i class="icon icon-lock tooltip-this private stop-route" data-container="#results-container" data-toggle="tooltip" data-placement="right" title="This is private content."></i></div>
	<% } %>
	<div class="icons stop-route">
           <%
           if ((resourceMap && (typeof resourceMap != "undefined")) && (resourceMap.length > 1)) {

           	  // handle multiple resourceMaps
				print('<a class="dropdown-toggle stop-route" data-toggle="dropdown" title="Download">');
				print('<i class="icon icon-cloud-download stop-route tooltip-this" data-title="There are multiple packages of data associated with this metadata document. Download each individually." data-trigger="hover" data-placement="right"></i><i class="icon-caret-down icon stop-route"></i>');
				print('</a>');
				print('<ul class="dropdown-menu stop-route">');
				var cnt = 1;
				_.each(resourceMap, function(resourceMapId) {
					print('<li class="stop-route">');
					print('<a href="', package_service, resourceMapId, '" title="', resourceMapId ,'" class="stop-route download" data-id="' + resourceMapId + '">', 'Dataset ', cnt, '</a>');
					print('</li>');
					cnt++;
				});
				print('</ul>');
			}
			else{
				var URLid = resourceMap || id;
				print('<a class="download stop-route tooltip-this" download title="Click to Download" href="', MetacatUI.appModel.get('objectServiceUrl'), URLid, '" data-title="Click to Download" data-trigger="hover" data-placement="right"><i class="icon icon-cloud-download stop-route"></i></a>');
			}
          	%>
      </div>
	<div class="stats icons stop-route">
		<%

		if (typeof read_count_i !== "undefined"){
			var readableCount = MetacatUI.appView.commaSeparateNumber(read_count_i); %>
			<span class="count label label-primary tooltip-this stop-route" data-title="<%=readableCount%> views" data-trigger="hover" data-placement="top"><span class="count-container"><%=readableCount%></span> <i class="icon icon-eye-open views stop-route"></i></span>
		<% }
		else{
		%>
			<span></span>
		<% }
		%>
	</div>
    <% if(typeof abstract != "undefined"){  %>
		<div class="abstract icons stop-route popover-this"><i class="icon icon-info-sign popover-this abstract stop-route"></i></div>
<<<<<<< HEAD
	<% } %>    		      
    <div class="resource-map icons stop-route">             
			<% if (resourceMap) { %>
				<i src="<% MetacatUI.root %>/img/data-table.png" class="icon tooltip-this stop-route"  data-toggle="tooltip" data-placement="top" data-container="body" title="This result includes data files"></i>
			<% } %>
          
=======
	<% } %>
    <div class="resource-map icons stop-route">
           <%
           if (resourceMap) {
				print('<img src="img/data-table.png" class="icon tooltip-this stop-route"  data-toggle="tooltip" data-placement="top" data-container="body" title="This result includes data files"></i>');
			}
            %>

>>>>>>> 244dd97f
    </div>
      	<div class="on-map icons  stop-route">
		<%
		if (typeof southBoundCoord != "undefined" && geohash_9){
        	print('<i class="icon icon-map-marker on-map open-marker stop-route tooltip-this" data-id="'+id+'" data-geohash="' + geohash_9  + '" data-toggle="tooltip" data-placement="top" data-container="body" title="This data set has ' + geohash_9.length + ' geographic region' + (geohash_9.length > 1 ? 's' : '') + ' on the map."></i>');
        }
        else{
           print('<i class="icon icon-map-marker inactive stop-route"></i>');
        }
         %>
    </div>
            	<% if(hasProv){
      			print('<div class="icons provenance active stop-route">');
      			print('<i class="icon icon-code-fork active stop-route"></i>');
      		}
      		else{
      		    print('<div class="icons provenance inactive stop-route">');
      			print('<i class="icon icon-code-fork inactive stop-route"></i>');
      		}
      	%>
      	</div>
      	<div class="clear"></div>
  </div><!-- END info-icons --><|MERGE_RESOLUTION|>--- conflicted
+++ resolved
@@ -1,11 +1,6 @@
 <% if(memberNode && memberNode.logo){ %>
-<<<<<<< HEAD
 	<a href="profile/<%=memberNode.shortIdentifier%>"><img src="<%=memberNode.logo%>" class="logo tooltip-this <%=memberNode.shortIdentifier%>" data-title="From the <%=memberNode.name%> repository" /></a>
 <% } %>	     
-=======
-	<a href="#profile/<%=memberNode.shortIdentifier%>"><img src="<%=memberNode.logo%>" class="logo tooltip-this <%=memberNode.shortIdentifier%>" data-title="From the <%=memberNode.name%> repository" /></a>
-<% } %>
->>>>>>> 244dd97f
 <div class="citation">
 </div>
 <div class="clear"></div>
@@ -52,23 +47,12 @@
 	</div>
     <% if(typeof abstract != "undefined"){  %>
 		<div class="abstract icons stop-route popover-this"><i class="icon icon-info-sign popover-this abstract stop-route"></i></div>
-<<<<<<< HEAD
 	<% } %>    		      
     <div class="resource-map icons stop-route">             
 			<% if (resourceMap) { %>
 				<i src="<% MetacatUI.root %>/img/data-table.png" class="icon tooltip-this stop-route"  data-toggle="tooltip" data-placement="top" data-container="body" title="This result includes data files"></i>
 			<% } %>
           
-=======
-	<% } %>
-    <div class="resource-map icons stop-route">
-           <%
-           if (resourceMap) {
-				print('<img src="img/data-table.png" class="icon tooltip-this stop-route"  data-toggle="tooltip" data-placement="top" data-container="body" title="This result includes data files"></i>');
-			}
-            %>
-
->>>>>>> 244dd97f
     </div>
       	<div class="on-map icons  stop-route">
 		<%
