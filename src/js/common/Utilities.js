"use strict";

<<<<<<< HEAD
define([], () => {
=======
  const KIBIBYTE = 1024;
  const MEBIBYTE = KIBIBYTE * 1024;
  const GIBIBYTE = MEBIBYTE * 1024;
  const TEBIBYTE = GIBIBYTE * 1024;

>>>>>>> 0ebb642b
  /**
   * @namespace Utilities
   * @description A generic utility object that contains functions used throughout MetacatUI to perform useful functions,
   * but not used to store or manipulate any state about the application.
   * @type {object}
   * @since 2.14.0
   */
  const Utilities = /** @lends Utilities.prototype */ {
    /**
     * HTML-encodes the given string so it can be inserted into an HTML page without running
     * any embedded Javascript.
     * @param {string} s String to be encoded.
     * @returns {string} HTML encoded string.
     */
    encodeHTML(s) {
      if (!s || typeof s !== "string") {
        return "";
      }

      return s
        .replace(/&/g, "&amp;")
        .replace(/</g, "&lt;")
        .replace(/>/g, "&gt;")
        .replace(/'/g, "&apos;")
        .replace(/\//g, "/")
        .replace(/"/g, "&quot;");
    },

    /**
     * Validates that the given string is a valid DOI
     * @param {string} identifier String to be validated.
     * @returns {boolean} True if identifier is a valid DOI.
     * @since 2.15.0
     */
    isValidDOI(identifier) {
      // generate doi regex
      const doiRGEX =
        /^\s*(http:\/\/|https:\/\/)?(doi.org\/|dx.doi.org\/)?(doi: ?|DOI: ?)?(10\.\d{4,}(\.\d)*)\/(\w+).*$/gi;

      return doiRGEX.test(identifier);
    },

    /**
     * Read the first part of a file
     * @param {File} file - A reference to a file
     * @param {Backbone.View} context - The View to bind `callback` to
     * @param {Function} callback - A function to run after the read is
     *   complete. The function is bound to `context`.
     * @param {number} bytes - The number of bytes to read from the start of the
     *   file
     * @since 2.15.0
     */
    readSlice(file, context, callback, bytes = 1024) {
      if (typeof callback !== "function") {
        return;
      }

      const reader = new FileReader();
      const blob = file.slice(0, bytes);

      reader.onloadend = callback.bind(context);
      reader.readAsBinaryString(blob);
    },
    /**
     * Attempt to parse the header/column names from a chunk of a CSV file
     *
     * Doesn't handle:
     * - UTF BOM (garbles first col name)
     * - Commas inside quoted headers
     * @param {string} text - A chunk of a file
     * @returns {Array} A list of names
     * @since 2.15.0
     */
    tryParseCSVHeader(text) {
      // The order is important here
      const strategies = ["\r\\n", "\r", "\n"];

      let index = -1;

      for (let i = 1; i < strategies.length; i += 1) {
        const result = text.indexOf(strategies[i]);

        if (result >= 0) {
          index = result;

          break;
        }
      }

      if (index === -1) {
        return [];
      }

      const headerLine = text.slice(0, index);
      let names = headerLine.split(",");

      // Remove surrounding parens and double-quotes
      names = names.map((name) => name.replaceAll(/^["']|["']$/gm, ""));

      // Filter out zero-length values (headers like a,b,c,,,,,)
      names = names.filter((name) => name.length > 0);

      return names;
    },

    /**
     * Format the number into a string with better readability, based on the manitude of a
     * range this number falls in.
     * @param {number} value The number value to be formatted.
     * @param {number} range The range of numerics this value can fall in.
     * @returns {string} A formatted number based on the magnitude of `range`.
     * @since 2.30.0
     */
    formatNumber(value, range) {
      if (typeof value !== "number") {
        return "";
      }
      if (typeof range !== "number") {
        return value.toString();
      }

      const numDecimalPlaces = Utilities.getNumDecimalPlaces(range);
      if (numDecimalPlaces !== null) {
        return value.toFixed(numDecimalPlaces);
      }
      return value.toExponential(2).toString();
    },

    /**
     * Calculate the number of decimal places we should use based on the range of the data.
     * @param {number} range The range of data values.
     * @returns {number} The number of decimal places we should use.
     * @since 2.30.0
     */
    getNumDecimalPlaces(range) {
      if (range < 0.0001 || range > 100000) {
        return null; // Will use scientific notation
      }
      if (range < 0.001) {
        return 5; // Allow 5 decimal places
      }
      if (range < 0.01) {
        return 4; // Allow 4 decimal places
      }
      if (range < 0.1) {
        return 3; // Allow 3 decimal places
      }
      if (range < 1) {
        return 2; // Allow 2 decimal places
      }
      if (range <= 100) {
        return 1; // Allow 1 decimal places
      }
      return 0; // No decimal places
    },

    /**
<<<<<<< HEAD
     * Checks if two objects are deeply equal. Simpler than the _.isEqual function.
     * @param {object} a - The first object to compare
     * @param {object} b - The second object to compare
     * @returns {boolean} True if the objects are deeply equal
     * @since 0.0.0
     */
    deepEqual(a, b) {
      if (a === b) return true;

      if (Array.isArray(a) && Array.isArray(b)) {
        // Quick check for empty arrays
        if (a.length === 0 && b.length === 0) return true;
        if (a.length !== b.length) return false;
        return a.every((value, index) => this.deepEqual(value, b[index]));
      }

      if (
        typeof a === "object" &&
        a !== null &&
        typeof b === "object" &&
        b !== null
      ) {
        const keysA = Object.keys(a);
        const keysB = Object.keys(b);

        if (keysA.length !== keysB.length) return false;

        return keysA.every(
          (key) => keysB.includes(key) && this.deepEqual(a[key], b[key]),
        );
      }

      return false;
    },

    /**
     * Removes default values from a model's JSON representation
     * @param {Backbone.Model} model - The model to remove defaults from
     * @param {string[]} [removeProps] - An array of additional properties to remove from the model
     * @returns {object} The JSON representation of the model with defaults removed
     * @since 0.0.0
     */
    toJSONWithoutDefaults(model, removeProps = []) {
      const json = model.toJSON();
      const defaults = model.defaults();

      Object.keys(defaults).forEach((key) => {
        if (removeProps.includes(key)) {
          delete json[key];
        } else if (this.deepEqual(json[key], defaults[key])) {
          delete json[key];
        }
      });

      return json;
=======
     * Convert number of bytes into human readable format
     * @param integer bytes     Number of bytes to convert
     * @param integer precision Number of digits after the decimal separator
     * @param bytes
     * @param precision
     * @returns string
     */
    bytesToSize(bytes, precision = 0) {
      if (typeof bytes === "undefined") return `0 B`;

      if (bytes >= 0 && bytes < KIBIBYTE) {
        return `${bytes} B`;
      }
      if (bytes >= KIBIBYTE && bytes < MEBIBYTE) {
        return `${(bytes / KIBIBYTE).toFixed(precision)} KiB`;
      }
      if (bytes >= MEBIBYTE && bytes < GIBIBYTE) {
        return `${(bytes / MEBIBYTE).toFixed(precision)} MiB`;
      }
      if (bytes >= GIBIBYTE && bytes < TEBIBYTE) {
        return `${(bytes / GIBIBYTE).toFixed(precision)} GiB`;
      }
      if (bytes >= TEBIBYTE) {
        return `${(bytes / TEBIBYTE).toFixed(precision)} TiB`;
      }
      return `${bytes} B`;
>>>>>>> 0ebb642b
    },
  };

  return Utilities;
});<|MERGE_RESOLUTION|>--- conflicted
+++ resolved
@@ -1,14 +1,11 @@
 "use strict";
 
-<<<<<<< HEAD
 define([], () => {
-=======
   const KIBIBYTE = 1024;
   const MEBIBYTE = KIBIBYTE * 1024;
   const GIBIBYTE = MEBIBYTE * 1024;
   const TEBIBYTE = GIBIBYTE * 1024;
 
->>>>>>> 0ebb642b
   /**
    * @namespace Utilities
    * @description A generic utility object that contains functions used throughout MetacatUI to perform useful functions,
@@ -166,7 +163,6 @@
     },
 
     /**
-<<<<<<< HEAD
      * Checks if two objects are deeply equal. Simpler than the _.isEqual function.
      * @param {object} a - The first object to compare
      * @param {object} b - The second object to compare
@@ -222,7 +218,9 @@
       });
 
       return json;
-=======
+    },
+
+    /**
      * Convert number of bytes into human readable format
      * @param integer bytes     Number of bytes to convert
      * @param integer precision Number of digits after the decimal separator
@@ -249,7 +247,6 @@
         return `${(bytes / TEBIBYTE).toFixed(precision)} TiB`;
       }
       return `${bytes} B`;
->>>>>>> 0ebb642b
     },
   };
 
