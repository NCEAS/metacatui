--- conflicted
+++ resolved
@@ -49,11 +49,7 @@
       afterSelect:       false,
       afterJumpToClass:  false,
       jumpAfterSelect:   true,
-<<<<<<< HEAD
-      selectFromAutocomplete: false,
-=======
       selectFromAutocomplete: true,
->>>>>>> 2602d238
       timeout:           999999,
       treeClass:         "ncboTree",
       autocompleteClass: "ncboAutocomplete",
@@ -162,7 +158,7 @@
         	var subClassOf = node["subClassOf"][0];
         	a.attr("data-subclassof", subClassOf);
         }
-        
+
         ul.append(li.append(a));
 
         var hasChildrenNotExpanded = typeof node.children !== 'undefined' && node.hasChildren && node.children.length == 0;
