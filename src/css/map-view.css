--- conflicted
+++ resolved
@@ -33,14 +33,10 @@
   --map-col-buttons: #313c52;
   --map-col-buttons-emphasis: var(--portal-secondary-color, #04da88);
   --map-col-text: #F9FAFB;
-<<<<<<< HEAD
-  --map-col-highlight: var(--portal-primary-color, #00a0e9);
-=======
   --map-col-highlight: var(--portal-primary-color);
   --map-col-green: #069868;
   --map-col-blue: #057fc6;
   --map-col-yellow: #f8b406;
->>>>>>> b2f40049
   /* SIZING: */
   --map-size-toolbar-link: 2.2rem;
   --map-size-toolbar-link-margin: 0.4rem;
@@ -117,18 +113,6 @@
   filter: brightness(1.2);
 }
 
-<<<<<<< HEAD
-.map-view__button--emphasis {
-  background: var(--map-col-buttons-emphasis);
-  padding: 0.5rem 0.55rem;
-  font-weight: 900;
-  font-size: 1rem;
-}
-
-/* hide the credits until we can find a better placement for them */
-.cesium-widget-credits, .cesium-credit-lightbox-overlay {
-  display: none !important;
-=======
 /* ---- BADGE ---- */
 
 .map-view__badge{
@@ -167,7 +151,6 @@
   color: var(--map-col-bkg);
   opacity: 0.8;
   font-weight: 600;
->>>>>>> b2f40049
 }
 
 
