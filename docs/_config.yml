url: "/metacatui"
highlighter: "rouge"
<<<<<<< HEAD
version: "2.18.1"
=======
version: "2.19.0"
>>>>>>> 1579b8d1
<|MERGE_RESOLUTION|>--- conflicted
+++ resolved
@@ -1,7 +1,3 @@
 url: "/metacatui"
 highlighter: "rouge"
-<<<<<<< HEAD
-version: "2.18.1"
-=======
-version: "2.19.0"
->>>>>>> 1579b8d1
+version: "2.19.0"