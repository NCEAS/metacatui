:root{
  --deprecated: #D62828;
  --neutral: #EEEAD2;
  --neutral-dark: #003049;
  --info-light: #e4edd9;
  --info-dark: #684500;
  --primary-brand: #FCBF49;
  --primary-brand-on-dark: #FCBF49;
  --primary-brand-dark: #684500;
  --secondary-brand: #2a9989;
}
/**
Color pallete:
https://coolors.co/003049-2a9989-fcbf49-eae2b7-d62828
*/

body{
  margin: 0px;
  font-family: Helvetica, Arial, sans-serif;
}
a, a:visited, a:active{
  color: var(--secondary-brand);
}
#main{
  float: right;
  width: 80%;
}
nav{
  width: 20%;
  background-color: var(--neutral-dark);
  margin-top: 0px;
  padding-top: 20px;
  border: 0px;
}
nav h2{
  font-size: 1em;
}
nav h3 {
    color: var(--neutral);
    font-size: 1.5em;
    margin-top: 20px;
    margin-bottom: 0px;
}
nav ul a, nav ul a:visited, nav ul a:active, nav h3, nav a{
  font-family: inherit;
  color: var(--neutral);
}
.category-heading ~ li:not(.category-heading) {
    margin-left: 10px;
}
.category-heading {
  color: var(--neutral);
  margin-top: 20px;
  font-weight: bold;
}
.category-heading[data-category='Deprecated']{
  color: var(--deprecated);
  font-style: italic;
}
.important{
  color: var(--deprecated);
}
h1, h2, h3, h4{
  color: var(--neutral-dark);
}
h1{
  font-family: inherit;
  font-size: 2em;
  letter-spacing: normal;
  border-bottom: 1px solid #DDD;
  padding-bottom: 20px;
}
h2, h3.subsection-title{
  font-weight: normal;
}
header{
  padding: 0px;
}
.class-description{
  font-size: 1em;
  line-height: inherit;
  padding: 20px;
  margin: 20px 0px;
  background-color: var(--primary-brand);
  color: var(--primary-brand-dark);
}
.description + h5 {
    font-weight: bold;
    font-size: 1em;
    display: inline;
    margin-right: 20px;
}
.description + h5 + ul{
  list-style: none;
    display: inline;
    padding: 0px;
}
.description + h5 + ul li{
  list-style: none;
  display: inline;
}
.name{
  padding: 10px 20px;
background-color: var(--neutral-dark);
border-bottom: 1px solid var(--neutral);
}
h4.name {
    color: var(--neutral);
}
.name .type-signature a{
  color: var(--primary-brand-on-dark);
}
pre{
  background-color: #eee;
  padding: 20px;
  border-radius: 4px;
  border: 1px solid #ddd;
}
table{
  width: 100%;
}
thead th{
  color: #fff;
  background-color: #272727;
  border-color: #000000;
  vertical-align: bottom;
  border-bottom: 2px solid #dee2e6;
  padding: .75rem;
}
.props thead th,
.params thead th {
    background-color: var(--neutral);
    color: var(--neutral-dark);
    border: 0px;
    border-image-width: 0px;
    border-bottom: 1px solid var(--neutral);
}
table td{
  padding: .75rem;
  vertical-align: top;
}
td.name{
  background-color: var(--neutral);
}
.class-screenshot{
  margin-top: 20px;
  margin-bottom: 20px;
}
.class-screenshot h3{
  text-align: center;
}
.class-screenshot img{
  margin: auto;
  display: flex;
  max-width: 600px;
<<<<<<< HEAD
}
section{
  background-color: transparent;
=======
  border: 1px solid #ccc;
  border-radius: 4px;
  padding: 10px;
>>>>>>> a9d6430c
}<|MERGE_RESOLUTION|>--- conflicted
+++ resolved
@@ -153,13 +153,10 @@
   margin: auto;
   display: flex;
   max-width: 600px;
-<<<<<<< HEAD
+  border: 1px solid #ccc;
+  border-radius: 4px;
+  padding: 10px;
 }
 section{
   background-color: transparent;
-=======
-  border: 1px solid #ccc;
-  border-radius: 4px;
-  padding: 10px;
->>>>>>> a9d6430c
 }