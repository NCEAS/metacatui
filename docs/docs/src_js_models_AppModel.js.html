--- conflicted
+++ resolved
@@ -38,7 +38,6 @@
   * @name AppModel
   * @extends Backbone.Model
   * @constructor
-  * @classcategory Models
   */
   var AppModel = Backbone.Model.extend(
     /** @lends AppModel.prototype */ {
@@ -203,15 +202,6 @@
       * @since 2.11.4
       */
       temporaryMessageContainer: "#Navbar",
-
-      /**
-      * If true, the temporary message will include a "Need help? Email us at..." email link
-      * at the end of the message. The email address will be set to {@link AppConfig#emailContact}
-      * @type {boolean}
-      * @default true
-      * @since 2.13.3
-      */
-      temporaryMessageIncludeEmail: true,
 
       /**
       * Show or hide the source repository logo in the search result rows
@@ -394,13 +384,6 @@
       */
       editorSaveErrorMsgWithDraft: "Not all of your changes could be submitted, but a draft " +
         "has been saved which can be accessed by our support team. Please contact us.",
-      /**
-      * The text of the Save button in the dataset editor.
-      * @type {string}
-      * @default "Save dataset"
-      * @since 2.13.3
-      */
-      editorSaveButtonText: "Save dataset",
 
       /**
       * A list of keyword thesauri options for the user to choose from in the EML Editor.
@@ -612,13 +595,6 @@
       monitorStatusUrl: "",
 
       /**
-      * If true, users will see a page with sign-in troubleshooting tips
-      * @type {boolean}
-      * @default true
-      * @since 2.13.3
-      */
-      showSignInHelp: true,
-      /**
       * If true, users can sign in using CILogon as the identity provider.
       * ORCID is the only recommended identity provider. CILogon may be deprecated
       * in the future.
@@ -711,27 +687,27 @@
       /**
       * Metadata Assessment Suite IDs for the dataset assessment reports.
       * @type {string[]}
-      * @default ["FAIR-suite-0.3.1"]
-      */
-      mdqSuiteIds: ["FAIR-suite-0.3.1"],
+      * @default ["FAIR.suite.1"]
+      */
+      mdqSuiteIds: ["FAIR.suite.1"],
       /**
       * Metadata Assessment Suite labels for the dataset assessment reports
       * @type {string[]}
-      * @default ["FAIR Suite v0.3.1"]
-      */
-      mdqSuiteLabels: ["FAIR Suite v0.3.1"],
+      * @default ["FAIR Suite v1.0"]
+      */
+      mdqSuiteLabels: ["FAIR Suite v1.0"],
       /**
       * Metadata Assessment Suite IDs for the aggregated assessment charts
       * @type {string[]}
-      * @default ["FAIR-suite-0.3.1"]
-      */
-      mdqAggregatedSuiteIds: ["FAIR-suite-0.3.1"],
+      * @default ["FAIR.suite.1"]
+      */
+      mdqAggregatedSuiteIds: ["FAIR.suite.1"],
       /**
       * Metadata Assessment Suite labels for the aggregated assessment charts
       * @type {string[]}
-      * @default ["FAIR Suite v0.3.1"]
-      */
-      mdqAggregatedSuiteLabels: ["FAIR Suite v0.3.1"],
+      * @default ["FAIR.suite.1"]
+      */
+      mdqAggregatedSuiteLabels: ["FAIR Suite v1.0"],
       /**
       * The metadata formats for which to display metadata assessment reports
       * @type {string[]}
@@ -746,13 +722,6 @@
       metricsUrl: 'https://logproc-stage-ucsb-1.test.dataone.org/metrics',
 
       /**
-      * Forwards collection Query to Metrics Service if enabled
-      * @type {boolean}
-      * @default true
-      */
-      metricsForwardCollectionQuery: true,
-
-      /**
       * DataONE Citation reporting endpoint url
       * @type {string}
       */
@@ -801,6 +770,20 @@
       * @since 2.9.0
       */
       hideSummaryViewsChart: true,
+
+      /*
+      * List of Repositories that are DataONE Plus Members.
+      * DataONE Plus features are displayed only for these members.
+      * @type {string[]}
+      * @readonly
+      * @default ["urn:node:ARCTIC", "urn:node:ESS_DIVE", "urn:node:KNB", "urn:node:mnUCSB1"]
+      * @since 2.13.0
+      * ------------------------------------
+      * This config will not be displayed in the JSDoc documentation since it is
+      * temporary and only useful for internal DataONE purposes. This functionality will be replaced
+      * with the DataONE Bookkeeper service, eventually.
+      */
+      dataonePlusMembers: ["urn:node:ARCTIC", "urn:node:ESS_DIVE", "urn:node:KNB", "urn:node:mnUCSB1"],
 
       /**
       * Metrics flag for the Dataset Landing Page
@@ -887,6 +870,17 @@
       hideMetricsWhen: null,
 
       /**
+      * The zoom level to use in the Google Static Map images on the dataset landing pages.
+      * The higher the zoom level, the more zoomed in the map will be. Set to 0 to show
+      * the entire world in the map, and 15+ to show fine details. The highest zoom level
+      * is about 20. For more information, see the Google Statis Maps API docs: https://developers.google.com/maps/documentation/maps-static/start#Zoomlevels
+      * @type {number}
+      * @default 6
+      * @since 2.13.0
+      */
+      datasetMapZoomLevel: 6,
+
+      /**
       * The bounding box path color to use in the Google Static Map images on the dataset landing pages.
       * Specify the color either as a 24-bit (example: color=0xFFFFCC) or 32-bit hexadecimal value
       * (example: color=0xFFFFCCFF), or from the set: black, brown, green, purple, yellow, blue, gray, orange, red, white.
@@ -908,16 +902,6 @@
       * @since 2.13.0
       */
       datasetMapFillColor: "0xFFFF0033",
-
-      /**
-      * The hue/color of the tiles drawn on the map when searching for data.
-      * This should be a three-digit hue degree between 0 and 360. (Try https://hslpicker.com)
-      * This is set on the {@link Map} model when it is initialized.
-      * @type {string}
-      * @default "192" (blue)
-      * @since 2.13.3
-      */
-      searchMapTileHue: "192",
 
       /**
       * If true, the dataset landing pages will generate Schema.org-compliant JSONLD
@@ -1230,41 +1214,11 @@
         'urn:node:IEDA_MGDL', 'IEDA_MGDL', 'IEDA MGDL',
         'urn:node:METAGRIL', 'METAGRIL', 'metaGRIL',
         'urn:node:ARM', 'ARM', 'ARM - Atmospheric Radiation Measurement Research Facility',
-        "urn:node:CA_OPC", "CA_OPC", "OPC",
-        "urn:node:TNC_DANGERMOND", "dangermond", "TNC_DANGERMOND", "dangermondpreserve"
+        "urn:node:OPC", "OPC",
+        "urn:node:TNC_DANGERMOND", "dangermond", "TNC_DANGERMOND"
       ],
 
       /**
-<<<<<<< HEAD
-      * Enable or disable the use of Fluid Earth Viewer visualizations in portals.
-      * This config option is marked as `private` since this is an experimental feature.
-      * @type {boolean}
-      * @private
-      * @since 2.X
-      */
-      enableFeverVisualizations: false,
-      /**
-      * The relative path to the location where the Fluid Earth Viewer (FEVer) is deployed. This should be
-      * deployed at the same origin as MetacatUI, since your web server configuration and many browsers
-      * may block iframes from different origins.
-      * This config option is marked as `private` since this is an experimental feature.
-      * @type {string}
-      * @private
-      * @since 2.X
-      */
-      feverPath: "/fever",
-      /**
-      * The full URL to the location where the Fluid Earth Viewer (FEVer) is deployed.
-      * This URL is constructed during {@link AppModel#initialize} using the {@link AppConfig#baseUrl}
-      * and {@link AppConfig#feverPath}.
-      * This config option is marked as `private` since this is an experimental feature.
-      * @type {string}
-      * @readonly
-      * @private
-      * @since 2.X
-      */
-      feverUrl: "",
-=======
       * Limit users to a certain number of portals. This limit will be ignored if {@link AppConfig#enableBookkeeperServices}
       * is set to true, because the limit will be enforced by Bookkeeper Quotas instead.
       * @type {number}
@@ -1272,7 +1226,6 @@
       * @since 2.14.0
       */
       portalLimit: 1,
->>>>>>> a9d6430c
 
       /** If true, then archived content is available in the search index.
       * Set to false if this MetacatUI is using a Metacat version before 2.10.0
@@ -1392,19 +1345,6 @@
       */
       unsupportedBrowsers: [/(?:\b(MS)?IE\s+|\bTrident\/7\.0;.*\s+rv:)(\d+)/],
 
-      /*
-      * List of Repositories that are DataONE Hosted Repos.
-      * DataONE Hosted Repo features are displayed only for these members.
-      * @type {string[]}
-      * @readonly
-      * @since 2.13.0
-      * ------------------------------------
-      * This config will not be displayed in the JSDoc documentation since it is
-      * temporary and only useful for internal DataONE purposes. This functionality will be replaced
-      * with the DataONE Bookkeeper service, eventually.
-      */
-      dataoneHostedRepos: ["urn:node:KNB", "urn:node:ARCTIC", "urn:node:CA_OPC", "urn:node:TNC_DANGERMOND", "urn:node:ESS_DIVE"],
-
       /**
       * A list of alternate repositories to use for fetching and saving DataONEObjects.
       * In the AppConfig, this is an array of {@link NodeModel#members} attributes, in JSON form.
@@ -1625,18 +1565,12 @@
       this.set('mdqRunsServiceUrl', this.get('mdqBaseUrl') + "/runs/");
       this.set('mdqScoresServiceUrl', this.get('mdqBaseUrl') + "/scores/");
 
-<<<<<<< HEAD
-      //Construct the Fluid Earth Fever URL
-      if( this.get("enableFeverVisualizations") &amp;&amp; this.get("feverPath") &amp;&amp; !this.get("feverUrl") ){
-        this.set("feverUrl", this.get("baseUrl") + this.get("feverPath"));
-=======
       //Construct the DataONE Bookkeeper service API URLs
       if( this.get("enableBookkeeperServices") ){
         this.set("bookkeeperSubscriptionsUrl", this.get("bookkeeperBaseUrl")  + "/subscriptions");
         this.set("bookkeeperCustomersUrl",     this.get("bookkeeperBaseUrl")  + "/customers");
         this.set("bookkeeperQuotasUrl",        this.get("bookkeeperBaseUrl")  + "/quotas");
         this.set("bookkeeperUsagesUrl",        this.get("bookkeeperBaseUrl")  + "/usages");
->>>>>>> a9d6430c
       }
 
       this.on("change:pid", this.changePid);
@@ -1787,21 +1721,13 @@
 </div>
 
 <nav>
-<<<<<<< HEAD
-    <h2><a href="index.html">Home</a></h2><h3>Namespaces</h3><ul><li><a href="AppConfig.html">AppConfig</a></li><li><a href="MetacatUI.html">MetacatUI</a></li></ul><h3>Classes</h3><ul><li class='category-heading' data-category='Collections'>Collections</li><li><a href="AccessPolicy.html">AccessPolicy</a></li><li><a href="Citations.html">Citations</a></li><li><a href="DataPackage.html">DataPackage</a></li><li><a href="Filters.html">Filters</a></li><li><a href="ObjectFormats.html">ObjectFormats</a></li><li><a href="QualityReport.html">QualityReport</a></li><li><a href="SolrResults.html">SolrResults</a></li><li><a href="Units.html">Units</a></li><li><a href="UserGroup.html">UserGroup</a></li><li class='category-heading' data-category='Models'>Models</li><li><a href="AccessRule.html">AccessRule</a></li><li><a href="AppModel.html">AppModel</a></li><li><a href="Citation.html">Citation</a></li><li><a href="CollectionModel.html">CollectionModel</a></li><li><a href="DataONEObject.html">DataONEObject</a></li><li><a href="LookupModel.html">LookupModel</a></li><li><a href="Map.html">Map</a></li><li><a href="QualityCheck.html">QualityCheck</a></li><li><a href="Search.html">Search</a></li><li><a href="SolrResult.html">SolrResult</a></li><li><a href="Stats.html">Stats</a></li><li class='category-heading' data-category='Models/Filters'>Models/Filters</li><li><a href="BooleanFilter.html">BooleanFilter</a></li><li><a href="ChoiceFilter.html">ChoiceFilter</a></li><li><a href="DateFilter.html">DateFilter</a></li><li><a href="Filter.html">Filter</a></li><li><a href="FilterGroup.html">FilterGroup</a></li><li><a href="NumericFilter.html">NumericFilter</a></li><li><a href="SpatialFilter.html">SpatialFilter</a></li><li><a href="ToggleFilter.html">ToggleFilter</a></li><li class='category-heading' data-category='Models/Formats'>Models/Formats</li><li><a href="ObjectFormat.html">ObjectFormat</a></li><li class='category-heading' data-category='Models/Metadata'>Models/Metadata</li><li><a href="ScienceMetadata.html">ScienceMetadata</a></li><li class='category-heading' data-category='Models/Metadata/EML211'>Models/Metadata/EML211</li><li><a href="EML211.html">EML211</a></li><li><a href="EMLAttribute.html">EMLAttribute</a></li><li><a href="EMLDataTable.html">EMLDataTable</a></li><li><a href="EMLEntity.html">EMLEntity</a></li><li><a href="EMLGeoCoverage.html">EMLGeoCoverage</a></li><li><a href="EMLMeasurementScale.html">EMLMeasurementScale</a></li><li><a href="EMLNonNumericDomain.html">EMLNonNumericDomain</a></li><li><a href="EMLNumericDomain.html">EMLNumericDomain</a></li><li><a href="EMLOtherEntity.html">EMLOtherEntity</a></li><li><a href="EMLTemporalCoverage.html">EMLTemporalCoverage</a></li><li><a href="EMLUnit.html">EMLUnit</a></li><li class='category-heading' data-category='Models/Metadata/EML220'>Models/Metadata/EML220</li><li><a href="EMLText.html">EMLText</a></li><li class='category-heading' data-category='Models/Portals'>Models/Portals</li><li><a href="PortalImage.html">PortalImage</a></li><li><a href="PortalModel.html">PortalModel</a></li><li><a href="PortalSectionModel.html">PortalSectionModel</a></li><li class='category-heading' data-category='Router'>Router</li><li><a href="UIRouter.html">UIRouter</a></li><li class='category-heading' data-category='Views'>Views</li><li><a href="AccessPolicyView.html">AccessPolicyView</a></li><li><a href="AccessRuleView.html">AccessRuleView</a></li><li><a href="AppView.html">AppView</a></li><li><a href="ColorPaletteView.html">ColorPaletteView</a></li><li><a href="DataCatalogViewWithFilters.html">DataCatalogViewWithFilters</a></li><li><a href="DataItemView.html">DataItemView</a></li><li><a href="DataPackageView.html">DataPackageView</a></li><li><a href="DraftsView.html">DraftsView</a></li><li><a href="EditCollectionView.html">EditCollectionView</a></li><li><a href="EditorView.html">EditorView</a></li><li><a href="GroupListView.html">GroupListView</a></li><li><a href="ImageUploaderView.html">ImageUploaderView</a></li><li><a href="MarkdownEditorView.html">MarkdownEditorView</a></li><li><a href="MarkdownView.html">MarkdownView</a></li><li><a href="MetadataView.html">MetadataView</a></li><li><a href="MetricModalView.html">MetricModalView</a></li><li><a href="MetricsChartView.html">MetricsChartView</a></li><li><a href="NavbarView.html">NavbarView</a></li><li><a href="RegisterCitationView.html">RegisterCitationView</a></li><li><a href="TableEditorView.html">TableEditorView</a></li><li><a href="TOCView.html">TOCView</a></li><li><a href="UserView.html">UserView</a></li><li class='category-heading' data-category='Views/Filters'>Views/Filters</li><li><a href="BooleanFilterView.html">BooleanFilterView</a></li><li><a href="ChoiceFilterView.html">ChoiceFilterView</a></li><li><a href="DateFilterView.html">DateFilterView</a></li><li><a href="FilterGroupsView.html">FilterGroupsView</a></li><li><a href="FilterGroupView.html">FilterGroupView</a></li><li><a href="FilterView.html">FilterView</a></li><li><a href="NumericFilterView.html">NumericFilterView</a></li><li><a href="ToggleFilterView.html">ToggleFilterView</a></li><li class='category-heading' data-category='Views/Metadata'>Views/Metadata</li><li><a href="EML211EditorView.html">EML211EditorView</a></li><li><a href="EMLAttributeView.html">EMLAttributeView</a></li><li><a href="EMLEntityView.html">EMLEntityView</a></li><li><a href="EMlGeoCoverageView.html">EMlGeoCoverageView</a></li><li><a href="EMLMeasurementScaleView.html">EMLMeasurementScaleView</a></li><li><a href="EMLMethodsView.html">EMLMethodsView</a></li><li><a href="EMLOtherEntityView.html">EMLOtherEntityView</a></li><li><a href="EMLPartyView.html">EMLPartyView</a></li><li><a href="EMLTempCoverageView.html">EMLTempCoverageView</a></li><li><a href="EMLView.html">EMLView</a></li><li><a href="ScienceMetadataView.html">ScienceMetadataView</a></li><li class='category-heading' data-category='Views/Portals'>Views/Portals</li><li><a href="PortalDataView.html">PortalDataView</a></li><li><a href="PortalHeaderView.html">PortalHeaderView</a></li><li><a href="PortalListView.html">PortalListView</a></li><li><a href="PortalLogosView.html">PortalLogosView</a></li><li><a href="PortalMembersView.html">PortalMembersView</a></li><li><a href="PortalSectionView.html">PortalSectionView</a></li><li><a href="PortalView.html">PortalView</a></li><li><a href="PortalVisualizationsView.html">PortalVisualizationsView</a></li><li class='category-heading' data-category='Views/Portals/Editor'>Views/Portals/Editor</li><li><a href="PortalEditorView.html">PortalEditorView</a></li><li><a href="PortEditorDataView.html">PortEditorDataView</a></li><li><a href="PortEditorImageView.html">PortEditorImageView</a></li><li><a href="PortEditorLogosView.html">PortEditorLogosView</a></li><li><a href="PortEditorMdSectionView.html">PortEditorMdSectionView</a></li><li><a href="PortEditorSectionsView.html">PortEditorSectionsView</a></li><li><a href="PortEditorSectionView.html">PortEditorSectionView</a></li><li><a href="PortEditorSettingsView.html">PortEditorSettingsView</a></li><li class='category-heading' data-category='Deprecated'>Deprecated</li><li><a href="LogsSearch.html">LogsSearch</a></li></ul><h3>Global</h3><ul><li><a href="global.html#appConfigPath">appConfigPath</a></li></ul>
-=======
     <h2><a href="index.html">Home</a></h2><h3>Namespaces</h3><ul><li><a href="AppConfig.html">AppConfig</a></li><li><a href="MetacatUI.html">MetacatUI</a></li></ul><h3>Classes</h3><ul><li><a href="AccessPolicy.html">AccessPolicy</a></li><li><a href="AccessPolicyView.html">AccessPolicyView</a></li><li><a href="AccessRule.html">AccessRule</a></li><li><a href="AppModel.html">AppModel</a></li><li><a href="AppView.html">AppView</a></li><li><a href="BooleanFilter.html">BooleanFilter</a></li><li><a href="ChoiceFilter.html">ChoiceFilter</a></li><li><a href="Citations.html">Citations</a></li><li><a href="CollectionModel.html">CollectionModel</a></li><li><a href="ColorPaletteView.html">ColorPaletteView</a></li><li><a href="DataCatalogView_drawTiles-TextOverlay.html">TextOverlay</a></li><li><a href="DataCatalogViewWithFilters.html">DataCatalogViewWithFilters</a></li><li><a href="DataItemView.html">DataItemView</a></li><li><a href="DataONEObject.html">DataONEObject</a></li><li><a href="DataPackage.html">DataPackage</a></li><li><a href="DateFilter.html">DateFilter</a></li><li><a href="DraftsView.html">DraftsView</a></li><li><a href="EditCollectionView.html">EditCollectionView</a></li><li><a href="EditorView.html">EditorView</a></li><li><a href="EML211.html">EML211</a></li><li><a href="EML211EditorView.html">EML211EditorView</a></li><li><a href="EMLEntity.html">EMLEntity</a></li><li><a href="EMLEntityView.html">EMLEntityView</a></li><li><a href="EMLGeoCoverage.html">EMLGeoCoverage</a></li><li><a href="EMlGeoCoverageView.html">EMlGeoCoverageView</a></li><li><a href="EMLNonNumericDomain.html">EMLNonNumericDomain</a></li><li><a href="EMLNumericDomain.html">EMLNumericDomain</a></li><li><a href="EMLPartyView.html">EMLPartyView</a></li><li><a href="EMLTemporalCoverage.html">EMLTemporalCoverage</a></li><li><a href="EMLView.html">EMLView</a></li><li><a href="Filter.html">Filter</a></li><li><a href="FilterGroup.html">FilterGroup</a></li><li><a href="FilterGroupsView.html">FilterGroupsView</a></li><li><a href="Filters.html">Filters</a></li><li><a href="ImageUploaderView.html">ImageUploaderView</a></li><li><a href="LookupModel.html">LookupModel</a></li><li><a href="MarkdownEditorView.html">MarkdownEditorView</a></li><li><a href="MarkdownView.html">MarkdownView</a></li><li><a href="MetadataView.html">MetadataView</a></li><li><a href="MetricModalView.html">MetricModalView</a></li><li><a href="NavbarView.html">NavbarView</a></li><li><a href="NumericFilter.html">NumericFilter</a></li><li><a href="ObjectFormats.html">ObjectFormats</a></li><li><a href="PortalDataView.html">PortalDataView</a></li><li><a href="PortalEditorView.html">PortalEditorView</a></li><li><a href="PortalListView.html">PortalListView</a></li><li><a href="PortalLogosView.html">PortalLogosView</a></li><li><a href="PortalMembersView.html">PortalMembersView</a></li><li><a href="PortalModel.html">PortalModel</a></li><li><a href="PortalSectionView.html">PortalSectionView</a></li><li><a href="PortalUsagesView.html">PortalUsagesView</a></li><li><a href="PortalView.html">PortalView</a></li><li><a href="PortEditorDataView.html">PortEditorDataView</a></li><li><a href="PortEditorImageView.html">PortEditorImageView</a></li><li><a href="PortEditorLogosView.html">PortEditorLogosView</a></li><li><a href="PortEditorMdSectionView.html">PortEditorMdSectionView</a></li><li><a href="PortEditorSectionsView.html">PortEditorSectionsView</a></li><li><a href="PortEditorSectionView.html">PortEditorSectionView</a></li><li><a href="PortEditorSettingsView.html">PortEditorSettingsView</a></li><li><a href="QualityReport.html">QualityReport</a></li><li><a href="Quota.html">Quota</a></li><li><a href="Quotas.html">Quotas</a></li><li><a href="RegisterCitationView.html">RegisterCitationView</a></li><li><a href="Search.html">Search</a></li><li><a href="SolrResultList.html">SolrResultList</a></li><li><a href="SpatialFilter.html">SpatialFilter</a></li><li><a href="Stats.html">Stats</a></li><li><a href="Subscription.html">Subscription</a></li><li><a href="TableEditorView.html">TableEditorView</a></li><li><a href="ToggleFilter.html">ToggleFilter</a></li><li><a href="UIRouter.html">UIRouter</a></li><li><a href="Usage.html">Usage</a></li><li><a href="Usages.html">Usages</a></li><li><a href="UserView.html">UserView</a></li></ul><h3>Global</h3><ul><li><a href="global.html#appConfigPath">appConfigPath</a></li><li><a href="global.html#className">className</a></li><li><a href="global.html#logos">logos</a></li><li><a href="global.html#onClose">onClose</a></li><li><a href="global.html#render">render</a></li><li><a href="global.html#tagName">tagName</a></li><li><a href="global.html#template">template</a></li><li><a href="global.html#type">type</a></li></ul>
->>>>>>> a9d6430c
 </nav>
 
 <br class="clear">
 
 <footer>
-<<<<<<< HEAD
-    Documentation generated by <a href="https://github.com/jsdoc/jsdoc">JSDoc 3.6.3</a> on Wed Nov 11 2020 14:33:29 GMT-0600 (Central Standard Time)
-=======
     Documentation generated by <a href="https://github.com/jsdoc/jsdoc">JSDoc 3.6.3</a> on Fri Jul 31 2020 12:52:37 GMT-0400 (Eastern Daylight Time)
->>>>>>> a9d6430c
 </footer>
 
 <script> prettyPrint(); </script>
