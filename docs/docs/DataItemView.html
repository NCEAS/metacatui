<!DOCTYPE html>
<html lang="en">
<head>
    <meta charset="utf-8">
    <title>MetacatUI Dev Docs: Class: DataItemView</title>

    <script src="scripts/prettify/prettify.js"> </script>
    <script src="scripts/prettify/lang-css.js"> </script>
    <!--[if lt IE 9]>
      <script src="//html5shiv.googlecode.com/svn/trunk/html5.js"></script>
    <![endif]-->
    <link type="text/css" rel="stylesheet" href="styles/prettify-tomorrow.css">
    <link type="text/css" rel="stylesheet" href="styles/jsdoc-default.css">
    <link type="text/css" rel="stylesheet" href="styles/style.css">
</head>

<body>

<div id="main">

    <h1 class="page-title">Class: DataItemView</h1>

    




<section>

<header>
    
        <h2><span class="attribs"><span class="type-signature"></span></span>DataItemView<span class="signature">()</span><span class="type-signature"></span></h2>
        
            <div class="class-description">A DataItemView represents a single data item in a data package as a single row of
            a nested table.  An item may represent a metadata object (as a folder), or a data
            object described by the metadata (as a file).  Every metadata DataItemView has a
            resource map associated with it that describes the relationships between the
            aggregated metadata and data objects.</div>
        

        

    
</header>

<article>
    <div class="container-overview">
    
        

    
    <h2>Constructor</h2>
    

    
    <h4 class="name" id="DataItemView"><span class="type-signature"></span>new DataItemView<span class="signature">()</span><span class="type-signature"></span></h4>
    

    















<dl class="details">

    

    

    

    

    

    

    

    

    

    

    

    

    
    <dt class="tag-source">Source:</dt>
    <dd class="tag-source"><ul class="dummy"><li>
        <a href="src_js_views_DataItemView.js.html">src/js/views/DataItemView.js</a>, <a href="src_js_views_DataItemView.js.html#line7">line 7</a>
    </li></ul></dd>
    

    

    

    
</dl>




















    
    </div>

    

    

    

    

    

    

    
        <h3 class="subsection-title">Members</h3>

        
            
<h4 class="name" id="events"><span class="type-signature"></span>events<span class="type-signature"></span></h4>




<div class="description">
    Events this view listens to
</div>







<dl class="details">

    

    

    

    

    

    

    

    

    

    

    

    

    
    <dt class="tag-source">Source:</dt>
    <dd class="tag-source"><ul class="dummy"><li>
        <a href="src_js_views_DataItemView.js.html">src/js/views/DataItemView.js</a>, <a href="src_js_views_DataItemView.js.html#line36">line 36</a>
    </li></ul></dd>
    

    

    

    
</dl>






        
            
<h4 class="name" id="model"><span class="type-signature"></span>model<span class="type-signature"> :<a href="DataONEObject.html">DataONEObject</a></span></h4>




<div class="description">
    The DataONEObject model to display in this view
</div>



    <h5>Type:</h5>
    <ul>
        <li>
            
<span class="param-type"><a href="DataONEObject.html">DataONEObject</a></span>


        </li>
    </ul>





<dl class="details">

    

    

    

    

    

    

    

    

    

    

    

    

    
    <dt class="tag-source">Source:</dt>
    <dd class="tag-source"><ul class="dummy"><li>
<<<<<<< HEAD
        <a href="src_js_views_DataItemView.js.html">src/js/views/DataItemView.js</a>, <a href="src_js_views_DataItemView.js.html#line33">line 33</a>
=======
        <a href="src_js_views_DataItemView.js.html">src/js/views/DataItemView.js</a>, <a href="src_js_views_DataItemView.js.html#line986">line 986</a>
>>>>>>> cf7720c5
    </li></ul></dd>
    

    

    

    
</dl>






        
            
<h4 class="name" id="template"><span class="type-signature"></span>template<span class="type-signature"></span></h4>




<div class="description">
    The HTML template for a data item
</div>







<dl class="details">

    

    

    

    

    

    

    

    

    

    

    

    

    
    <dt class="tag-source">Source:</dt>
    <dd class="tag-source"><ul class="dummy"><li>
        <a href="src_js_views_DataItemView.js.html">src/js/views/DataItemView.js</a>, <a href="src_js_views_DataItemView.js.html#line27">line 27</a>
    </li></ul></dd>
    

    

    

    
</dl>






        
    

    
        <h3 class="subsection-title">Methods</h3>

        
            

    

    
    <h4 class="name" id="addFiles"><span class="type-signature"></span>addFiles<span class="signature">(event)</span><span class="type-signature"></span></h4>
    

    



<div class="description">
    With a file list from the file picker or drag and drop,
                add the files to the collection
</div>









    <h5>Parameters:</h5>
    

<table class="params">
    <thead>
    <tr>
        
        <th>Name</th>
        

        <th>Type</th>

        

        

        <th class="last">Description</th>
    </tr>
    </thead>

    <tbody>
    

        <tr>
            
                <td class="name"><code>event</code></td>
            

            <td class="type">
            
                
<span class="param-type">Event</span>


            
            </td>

            

            

            <td class="description last"></td>
        </tr>

    
    </tbody>
</table>






<dl class="details">

    

    

    

    

    

    

    

    

    

    

    

    

    
    <dt class="tag-source">Source:</dt>
    <dd class="tag-source"><ul class="dummy"><li>
<<<<<<< HEAD
        <a href="src_js_views_DataItemView.js.html">src/js/views/DataItemView.js</a>, <a href="src_js_views_DataItemView.js.html#line499">line 499</a>
=======
        <a href="src_js_views_DataItemView.js.html">src/js/views/DataItemView.js</a>, <a href="src_js_views_DataItemView.js.html#line595">line 595</a>
>>>>>>> cf7720c5
    </li></ul></dd>
    

    

    

    
</dl>




















        
            

    

    
    <h4 class="name" id="changeAccessPolicy"><span class="type-signature"></span>changeAccessPolicy<span class="signature">(e)</span><span class="type-signature"></span></h4>
    

    



<div class="description">
    Changes the access policy of a data object based on user input.
</div>









    <h5>Parameters:</h5>
    

<table class="params">
    <thead>
    <tr>
        
        <th>Name</th>
        

        <th>Type</th>

        

        

        <th class="last">Description</th>
    </tr>
    </thead>

    <tbody>
    

        <tr>
            
                <td class="name"><code>e</code></td>
            

            <td class="type">
            
                
<span class="param-type">Event</span>


            
            </td>

            

            

            <td class="description last">The event that triggered this function as a callback</td>
        </tr>

    
    </tbody>
</table>






<dl class="details">

    

    

    

    

    

    

    

    

    

    

    

    

    
    <dt class="tag-source">Source:</dt>
    <dd class="tag-source"><ul class="dummy"><li>
        <a href="src_js_views_DataItemView.js.html">src/js/views/DataItemView.js</a>, <a href="src_js_views_DataItemView.js.html#line1015">line 1015</a>
    </li></ul></dd>
    

    

    

    
</dl>




















        
            

    

    
    <h4 class="name" id="cleanInput"><span class="type-signature"></span>cleanInput<span class="signature">(input)</span><span class="type-signature"> &rarr; {string}</span></h4>
    

    



<div class="description">
    Removes invalid characters and formatting from the given input string
</div>









    <h5>Parameters:</h5>
    

<table class="params">
    <thead>
    <tr>
        
        <th>Name</th>
        

        <th>Type</th>

        

        

        <th class="last">Description</th>
    </tr>
    </thead>

    <tbody>
    

        <tr>
            
                <td class="name"><code>input</code></td>
            

            <td class="type">
            
                
<span class="param-type">string</span>


            
            </td>

            

            

            <td class="description last">The string to clean</td>
        </tr>

    
    </tbody>
</table>






<dl class="details">

    

    

    

    

    

    

    

    

    

    

    

    

    
    <dt class="tag-source">Source:</dt>
    <dd class="tag-source"><ul class="dummy"><li>
        <a href="src_js_views_DataItemView.js.html">src/js/views/DataItemView.js</a>, <a href="src_js_views_DataItemView.js.html#line948">line 948</a>
    </li></ul></dd>
    

    

    

    
</dl>















<h5>Returns:</h5>

        


<dl>
    <dt>
        Type
    </dt>
    <dd>
        
<span class="param-type">string</span>


    </dd>
</dl>

    





        
            

    

    
    <h4 class="name" id="emptyName"><span class="type-signature"></span>emptyName<span class="signature">(e)</span><span class="type-signature"></span></h4>
    

    



<div class="description">
    Clears the text in the cell if the text was the default. We add
an 'empty' class, and remove it when the user focuses back out.
</div>









    <h5>Parameters:</h5>
    

<table class="params">
    <thead>
    <tr>
        
        <th>Name</th>
        

        <th>Type</th>

        

        

        <th class="last">Description</th>
    </tr>
    </thead>

    <tbody>
    

        <tr>
            
                <td class="name"><code>e</code></td>
            

            <td class="type">
            
                
<span class="param-type">Event</span>


            
            </td>

            

            

            <td class="description last"></td>
        </tr>

    
    </tbody>
</table>






<dl class="details">

    

    

    

    

    

    

    

    

    

    

    

    

    
    <dt class="tag-source">Source:</dt>
    <dd class="tag-source"><ul class="dummy"><li>
        <a href="src_js_views_DataItemView.js.html">src/js/views/DataItemView.js</a>, <a href="src_js_views_DataItemView.js.html#line993">line 993</a>
    </li></ul></dd>
    

    

    

    
</dl>




















        
            

    

    
    <h4 class="name" id="generateId"><span class="type-signature"></span>generateId<span class="signature">()</span><span class="type-signature"></span></h4>
    

    



<div class="description">
    Generate a unique id for each data item in the table
              TODO: This could be replaced with the DataONE identifier
</div>













<dl class="details">

    

    

    

    

    

    

    

    

    

    

    

    

    
    <dt class="tag-source">Source:</dt>
    <dd class="tag-source"><ul class="dummy"><li>
        <a href="src_js_views_DataItemView.js.html">src/js/views/DataItemView.js</a>, <a href="src_js_views_DataItemView.js.html#line417">line 417</a>
    </li></ul></dd>
    

    

    

    
</dl>




















        
            

    

    
    <h4 class="name" id="getParentDataPackage"><span class="type-signature"></span>getParentDataPackage<span class="signature">(event)</span><span class="type-signature"></span></h4>
    

    



<div class="description">
    Return the parent data package collection associated with the
data or metadata row of the UI event
</div>









    <h5>Parameters:</h5>
    

<table class="params">
    <thead>
    <tr>
        
        <th>Name</th>
        

        <th>Type</th>

        

        

        <th class="last">Description</th>
    </tr>
    </thead>

    <tbody>
    

        <tr>
            
                <td class="name"><code>event</code></td>
            

            <td class="type">
            
                
<span class="param-type">Event</span>


            
            </td>

            

            

            <td class="description last"></td>
        </tr>

    
    </tbody>
</table>






<dl class="details">

    

    

    

    

    

    

    

    

    

    

    

    

    
    <dt class="tag-source">Source:</dt>
    <dd class="tag-source"><ul class="dummy"><li>
        <a href="src_js_views_DataItemView.js.html">src/js/views/DataItemView.js</a>, <a href="src_js_views_DataItemView.js.html#line905">line 905</a>
    </li></ul></dd>
    

    

    

    
</dl>




















        
            

    

    
    <h4 class="name" id="getParentScienceMetadata"><span class="type-signature"></span>getParentScienceMetadata<span class="signature">(event)</span><span class="type-signature"></span></h4>
    

    



<div class="description">
    Return the parent science metadata model associated with the
data or metadata row of the UI event
</div>









    <h5>Parameters:</h5>
    

<table class="params">
    <thead>
    <tr>
        
        <th>Name</th>
        

        <th>Type</th>

        

        

        <th class="last">Description</th>
    </tr>
    </thead>

    <tbody>
    

        <tr>
            
                <td class="name"><code>event</code></td>
            

            <td class="type">
            
                
<span class="param-type">Event</span>


            
            </td>

            

            

            <td class="description last"></td>
        </tr>

    
    </tbody>
</table>






<dl class="details">

    

    

    

    

    

    

    

    

    

    

    

    

    
    <dt class="tag-source">Source:</dt>
    <dd class="tag-source"><ul class="dummy"><li>
        <a href="src_js_views_DataItemView.js.html">src/js/views/DataItemView.js</a>, <a href="src_js_views_DataItemView.js.html#line854">line 854</a>
    </li></ul></dd>
    

    

    

    
</dl>




















        
            

    

    
    <h4 class="name" id="handleAddFiles"><span class="type-signature"></span>handleAddFiles<span class="signature">(event)</span><span class="type-signature"></span></h4>
    

    



<div class="description">
    Handle the add file event, showing the file picker dialog
                Multiple files are allowed using the shift and or option/alt key
</div>









    <h5>Parameters:</h5>
    

<table class="params">
    <thead>
    <tr>
        
        <th>Name</th>
        

        <th>Type</th>

        

        

        <th class="last">Description</th>
    </tr>
    </thead>

    <tbody>
    

        <tr>
            
                <td class="name"><code>event</code></td>
            

            <td class="type">
            
                
<span class="param-type">Event</span>


            
            </td>

            

            

            <td class="description last"></td>
        </tr>

    
    </tbody>
</table>






<dl class="details">

    

    

    

    

    

    

    

    

    

    

    

    

    
    <dt class="tag-source">Source:</dt>
    <dd class="tag-source"><ul class="dummy"><li>
        <a href="src_js_views_DataItemView.js.html">src/js/views/DataItemView.js</a>, <a href="src_js_views_DataItemView.js.html#line480">line 480</a>
    </li></ul></dd>
    

    

    

    
</dl>




















        
            

    

    
    <h4 class="name" id="handleRemove"><span class="type-signature"></span>handleRemove<span class="signature">(event)</span><span class="type-signature"></span></h4>
    

    



<div class="description">
    Handle remove events for this row in the data package table
</div>









    <h5>Parameters:</h5>
    

<table class="params">
    <thead>
    <tr>
        
        <th>Name</th>
        

        <th>Type</th>

        

        

        <th class="last">Description</th>
    </tr>
    </thead>

    <tbody>
    

        <tr>
            
                <td class="name"><code>event</code></td>
            

            <td class="type">
            
                
<span class="param-type">Event</span>


            
            </td>

            

            

            <td class="description last"></td>
        </tr>

    
    </tbody>
</table>






<dl class="details">

    

    

    

    

    

    

    

    

    

    

    

    

    
    <dt class="tag-source">Source:</dt>
    <dd class="tag-source"><ul class="dummy"><li>
        <a href="src_js_views_DataItemView.js.html">src/js/views/DataItemView.js</a>, <a href="src_js_views_DataItemView.js.html#line775">line 775</a>
    </li></ul></dd>
    

    

    

    
</dl>




















        
            

    

    
    <h4 class="name" id="handleReplace"><span class="type-signature"></span>handleReplace<span class="signature">(event)</span><span class="type-signature"></span></h4>
    

    



<div class="description">
    Handle the user's click of the Replace item in the DataItemView
dropdown. Triggers replaceFile after some basic validation.

Called indirectly via the "click" event on elements with the
class .replaceFile. See this View's events map.
</div>









    <h5>Parameters:</h5>
    

<table class="params">
    <thead>
    <tr>
        
        <th>Name</th>
        

        <th>Type</th>

        

        

        <th class="last">Description</th>
    </tr>
    </thead>

    <tbody>
    

        <tr>
            
                <td class="name"><code>event</code></td>
            

            <td class="type">
            
                
<span class="param-type">MouseEvent</span>


            
            </td>

            

            

            <td class="description last">Browser Click event</td>
        </tr>

    
    </tbody>
</table>






<dl class="details">

    

    

    

    

    

    

    

    

    

    

    

    

    
    <dt class="tag-source">Source:</dt>
    <dd class="tag-source"><ul class="dummy"><li>
        <a href="src_js_views_DataItemView.js.html">src/js/views/DataItemView.js</a>, <a href="src_js_views_DataItemView.js.html#line593">line 593</a>
    </li></ul></dd>
    

    

    

    
</dl>




















        
            

    

    
    <h4 class="name" id="hideDropzone"><span class="type-signature"></span>hideDropzone<span class="signature">()</span><span class="type-signature"></span></h4>
    

    



<div class="description">
    Hide the drop zone for this row in the table
</div>













<dl class="details">

    

    

    

    

    

    

    

    

    

    

    

    

    
    <dt class="tag-source">Source:</dt>
    <dd class="tag-source"><ul class="dummy"><li>
        <a href="src_js_views_DataItemView.js.html">src/js/views/DataItemView.js</a>, <a href="src_js_views_DataItemView.js.html#line578">line 578</a>
    </li></ul></dd>
    

    

    

    
</dl>




















        
            

    

    
    <h4 class="name" id="hideRequired"><span class="type-signature"></span>hideRequired<span class="signature">()</span><span class="type-signature"></span></h4>
    

    



<div class="description">
    Hides the 'required' styling from this view
</div>













<dl class="details">

    

    

    

    

    

    

    

    

    

    

    

    

    
    <dt class="tag-source">Source:</dt>
    <dd class="tag-source"><ul class="dummy"><li>
        <a href="src_js_views_DataItemView.js.html">src/js/views/DataItemView.js</a>, <a href="src_js_views_DataItemView.js.html#line1069">line 1069</a>
    </li></ul></dd>
    

    

    

    
</dl>




















        
            

    

    
    <h4 class="name" id="hideSaving"><span class="type-signature"></span>hideSaving<span class="signature">()</span><span class="type-signature"></span></h4>
    

    



<div class="description">
    Hides the styles applied in <a href="DataItemView.html#showSaving">DataItemView#showSaving</a>
</div>













<dl class="details">

    

    

    

    

    

    

    

    

    

    

    

    

    
    <dt class="tag-source">Source:</dt>
    <dd class="tag-source"><ul class="dummy"><li>
        <a href="src_js_views_DataItemView.js.html">src/js/views/DataItemView.js</a>, <a href="src_js_views_DataItemView.js.html#line1090">line 1090</a>
    </li></ul></dd>
    

    

    

    
</dl>




















        
            

    

    
    <h4 class="name" id="initialize"><span class="type-signature"></span>initialize<span class="signature">()</span><span class="type-signature"></span></h4>
    

    



<div class="description">
    Initialize the object - post constructor
</div>













<dl class="details">

    

    

    

    

    

    

    

    

    

    

    

    

    
    <dt class="tag-source">Source:</dt>
    <dd class="tag-source"><ul class="dummy"><li>
        <a href="src_js_views_DataItemView.js.html">src/js/views/DataItemView.js</a>, <a href="src_js_views_DataItemView.js.html#line58">line 58</a>
    </li></ul></dd>
    

    

    

    
</dl>




















        
            

    

    
    <h4 class="name" id="onClose"><span class="type-signature"></span>onClose<span class="signature">()</span><span class="type-signature"></span></h4>
    

    



<div class="description">
    Close the view and remove it from the DOM
</div>













<dl class="details">

    

    

    

    

    

    

    

    

    

    

    

    

    
    <dt class="tag-source">Source:</dt>
    <dd class="tag-source"><ul class="dummy"><li>
        <a href="src_js_views_DataItemView.js.html">src/js/views/DataItemView.js</a>, <a href="src_js_views_DataItemView.js.html#line407">line 407</a>
    </li></ul></dd>
    

    

    

    
</dl>




















        
            

    

    
    <h4 class="name" id="previewRemove"><span class="type-signature"></span>previewRemove<span class="signature">()</span><span class="type-signature"></span></h4>
    

    



<div class="description">
    Style this table row to indicate it will be removed
</div>













<dl class="details">

    

    

    

    

    

    

    

    

    

    

    

    

    
    <dt class="tag-source">Source:</dt>
    <dd class="tag-source"><ul class="dummy"><li>
        <a href="src_js_views_DataItemView.js.html">src/js/views/DataItemView.js</a>, <a href="src_js_views_DataItemView.js.html#line984">line 984</a>
    </li></ul></dd>
    

    

    

    
</dl>




















        
            

    

    
    <h4 class="name" id="render"><span class="type-signature"></span>render<span class="signature">(model)</span><span class="type-signature"></span></h4>
    

    



<div class="description">
    Renders a DataItemView for the given DataONEObject
</div>









    <h5>Parameters:</h5>
    

<table class="params">
    <thead>
    <tr>
        
        <th>Name</th>
        

        <th>Type</th>

        

        

        <th class="last">Description</th>
    </tr>
    </thead>

    <tbody>
    

        <tr>
            
                <td class="name"><code>model</code></td>
            

            <td class="type">
            
                
<span class="param-type"><a href="DataONEObject.html">DataONEObject</a></span>


            
            </td>

            

            

            <td class="description last"></td>
        </tr>

    
    </tbody>
</table>






<dl class="details">

    

    

    

    

    

    

    

    

    

    

    

    

    
    <dt class="tag-source">Source:</dt>
    <dd class="tag-source"><ul class="dummy"><li>
        <a href="src_js_views_DataItemView.js.html">src/js/views/DataItemView.js</a>, <a href="src_js_views_DataItemView.js.html#line70">line 70</a>
    </li></ul></dd>
    

    

    

    
</dl>




















        
            

    

    
    <h4 class="name" id="replaceFile"><span class="type-signature"></span>replaceFile<span class="signature">(event)</span><span class="type-signature"></span></h4>
    

    



<div class="description">
    Replace a file (DataONEObject) in the collection with another one
from a file picker. Maintains attributes on the original
DataONEObject and maintains the entity information in the parent
collection's metadata record (i.e., keeps your attributes, etc.).

Called indirectly via the "change" event on elements with the
class .file-upload. See this View's events map.

The bulk of the work is done in a try-catch block to catch
mistakes that would cause the editor to get into a broken state.
On error, we attempt to return the editor back to its pre-replace
state.
</div>









    <h5>Parameters:</h5>
    

<table class="params">
    <thead>
    <tr>
        
        <th>Name</th>
        

        <th>Type</th>

        

        

        <th class="last">Description</th>
    </tr>
    </thead>

    <tbody>
    

        <tr>
            
                <td class="name"><code>event</code></td>
            

            <td class="type">
            
                
<span class="param-type">Event</span>


            
            </td>

            

            

            <td class="description last"></td>
        </tr>

    
    </tbody>
</table>






<dl class="details">

    

    

    

    

    

    

    

    

    

    

    

    

    
    <dt class="tag-source">Source:</dt>
    <dd class="tag-source"><ul class="dummy"><li>
        <a href="src_js_views_DataItemView.js.html">src/js/views/DataItemView.js</a>, <a href="src_js_views_DataItemView.js.html#line634">line 634</a>
    </li></ul></dd>
    

    

    

    
</dl>




















        
            

    

    
    <h4 class="name" id="showDropzone"><span class="type-signature"></span>showDropzone<span class="signature">()</span><span class="type-signature"></span></h4>
    

    



<div class="description">
    Show the drop zone for this row in the table
</div>













<dl class="details">

    

    

    

    

    

    

    

    

    

    

    

    

    
    <dt class="tag-source">Source:</dt>
    <dd class="tag-source"><ul class="dummy"><li>
        <a href="src_js_views_DataItemView.js.html">src/js/views/DataItemView.js</a>, <a href="src_js_views_DataItemView.js.html#line571">line 571</a>
    </li></ul></dd>
    

    

    

    
</dl>




















        
            

    

    
    <h4 class="name" id="showSaving"><span class="type-signature"></span>showSaving<span class="signature">()</span><span class="type-signature"></span></h4>
    

    



<div class="description">
    Show the data item as saving
</div>













<dl class="details">

    

    

    

    

    

    

    

    

    

    

    

    

    
    <dt class="tag-source">Source:</dt>
    <dd class="tag-source"><ul class="dummy"><li>
        <a href="src_js_views_DataItemView.js.html">src/js/views/DataItemView.js</a>, <a href="src_js_views_DataItemView.js.html#line1078">line 1078</a>
    </li></ul></dd>
    

    

    

    
</dl>




















        
            

    

    
    <h4 class="name" id="showUploadProgress"><span class="type-signature"></span>showUploadProgress<span class="signature">()</span><span class="type-signature"></span></h4>
    

    



<div class="description">
    Shows the current progress of the file upload
</div>













<dl class="details">

    

    

    

    

    

    

    

    

    

    

    

    

    
    <dt class="tag-source">Source:</dt>
    <dd class="tag-source"><ul class="dummy"><li>
        <a href="src_js_views_DataItemView.js.html">src/js/views/DataItemView.js</a>, <a href="src_js_views_DataItemView.js.html#line1116">line 1116</a>
    </li></ul></dd>
    

    

    

    
</dl>




















        
            

    

    
    <h4 class="name" id="showValidation"><span class="type-signature"></span>showValidation<span class="signature">(attr, errorMsg)</span><span class="type-signature"></span></h4>
    

    



<div class="description">
    Shows form validation for this data item
</div>









    <h5>Parameters:</h5>
    

<table class="params">
    <thead>
    <tr>
        
        <th>Name</th>
        

        <th>Type</th>

        

        

        <th class="last">Description</th>
    </tr>
    </thead>

    <tbody>
    

        <tr>
            
                <td class="name"><code>attr</code></td>
            

            <td class="type">
            
                
<span class="param-type">string</span>


            
            </td>

            

            

            <td class="description last">The modal attribute that has been validated</td>
        </tr>

    

        <tr>
            
                <td class="name"><code>errorMsg</code></td>
            

            <td class="type">
            
                
<span class="param-type">string</span>


            
            </td>

            

            

            <td class="description last">The validation error message to display</td>
        </tr>

    
    </tbody>
</table>






<dl class="details">

    

    

    

    

    

    

    

    

    

    

    

    

    
    <dt class="tag-source">Source:</dt>
    <dd class="tag-source"><ul class="dummy"><li>
<<<<<<< HEAD
        <a href="src_js_views_DataItemView.js.html">src/js/views/DataItemView.js</a>, <a href="src_js_views_DataItemView.js.html#line1057">line 1057</a>
=======
        <a href="src_js_views_DataItemView.js.html">src/js/views/DataItemView.js</a>, <a href="src_js_views_DataItemView.js.html#line636">line 636</a>
>>>>>>> cf7720c5
    </li></ul></dd>
    

    

    

    
</dl>




















        
            

    

    
    <h4 class="name" id="updateName"><span class="type-signature"></span>updateName<span class="signature">(e)</span><span class="type-signature"></span></h4>
    

    



<div class="description">
    Update the folder name based on the scimeta title
</div>









    <h5>Parameters:</h5>
    

<table class="params">
    <thead>
    <tr>
        
        <th>Name</th>
        

        <th>Type</th>

        

        

        <th class="last">Description</th>
    </tr>
    </thead>

    <tbody>
    

        <tr>
            
                <td class="name"><code>e</code></td>
            

            <td class="type">
            
            </td>

            

            

            <td class="description last">The event triggering this method</td>
        </tr>

    
    </tbody>
</table>






<dl class="details">

    

    

    

    

    

    

    

    

    

    

    

    

    
    <dt class="tag-source">Source:</dt>
    <dd class="tag-source"><ul class="dummy"><li>
<<<<<<< HEAD
        <a href="src_js_views_DataItemView.js.html">src/js/views/DataItemView.js</a>, <a href="src_js_views_DataItemView.js.html#line434">line 434</a>
=======
        <a href="src_js_views_DataItemView.js.html">src/js/views/DataItemView.js</a>, <a href="src_js_views_DataItemView.js.html#line421">line 421</a>
>>>>>>> cf7720c5
    </li></ul></dd>
    

    

    

    
</dl>




















        
    

    

    
</article>

</section>




</div>

<nav>
<<<<<<< HEAD
    <h2><a href="index.html">Home</a></h2><h3>Namespaces</h3><ul><li><a href="AppConfig.html">AppConfig</a></li><li><a href="MetacatUI.html">MetacatUI</a></li><li><a href="Utilities.html">Utilities</a></li></ul><h3>Classes</h3><ul><li class='category-heading' data-category='Collections'>Collections</li><li><a href="AccessPolicy.html">AccessPolicy</a></li><li><a href="Citations.html">Citations</a></li><li><a href="DataPackage.html">DataPackage</a></li><li><a href="Filters.html">Filters</a></li><li><a href="ObjectFormats.html">ObjectFormats</a></li><li><a href="QualityReport.html">QualityReport</a></li><li><a href="SolrResults.html">SolrResults</a></li><li><a href="Units.html">Units</a></li><li><a href="UserGroup.html">UserGroup</a></li><li class='category-heading' data-category='Collections/Bookkeeper'>Collections/Bookkeeper</li><li><a href="Quotas.html">Quotas</a></li><li><a href="Usages.html">Usages</a></li><li class='category-heading' data-category='Collections/QueryFields'>Collections/QueryFields</li><li><a href="QueryFields.html">QueryFields</a></li><li class='category-heading' data-category='Models'>Models</li><li><a href="AccessRule.html">AccessRule</a></li><li><a href="AppModel.html">AppModel</a></li><li><a href="Citation.html">Citation</a></li><li><a href="CollectionModel.html">CollectionModel</a></li><li><a href="DataONEObject.html">DataONEObject</a></li><li><a href="LookupModel.html">LookupModel</a></li><li><a href="Map.html">Map</a></li><li><a href="MetricsModel.html">MetricsModel</a></li><li><a href="QualityCheck.html">QualityCheck</a></li><li><a href="Search.html">Search</a></li><li><a href="SolrResult.html">SolrResult</a></li><li><a href="Stats.html">Stats</a></li><li class='category-heading' data-category='Models/Bookkeeper'>Models/Bookkeeper</li><li><a href="Quota.html">Quota</a></li><li><a href="Subscription.html">Subscription</a></li><li><a href="Usage.html">Usage</a></li><li class='category-heading' data-category='Models/Filters'>Models/Filters</li><li><a href="BooleanFilter.html">BooleanFilter</a></li><li><a href="ChoiceFilter.html">ChoiceFilter</a></li><li><a href="DateFilter.html">DateFilter</a></li><li><a href="Filter.html">Filter</a></li><li><a href="FilterGroup.html">FilterGroup</a></li><li><a href="NumericFilter.html">NumericFilter</a></li><li><a href="SpatialFilter.html">SpatialFilter</a></li><li><a href="ToggleFilter.html">ToggleFilter</a></li><li class='category-heading' data-category='Models/Formats'>Models/Formats</li><li><a href="ObjectFormat.html">ObjectFormat</a></li><li class='category-heading' data-category='Models/Metadata'>Models/Metadata</li><li><a href="ScienceMetadata.html">ScienceMetadata</a></li><li class='category-heading' data-category='Models/Metadata/EML211'>Models/Metadata/EML211</li><li><a href="EML211.html">EML211</a></li><li><a href="EMLAttribute.html">EMLAttribute</a></li><li><a href="EMLDataTable.html">EMLDataTable</a></li><li><a href="EMLEntity.html">EMLEntity</a></li><li><a href="EMLGeoCoverage.html">EMLGeoCoverage</a></li><li><a href="EMLMeasurementScale.html">EMLMeasurementScale</a></li><li><a href="EMLNonNumericDomain.html">EMLNonNumericDomain</a></li><li><a href="EMLNumericDomain.html">EMLNumericDomain</a></li><li><a href="EMLOtherEntity.html">EMLOtherEntity</a></li><li><a href="EMLTemporalCoverage.html">EMLTemporalCoverage</a></li><li><a href="EMLUnit.html">EMLUnit</a></li><li class='category-heading' data-category='Models/Metadata/EML220'>Models/Metadata/EML220</li><li><a href="EMLText.html">EMLText</a></li><li class='category-heading' data-category='Models/Portals'>Models/Portals</li><li><a href="PortalImage.html">PortalImage</a></li><li><a href="PortalModel.html">PortalModel</a></li><li><a href="PortalSectionModel.html">PortalSectionModel</a></li><li class='category-heading' data-category='Models/QueryFields'>Models/QueryFields</li><li><a href="QueryField.html">QueryField</a></li><li class='category-heading' data-category='Router'>Router</li><li><a href="UIRouter.html">UIRouter</a></li><li class='category-heading' data-category='Views'>Views</li><li><a href="AccessPolicyView.html">AccessPolicyView</a></li><li><a href="AccessRuleView.html">AccessRuleView</a></li><li><a href="AppView.html">AppView</a></li><li><a href="ColorPaletteView.html">ColorPaletteView</a></li><li><a href="DataCatalogViewWithFilters.html">DataCatalogViewWithFilters</a></li><li><a href="DataItemView.html">DataItemView</a></li><li><a href="DataPackageView.html">DataPackageView</a></li><li><a href="DraftsView.html">DraftsView</a></li><li><a href="EditCollectionView.html">EditCollectionView</a></li><li><a href="EditorView.html">EditorView</a></li><li><a href="GroupListView.html">GroupListView</a></li><li><a href="ImageUploaderView.html">ImageUploaderView</a></li><li><a href="MarkdownEditorView.html">MarkdownEditorView</a></li><li><a href="MarkdownView.html">MarkdownView</a></li><li><a href="MetadataView.html">MetadataView</a></li><li><a href="MetricModalView.html">MetricModalView</a></li><li><a href="MetricsChartView.html">MetricsChartView</a></li><li><a href="MetricView.html">MetricView</a></li><li><a href="NavbarView.html">NavbarView</a></li><li><a href="RegisterCitationView.html">RegisterCitationView</a></li><li><a href="SignInView.html">SignInView</a></li><li><a href="TableEditorView.html">TableEditorView</a></li><li><a href="TOCView.html">TOCView</a></li><li><a href="UserView.html">UserView</a></li><li class='category-heading' data-category='Views/Filters'>Views/Filters</li><li><a href="BooleanFilterView.html">BooleanFilterView</a></li><li><a href="ChoiceFilterView.html">ChoiceFilterView</a></li><li><a href="DateFilterView.html">DateFilterView</a></li><li><a href="FilterGroupsView.html">FilterGroupsView</a></li><li><a href="FilterGroupView.html">FilterGroupView</a></li><li><a href="FilterView.html">FilterView</a></li><li><a href="NumericFilterView.html">NumericFilterView</a></li><li><a href="ToggleFilterView.html">ToggleFilterView</a></li><li class='category-heading' data-category='Views/Metadata'>Views/Metadata</li><li><a href="EML211EditorView.html">EML211EditorView</a></li><li><a href="EMLAttributeView.html">EMLAttributeView</a></li><li><a href="EMLEntityView.html">EMLEntityView</a></li><li><a href="EMlGeoCoverageView.html">EMlGeoCoverageView</a></li><li><a href="EMLMeasurementScaleView.html">EMLMeasurementScaleView</a></li><li><a href="EMLMethodsView.html">EMLMethodsView</a></li><li><a href="EMLOtherEntityView.html">EMLOtherEntityView</a></li><li><a href="EMLPartyView.html">EMLPartyView</a></li><li><a href="EMLTempCoverageView.html">EMLTempCoverageView</a></li><li><a href="EMLView.html">EMLView</a></li><li><a href="ScienceMetadataView.html">ScienceMetadataView</a></li><li class='category-heading' data-category='Views/Portals'>Views/Portals</li><li><a href="PortalDataView.html">PortalDataView</a></li><li><a href="PortalHeaderView.html">PortalHeaderView</a></li><li><a href="PortalListView.html">PortalListView</a></li><li><a href="PortalLogosView.html">PortalLogosView</a></li><li><a href="PortalMembersView.html">PortalMembersView</a></li><li><a href="PortalSectionView.html">PortalSectionView</a></li><li><a href="PortalUsagesView.html">PortalUsagesView</a></li><li><a href="PortalView.html">PortalView</a></li><li><a href="PortalVisualizationsView.html">PortalVisualizationsView</a></li><li class='category-heading' data-category='Views/Portals/Editor'>Views/Portals/Editor</li><li><a href="PortalEditorView.html">PortalEditorView</a></li><li><a href="PortEditorDataView.html">PortEditorDataView</a></li><li><a href="PortEditorImageView.html">PortEditorImageView</a></li><li><a href="PortEditorLogosView.html">PortEditorLogosView</a></li><li><a href="PortEditorMdSectionView.html">PortEditorMdSectionView</a></li><li><a href="PortEditorSectionsView.html">PortEditorSectionsView</a></li><li><a href="PortEditorSectionView.html">PortEditorSectionView</a></li><li><a href="PortEditorSettingsView.html">PortEditorSettingsView</a></li><li class='category-heading' data-category='Views/QueryBuilder'>Views/QueryBuilder</li><li><a href="QueryBuilderView.html">QueryBuilderView</a></li><li><a href="QueryRuleView.html">QueryRuleView</a></li><li class='category-heading' data-category='Views/SearchSelect'>Views/SearchSelect</li><li><a href="AccountSelectView.html">AccountSelectView</a></li><li><a href="AnnotationFilter.html">AnnotationFilter</a></li><li><a href="NodeSelect.html">NodeSelect</a></li><li><a href="ObjectFormatSelect.html">ObjectFormatSelect</a></li><li><a href="QueryFieldSelectView.html">QueryFieldSelectView</a></li><li><a href="SearchableSelectView.html">SearchableSelectView</a></li><li class='category-heading' data-category='Deprecated'>Deprecated</li><li><a href="ExternalView.html">ExternalView</a></li><li><a href="LogsSearch.html">LogsSearch</a></li></ul><h3>Global</h3><ul><li><a href="global.html#appConfigPath">appConfigPath</a></li><li><a href="global.html#getName">getName</a></li></ul>
=======
    <h2><a href="index.html">Home</a></h2><h3>Namespaces</h3><ul><li><a href="AppConfig.html">AppConfig</a></li><li><a href="MetacatUI.html">MetacatUI</a></li><li><a href="Utilities.html">Utilities</a></li></ul><h3>Classes</h3><ul><li class='category-heading' data-category='Collections'>Collections</li><li><a href="AccessPolicy.html">AccessPolicy</a></li><li><a href="Citations.html">Citations</a></li><li><a href="DataPackage.html">DataPackage</a></li><li><a href="Filters.html">Filters</a></li><li><a href="ObjectFormats.html">ObjectFormats</a></li><li><a href="QualityReport.html">QualityReport</a></li><li><a href="SolrResults.html">SolrResults</a></li><li><a href="Units.html">Units</a></li><li><a href="UserGroup.html">UserGroup</a></li><li class='category-heading' data-category='Collections/Bookkeeper'>Collections/Bookkeeper</li><li><a href="Quotas.html">Quotas</a></li><li><a href="Usages.html">Usages</a></li><li class='category-heading' data-category='Collections/QueryFields'>Collections/QueryFields</li><li><a href="QueryFields.html">QueryFields</a></li><li class='category-heading' data-category='Models'>Models</li><li><a href="AccessRule.html">AccessRule</a></li><li><a href="AppModel.html">AppModel</a></li><li><a href="Citation.html">Citation</a></li><li><a href="CollectionModel.html">CollectionModel</a></li><li><a href="DataONEObject.html">DataONEObject</a></li><li><a href="LookupModel.html">LookupModel</a></li><li><a href="Map.html">Map</a></li><li><a href="Metrics.html">Metrics</a></li><li><a href="QualityCheck.html">QualityCheck</a></li><li><a href="Search.html">Search</a></li><li><a href="SolrResult.html">SolrResult</a></li><li><a href="Stats.html">Stats</a></li><li class='category-heading' data-category='Models/Bookkeeper'>Models/Bookkeeper</li><li><a href="Quota.html">Quota</a></li><li><a href="Subscription.html">Subscription</a></li><li><a href="Usage.html">Usage</a></li><li class='category-heading' data-category='Models/Filters'>Models/Filters</li><li><a href="BooleanFilter.html">BooleanFilter</a></li><li><a href="ChoiceFilter.html">ChoiceFilter</a></li><li><a href="DateFilter.html">DateFilter</a></li><li><a href="Filter.html">Filter</a></li><li><a href="FilterGroup.html">FilterGroup</a></li><li><a href="NumericFilter.html">NumericFilter</a></li><li><a href="SpatialFilter.html">SpatialFilter</a></li><li><a href="ToggleFilter.html">ToggleFilter</a></li><li class='category-heading' data-category='Models/Formats'>Models/Formats</li><li><a href="ObjectFormat.html">ObjectFormat</a></li><li class='category-heading' data-category='Models/Metadata'>Models/Metadata</li><li><a href="ScienceMetadata.html">ScienceMetadata</a></li><li class='category-heading' data-category='Models/Metadata/EML211'>Models/Metadata/EML211</li><li><a href="EML211.html">EML211</a></li><li><a href="EMLAttribute.html">EMLAttribute</a></li><li><a href="EMLDataTable.html">EMLDataTable</a></li><li><a href="EMLEntity.html">EMLEntity</a></li><li><a href="EMLGeoCoverage.html">EMLGeoCoverage</a></li><li><a href="EMLMeasurementScale.html">EMLMeasurementScale</a></li><li><a href="EMLNonNumericDomain.html">EMLNonNumericDomain</a></li><li><a href="EMLNumericDomain.html">EMLNumericDomain</a></li><li><a href="EMLOtherEntity.html">EMLOtherEntity</a></li><li><a href="EMLParty.html">EMLParty</a></li><li><a href="EMLTemporalCoverage.html">EMLTemporalCoverage</a></li><li><a href="EMLUnit.html">EMLUnit</a></li><li class='category-heading' data-category='Models/Metadata/EML220'>Models/Metadata/EML220</li><li><a href="EMLText.html">EMLText</a></li><li class='category-heading' data-category='Models/Portals'>Models/Portals</li><li><a href="PortalImage.html">PortalImage</a></li><li><a href="PortalModel.html">PortalModel</a></li><li><a href="PortalSectionModel.html">PortalSectionModel</a></li><li class='category-heading' data-category='Models/QueryFields'>Models/QueryFields</li><li><a href="QueryField.html">QueryField</a></li><li class='category-heading' data-category='Router'>Router</li><li><a href="UIRouter.html">UIRouter</a></li><li class='category-heading' data-category='Views'>Views</li><li><a href="AccessPolicyView.html">AccessPolicyView</a></li><li><a href="AccessRuleView.html">AccessRuleView</a></li><li><a href="AppView.html">AppView</a></li><li><a href="CitationListView.html">CitationListView</a></li><li><a href="ColorPaletteView.html">ColorPaletteView</a></li><li><a href="DataCatalogViewWithFilters.html">DataCatalogViewWithFilters</a></li><li><a href="DataItemView.html">DataItemView</a></li><li><a href="DataPackageView.html">DataPackageView</a></li><li><a href="DraftsView.html">DraftsView</a></li><li><a href="EditCollectionView.html">EditCollectionView</a></li><li><a href="EditorView.html">EditorView</a></li><li><a href="GroupListView.html">GroupListView</a></li><li><a href="ImageUploaderView.html">ImageUploaderView</a></li><li><a href="MarkdownEditorView.html">MarkdownEditorView</a></li><li><a href="MarkdownView.html">MarkdownView</a></li><li><a href="MetadataView.html">MetadataView</a></li><li><a href="MetricModalView.html">MetricModalView</a></li><li><a href="MetricsChartView.html">MetricsChartView</a></li><li><a href="MetricView.html">MetricView</a></li><li><a href="NavbarView.html">NavbarView</a></li><li><a href="RegisterCitationView.html">RegisterCitationView</a></li><li><a href="SignInView.html">SignInView</a></li><li><a href="TableEditorView.html">TableEditorView</a></li><li><a href="TOCView.html">TOCView</a></li><li><a href="UserView.html">UserView</a></li><li class='category-heading' data-category='Views/Filters'>Views/Filters</li><li><a href="BooleanFilterView.html">BooleanFilterView</a></li><li><a href="ChoiceFilterView.html">ChoiceFilterView</a></li><li><a href="DateFilterView.html">DateFilterView</a></li><li><a href="FilterGroupsView.html">FilterGroupsView</a></li><li><a href="FilterGroupView.html">FilterGroupView</a></li><li><a href="FilterView.html">FilterView</a></li><li><a href="NumericFilterView.html">NumericFilterView</a></li><li><a href="ToggleFilterView.html">ToggleFilterView</a></li><li class='category-heading' data-category='Views/Metadata'>Views/Metadata</li><li><a href="EML211EditorView.html">EML211EditorView</a></li><li><a href="EMLAttributeView.html">EMLAttributeView</a></li><li><a href="EMLEntityView.html">EMLEntityView</a></li><li><a href="EMlGeoCoverageView.html">EMlGeoCoverageView</a></li><li><a href="EMLMeasurementScaleView.html">EMLMeasurementScaleView</a></li><li><a href="EMLMethodsView.html">EMLMethodsView</a></li><li><a href="EMLOtherEntityView.html">EMLOtherEntityView</a></li><li><a href="EMLPartyView.html">EMLPartyView</a></li><li><a href="EMLTempCoverageView.html">EMLTempCoverageView</a></li><li><a href="EMLView.html">EMLView</a></li><li><a href="ScienceMetadataView.html">ScienceMetadataView</a></li><li class='category-heading' data-category='Views/Portals'>Views/Portals</li><li><a href="PortalDataView.html">PortalDataView</a></li><li><a href="PortalHeaderView.html">PortalHeaderView</a></li><li><a href="PortalListView.html">PortalListView</a></li><li><a href="PortalLogosView.html">PortalLogosView</a></li><li><a href="PortalMembersView.html">PortalMembersView</a></li><li><a href="PortalSectionView.html">PortalSectionView</a></li><li><a href="PortalUsagesView.html">PortalUsagesView</a></li><li><a href="PortalView.html">PortalView</a></li><li><a href="PortalVisualizationsView.html">PortalVisualizationsView</a></li><li class='category-heading' data-category='Views/Portals/Editor'>Views/Portals/Editor</li><li><a href="PortalEditorView.html">PortalEditorView</a></li><li><a href="PortEditorDataView.html">PortEditorDataView</a></li><li><a href="PortEditorImageView.html">PortEditorImageView</a></li><li><a href="PortEditorLogosView.html">PortEditorLogosView</a></li><li><a href="PortEditorMdSectionView.html">PortEditorMdSectionView</a></li><li><a href="PortEditorSectionsView.html">PortEditorSectionsView</a></li><li><a href="PortEditorSectionView.html">PortEditorSectionView</a></li><li><a href="PortEditorSettingsView.html">PortEditorSettingsView</a></li><li class='category-heading' data-category='Views/QueryBuilder'>Views/QueryBuilder</li><li><a href="QueryBuilderView.html">QueryBuilderView</a></li><li><a href="QueryRuleView.html">QueryRuleView</a></li><li class='category-heading' data-category='Views/SearchSelect'>Views/SearchSelect</li><li><a href="AccountSelectView.html">AccountSelectView</a></li><li><a href="AnnotationFilter.html">AnnotationFilter</a></li><li><a href="NodeSelect.html">NodeSelect</a></li><li><a href="ObjectFormatSelect.html">ObjectFormatSelect</a></li><li><a href="QueryFieldSelectView.html">QueryFieldSelectView</a></li><li><a href="SearchableSelectView.html">SearchableSelectView</a></li><li class='category-heading' data-category='Deprecated'>Deprecated</li><li><a href="ExternalView.html">ExternalView</a></li><li><a href="LogsSearch.html">LogsSearch</a></li></ul><h3>Global</h3><ul><li><a href="global.html#appConfigPath">appConfigPath</a></li></ul>
>>>>>>> cf7720c5
</nav>

<br class="clear">

<footer>
<<<<<<< HEAD
    Documentation generated by <a href="https://github.com/jsdoc/jsdoc">JSDoc 3.6.3</a> on Wed Feb 24 2021 14:27:48 GMT-0600 (Central Standard Time)
=======
    Documentation generated by <a href="https://github.com/jsdoc/jsdoc">JSDoc 3.6.3</a> on Wed Feb 24 2021 15:33:25 GMT-0600 (Central Standard Time)
>>>>>>> cf7720c5
</footer>

<script> prettyPrint(); </script>
<script src="scripts/linenumber.js"> </script>
</body>
</html><|MERGE_RESOLUTION|>--- conflicted
+++ resolved
@@ -147,210 +147,6 @@
     
 
     
-        <h3 class="subsection-title">Members</h3>
-
-        
-            
-<h4 class="name" id="events"><span class="type-signature"></span>events<span class="type-signature"></span></h4>
-
-
-
-
-<div class="description">
-    Events this view listens to
-</div>
-
-
-
-
-
-
-
-<dl class="details">
-
-    
-
-    
-
-    
-
-    
-
-    
-
-    
-
-    
-
-    
-
-    
-
-    
-
-    
-
-    
-
-    
-    <dt class="tag-source">Source:</dt>
-    <dd class="tag-source"><ul class="dummy"><li>
-        <a href="src_js_views_DataItemView.js.html">src/js/views/DataItemView.js</a>, <a href="src_js_views_DataItemView.js.html#line36">line 36</a>
-    </li></ul></dd>
-    
-
-    
-
-    
-
-    
-</dl>
-
-
-
-
-
-
-        
-            
-<h4 class="name" id="model"><span class="type-signature"></span>model<span class="type-signature"> :<a href="DataONEObject.html">DataONEObject</a></span></h4>
-
-
-
-
-<div class="description">
-    The DataONEObject model to display in this view
-</div>
-
-
-
-    <h5>Type:</h5>
-    <ul>
-        <li>
-            
-<span class="param-type"><a href="DataONEObject.html">DataONEObject</a></span>
-
-
-        </li>
-    </ul>
-
-
-
-
-
-<dl class="details">
-
-    
-
-    
-
-    
-
-    
-
-    
-
-    
-
-    
-
-    
-
-    
-
-    
-
-    
-
-    
-
-    
-    <dt class="tag-source">Source:</dt>
-    <dd class="tag-source"><ul class="dummy"><li>
-<<<<<<< HEAD
-        <a href="src_js_views_DataItemView.js.html">src/js/views/DataItemView.js</a>, <a href="src_js_views_DataItemView.js.html#line33">line 33</a>
-=======
-        <a href="src_js_views_DataItemView.js.html">src/js/views/DataItemView.js</a>, <a href="src_js_views_DataItemView.js.html#line986">line 986</a>
->>>>>>> cf7720c5
-    </li></ul></dd>
-    
-
-    
-
-    
-
-    
-</dl>
-
-
-
-
-
-
-        
-            
-<h4 class="name" id="template"><span class="type-signature"></span>template<span class="type-signature"></span></h4>
-
-
-
-
-<div class="description">
-    The HTML template for a data item
-</div>
-
-
-
-
-
-
-
-<dl class="details">
-
-    
-
-    
-
-    
-
-    
-
-    
-
-    
-
-    
-
-    
-
-    
-
-    
-
-    
-
-    
-
-    
-    <dt class="tag-source">Source:</dt>
-    <dd class="tag-source"><ul class="dummy"><li>
-        <a href="src_js_views_DataItemView.js.html">src/js/views/DataItemView.js</a>, <a href="src_js_views_DataItemView.js.html#line27">line 27</a>
-    </li></ul></dd>
-    
-
-    
-
-    
-
-    
-</dl>
-
-
-
-
-
-
-        
-    
 
     
         <h3 class="subsection-title">Methods</h3>
@@ -361,441 +157,7 @@
     
 
     
-    <h4 class="name" id="addFiles"><span class="type-signature"></span>addFiles<span class="signature">(event)</span><span class="type-signature"></span></h4>
-    
-
-    
-
-
-
-<div class="description">
-    With a file list from the file picker or drag and drop,
-                add the files to the collection
-</div>
-
-
-
-
-
-
-
-
-
-    <h5>Parameters:</h5>
-    
-
-<table class="params">
-    <thead>
-    <tr>
-        
-        <th>Name</th>
-        
-
-        <th>Type</th>
-
-        
-
-        
-
-        <th class="last">Description</th>
-    </tr>
-    </thead>
-
-    <tbody>
-    
-
-        <tr>
-            
-                <td class="name"><code>event</code></td>
-            
-
-            <td class="type">
-            
-                
-<span class="param-type">Event</span>
-
-
-            
-            </td>
-
-            
-
-            
-
-            <td class="description last"></td>
-        </tr>
-
-    
-    </tbody>
-</table>
-
-
-
-
-
-
-<dl class="details">
-
-    
-
-    
-
-    
-
-    
-
-    
-
-    
-
-    
-
-    
-
-    
-
-    
-
-    
-
-    
-
-    
-    <dt class="tag-source">Source:</dt>
-    <dd class="tag-source"><ul class="dummy"><li>
-<<<<<<< HEAD
-        <a href="src_js_views_DataItemView.js.html">src/js/views/DataItemView.js</a>, <a href="src_js_views_DataItemView.js.html#line499">line 499</a>
-=======
-        <a href="src_js_views_DataItemView.js.html">src/js/views/DataItemView.js</a>, <a href="src_js_views_DataItemView.js.html#line595">line 595</a>
->>>>>>> cf7720c5
-    </li></ul></dd>
-    
-
-    
-
-    
-
-    
-</dl>
-
-
-
-
-
-
-
-
-
-
-
-
-
-
-
-
-
-
-
-
-        
-            
-
-    
-
-    
-    <h4 class="name" id="changeAccessPolicy"><span class="type-signature"></span>changeAccessPolicy<span class="signature">(e)</span><span class="type-signature"></span></h4>
-    
-
-    
-
-
-
-<div class="description">
-    Changes the access policy of a data object based on user input.
-</div>
-
-
-
-
-
-
-
-
-
-    <h5>Parameters:</h5>
-    
-
-<table class="params">
-    <thead>
-    <tr>
-        
-        <th>Name</th>
-        
-
-        <th>Type</th>
-
-        
-
-        
-
-        <th class="last">Description</th>
-    </tr>
-    </thead>
-
-    <tbody>
-    
-
-        <tr>
-            
-                <td class="name"><code>e</code></td>
-            
-
-            <td class="type">
-            
-                
-<span class="param-type">Event</span>
-
-
-            
-            </td>
-
-            
-
-            
-
-            <td class="description last">The event that triggered this function as a callback</td>
-        </tr>
-
-    
-    </tbody>
-</table>
-
-
-
-
-
-
-<dl class="details">
-
-    
-
-    
-
-    
-
-    
-
-    
-
-    
-
-    
-
-    
-
-    
-
-    
-
-    
-
-    
-
-    
-    <dt class="tag-source">Source:</dt>
-    <dd class="tag-source"><ul class="dummy"><li>
-        <a href="src_js_views_DataItemView.js.html">src/js/views/DataItemView.js</a>, <a href="src_js_views_DataItemView.js.html#line1015">line 1015</a>
-    </li></ul></dd>
-    
-
-    
-
-    
-
-    
-</dl>
-
-
-
-
-
-
-
-
-
-
-
-
-
-
-
-
-
-
-
-
-        
-            
-
-    
-
-    
-    <h4 class="name" id="cleanInput"><span class="type-signature"></span>cleanInput<span class="signature">(input)</span><span class="type-signature"> &rarr; {string}</span></h4>
-    
-
-    
-
-
-
-<div class="description">
-    Removes invalid characters and formatting from the given input string
-</div>
-
-
-
-
-
-
-
-
-
-    <h5>Parameters:</h5>
-    
-
-<table class="params">
-    <thead>
-    <tr>
-        
-        <th>Name</th>
-        
-
-        <th>Type</th>
-
-        
-
-        
-
-        <th class="last">Description</th>
-    </tr>
-    </thead>
-
-    <tbody>
-    
-
-        <tr>
-            
-                <td class="name"><code>input</code></td>
-            
-
-            <td class="type">
-            
-                
-<span class="param-type">string</span>
-
-
-            
-            </td>
-
-            
-
-            
-
-            <td class="description last">The string to clean</td>
-        </tr>
-
-    
-    </tbody>
-</table>
-
-
-
-
-
-
-<dl class="details">
-
-    
-
-    
-
-    
-
-    
-
-    
-
-    
-
-    
-
-    
-
-    
-
-    
-
-    
-
-    
-
-    
-    <dt class="tag-source">Source:</dt>
-    <dd class="tag-source"><ul class="dummy"><li>
-        <a href="src_js_views_DataItemView.js.html">src/js/views/DataItemView.js</a>, <a href="src_js_views_DataItemView.js.html#line948">line 948</a>
-    </li></ul></dd>
-    
-
-    
-
-    
-
-    
-</dl>
-
-
-
-
-
-
-
-
-
-
-
-
-
-
-
-<h5>Returns:</h5>
-
-        
-
-
-<dl>
-    <dt>
-        Type
-    </dt>
-    <dd>
-        
-<span class="param-type">string</span>
-
-
-    </dd>
-</dl>
-
-    
-
-
-
-
-
-        
-            
-
-    
-
-    
-    <h4 class="name" id="emptyName"><span class="type-signature"></span>emptyName<span class="signature">(e)</span><span class="type-signature"></span></h4>
+    <h4 class="name" id="emptyName"><span class="type-signature"></span>emptyName<span class="signature">()</span><span class="type-signature"></span></h4>
     
 
     
@@ -815,6 +177,98 @@
 
 
 
+
+
+
+
+<dl class="details">
+
+    
+
+    
+
+    
+
+    
+
+    
+
+    
+
+    
+
+    
+
+    
+
+    
+
+    
+
+    
+
+    
+    <dt class="tag-source">Source:</dt>
+    <dd class="tag-source"><ul class="dummy"><li>
+        <a href="src_js_views_DataItemView.js.html">src/js/views/DataItemView.js</a>, <a href="src_js_views_DataItemView.js.html#line986">line 986</a>
+    </li></ul></dd>
+    
+
+    
+
+    
+
+    
+</dl>
+
+
+
+
+
+
+
+
+
+
+
+
+
+
+
+
+
+
+
+
+        
+            
+
+    
+
+    
+    <h4 class="name" id="handleReplace"><span class="type-signature"></span>handleReplace<span class="signature">(event:)</span><span class="type-signature"></span></h4>
+    
+
+    
+
+
+
+<div class="description">
+    Handle the user's click of the Replace item in the DataItemView
+dropdown. Triggers replaceFile after some basic validation.
+
+Called indirectly via the "click" event on elements with the
+class .replaceFile. See this View's events map.
+</div>
+
+
+
+
+
+
+
+
+
     <h5>Parameters:</h5>
     
 
@@ -840,13 +294,13 @@
 
         <tr>
             
-                <td class="name"><code>e</code></td>
+                <td class="name"><code>event:</code></td>
             
 
             <td class="type">
             
                 
-<span class="param-type">Event</span>
+<span class="param-type">MouseEvent</span>
 
 
             
@@ -856,7 +310,7 @@
 
             
 
-            <td class="description last"></td>
+            <td class="description last">Browser Click event</td>
         </tr>
 
     
@@ -897,7 +351,7 @@
     
     <dt class="tag-source">Source:</dt>
     <dd class="tag-source"><ul class="dummy"><li>
-        <a href="src_js_views_DataItemView.js.html">src/js/views/DataItemView.js</a>, <a href="src_js_views_DataItemView.js.html#line993">line 993</a>
+        <a href="src_js_views_DataItemView.js.html">src/js/views/DataItemView.js</a>, <a href="src_js_views_DataItemView.js.html#line595">line 595</a>
     </li></ul></dd>
     
 
@@ -933,1453 +387,7 @@
     
 
     
-    <h4 class="name" id="generateId"><span class="type-signature"></span>generateId<span class="signature">()</span><span class="type-signature"></span></h4>
-    
-
-    
-
-
-
-<div class="description">
-    Generate a unique id for each data item in the table
-              TODO: This could be replaced with the DataONE identifier
-</div>
-
-
-
-
-
-
-
-
-
-
-
-
-
-<dl class="details">
-
-    
-
-    
-
-    
-
-    
-
-    
-
-    
-
-    
-
-    
-
-    
-
-    
-
-    
-
-    
-
-    
-    <dt class="tag-source">Source:</dt>
-    <dd class="tag-source"><ul class="dummy"><li>
-        <a href="src_js_views_DataItemView.js.html">src/js/views/DataItemView.js</a>, <a href="src_js_views_DataItemView.js.html#line417">line 417</a>
-    </li></ul></dd>
-    
-
-    
-
-    
-
-    
-</dl>
-
-
-
-
-
-
-
-
-
-
-
-
-
-
-
-
-
-
-
-
-        
-            
-
-    
-
-    
-    <h4 class="name" id="getParentDataPackage"><span class="type-signature"></span>getParentDataPackage<span class="signature">(event)</span><span class="type-signature"></span></h4>
-    
-
-    
-
-
-
-<div class="description">
-    Return the parent data package collection associated with the
-data or metadata row of the UI event
-</div>
-
-
-
-
-
-
-
-
-
-    <h5>Parameters:</h5>
-    
-
-<table class="params">
-    <thead>
-    <tr>
-        
-        <th>Name</th>
-        
-
-        <th>Type</th>
-
-        
-
-        
-
-        <th class="last">Description</th>
-    </tr>
-    </thead>
-
-    <tbody>
-    
-
-        <tr>
-            
-                <td class="name"><code>event</code></td>
-            
-
-            <td class="type">
-            
-                
-<span class="param-type">Event</span>
-
-
-            
-            </td>
-
-            
-
-            
-
-            <td class="description last"></td>
-        </tr>
-
-    
-    </tbody>
-</table>
-
-
-
-
-
-
-<dl class="details">
-
-    
-
-    
-
-    
-
-    
-
-    
-
-    
-
-    
-
-    
-
-    
-
-    
-
-    
-
-    
-
-    
-    <dt class="tag-source">Source:</dt>
-    <dd class="tag-source"><ul class="dummy"><li>
-        <a href="src_js_views_DataItemView.js.html">src/js/views/DataItemView.js</a>, <a href="src_js_views_DataItemView.js.html#line905">line 905</a>
-    </li></ul></dd>
-    
-
-    
-
-    
-
-    
-</dl>
-
-
-
-
-
-
-
-
-
-
-
-
-
-
-
-
-
-
-
-
-        
-            
-
-    
-
-    
-    <h4 class="name" id="getParentScienceMetadata"><span class="type-signature"></span>getParentScienceMetadata<span class="signature">(event)</span><span class="type-signature"></span></h4>
-    
-
-    
-
-
-
-<div class="description">
-    Return the parent science metadata model associated with the
-data or metadata row of the UI event
-</div>
-
-
-
-
-
-
-
-
-
-    <h5>Parameters:</h5>
-    
-
-<table class="params">
-    <thead>
-    <tr>
-        
-        <th>Name</th>
-        
-
-        <th>Type</th>
-
-        
-
-        
-
-        <th class="last">Description</th>
-    </tr>
-    </thead>
-
-    <tbody>
-    
-
-        <tr>
-            
-                <td class="name"><code>event</code></td>
-            
-
-            <td class="type">
-            
-                
-<span class="param-type">Event</span>
-
-
-            
-            </td>
-
-            
-
-            
-
-            <td class="description last"></td>
-        </tr>
-
-    
-    </tbody>
-</table>
-
-
-
-
-
-
-<dl class="details">
-
-    
-
-    
-
-    
-
-    
-
-    
-
-    
-
-    
-
-    
-
-    
-
-    
-
-    
-
-    
-
-    
-    <dt class="tag-source">Source:</dt>
-    <dd class="tag-source"><ul class="dummy"><li>
-        <a href="src_js_views_DataItemView.js.html">src/js/views/DataItemView.js</a>, <a href="src_js_views_DataItemView.js.html#line854">line 854</a>
-    </li></ul></dd>
-    
-
-    
-
-    
-
-    
-</dl>
-
-
-
-
-
-
-
-
-
-
-
-
-
-
-
-
-
-
-
-
-        
-            
-
-    
-
-    
-    <h4 class="name" id="handleAddFiles"><span class="type-signature"></span>handleAddFiles<span class="signature">(event)</span><span class="type-signature"></span></h4>
-    
-
-    
-
-
-
-<div class="description">
-    Handle the add file event, showing the file picker dialog
-                Multiple files are allowed using the shift and or option/alt key
-</div>
-
-
-
-
-
-
-
-
-
-    <h5>Parameters:</h5>
-    
-
-<table class="params">
-    <thead>
-    <tr>
-        
-        <th>Name</th>
-        
-
-        <th>Type</th>
-
-        
-
-        
-
-        <th class="last">Description</th>
-    </tr>
-    </thead>
-
-    <tbody>
-    
-
-        <tr>
-            
-                <td class="name"><code>event</code></td>
-            
-
-            <td class="type">
-            
-                
-<span class="param-type">Event</span>
-
-
-            
-            </td>
-
-            
-
-            
-
-            <td class="description last"></td>
-        </tr>
-
-    
-    </tbody>
-</table>
-
-
-
-
-
-
-<dl class="details">
-
-    
-
-    
-
-    
-
-    
-
-    
-
-    
-
-    
-
-    
-
-    
-
-    
-
-    
-
-    
-
-    
-    <dt class="tag-source">Source:</dt>
-    <dd class="tag-source"><ul class="dummy"><li>
-        <a href="src_js_views_DataItemView.js.html">src/js/views/DataItemView.js</a>, <a href="src_js_views_DataItemView.js.html#line480">line 480</a>
-    </li></ul></dd>
-    
-
-    
-
-    
-
-    
-</dl>
-
-
-
-
-
-
-
-
-
-
-
-
-
-
-
-
-
-
-
-
-        
-            
-
-    
-
-    
-    <h4 class="name" id="handleRemove"><span class="type-signature"></span>handleRemove<span class="signature">(event)</span><span class="type-signature"></span></h4>
-    
-
-    
-
-
-
-<div class="description">
-    Handle remove events for this row in the data package table
-</div>
-
-
-
-
-
-
-
-
-
-    <h5>Parameters:</h5>
-    
-
-<table class="params">
-    <thead>
-    <tr>
-        
-        <th>Name</th>
-        
-
-        <th>Type</th>
-
-        
-
-        
-
-        <th class="last">Description</th>
-    </tr>
-    </thead>
-
-    <tbody>
-    
-
-        <tr>
-            
-                <td class="name"><code>event</code></td>
-            
-
-            <td class="type">
-            
-                
-<span class="param-type">Event</span>
-
-
-            
-            </td>
-
-            
-
-            
-
-            <td class="description last"></td>
-        </tr>
-
-    
-    </tbody>
-</table>
-
-
-
-
-
-
-<dl class="details">
-
-    
-
-    
-
-    
-
-    
-
-    
-
-    
-
-    
-
-    
-
-    
-
-    
-
-    
-
-    
-
-    
-    <dt class="tag-source">Source:</dt>
-    <dd class="tag-source"><ul class="dummy"><li>
-        <a href="src_js_views_DataItemView.js.html">src/js/views/DataItemView.js</a>, <a href="src_js_views_DataItemView.js.html#line775">line 775</a>
-    </li></ul></dd>
-    
-
-    
-
-    
-
-    
-</dl>
-
-
-
-
-
-
-
-
-
-
-
-
-
-
-
-
-
-
-
-
-        
-            
-
-    
-
-    
-    <h4 class="name" id="handleReplace"><span class="type-signature"></span>handleReplace<span class="signature">(event)</span><span class="type-signature"></span></h4>
-    
-
-    
-
-
-
-<div class="description">
-    Handle the user's click of the Replace item in the DataItemView
-dropdown. Triggers replaceFile after some basic validation.
-
-Called indirectly via the "click" event on elements with the
-class .replaceFile. See this View's events map.
-</div>
-
-
-
-
-
-
-
-
-
-    <h5>Parameters:</h5>
-    
-
-<table class="params">
-    <thead>
-    <tr>
-        
-        <th>Name</th>
-        
-
-        <th>Type</th>
-
-        
-
-        
-
-        <th class="last">Description</th>
-    </tr>
-    </thead>
-
-    <tbody>
-    
-
-        <tr>
-            
-                <td class="name"><code>event</code></td>
-            
-
-            <td class="type">
-            
-                
-<span class="param-type">MouseEvent</span>
-
-
-            
-            </td>
-
-            
-
-            
-
-            <td class="description last">Browser Click event</td>
-        </tr>
-
-    
-    </tbody>
-</table>
-
-
-
-
-
-
-<dl class="details">
-
-    
-
-    
-
-    
-
-    
-
-    
-
-    
-
-    
-
-    
-
-    
-
-    
-
-    
-
-    
-
-    
-    <dt class="tag-source">Source:</dt>
-    <dd class="tag-source"><ul class="dummy"><li>
-        <a href="src_js_views_DataItemView.js.html">src/js/views/DataItemView.js</a>, <a href="src_js_views_DataItemView.js.html#line593">line 593</a>
-    </li></ul></dd>
-    
-
-    
-
-    
-
-    
-</dl>
-
-
-
-
-
-
-
-
-
-
-
-
-
-
-
-
-
-
-
-
-        
-            
-
-    
-
-    
-    <h4 class="name" id="hideDropzone"><span class="type-signature"></span>hideDropzone<span class="signature">()</span><span class="type-signature"></span></h4>
-    
-
-    
-
-
-
-<div class="description">
-    Hide the drop zone for this row in the table
-</div>
-
-
-
-
-
-
-
-
-
-
-
-
-
-<dl class="details">
-
-    
-
-    
-
-    
-
-    
-
-    
-
-    
-
-    
-
-    
-
-    
-
-    
-
-    
-
-    
-
-    
-    <dt class="tag-source">Source:</dt>
-    <dd class="tag-source"><ul class="dummy"><li>
-        <a href="src_js_views_DataItemView.js.html">src/js/views/DataItemView.js</a>, <a href="src_js_views_DataItemView.js.html#line578">line 578</a>
-    </li></ul></dd>
-    
-
-    
-
-    
-
-    
-</dl>
-
-
-
-
-
-
-
-
-
-
-
-
-
-
-
-
-
-
-
-
-        
-            
-
-    
-
-    
-    <h4 class="name" id="hideRequired"><span class="type-signature"></span>hideRequired<span class="signature">()</span><span class="type-signature"></span></h4>
-    
-
-    
-
-
-
-<div class="description">
-    Hides the 'required' styling from this view
-</div>
-
-
-
-
-
-
-
-
-
-
-
-
-
-<dl class="details">
-
-    
-
-    
-
-    
-
-    
-
-    
-
-    
-
-    
-
-    
-
-    
-
-    
-
-    
-
-    
-
-    
-    <dt class="tag-source">Source:</dt>
-    <dd class="tag-source"><ul class="dummy"><li>
-        <a href="src_js_views_DataItemView.js.html">src/js/views/DataItemView.js</a>, <a href="src_js_views_DataItemView.js.html#line1069">line 1069</a>
-    </li></ul></dd>
-    
-
-    
-
-    
-
-    
-</dl>
-
-
-
-
-
-
-
-
-
-
-
-
-
-
-
-
-
-
-
-
-        
-            
-
-    
-
-    
-    <h4 class="name" id="hideSaving"><span class="type-signature"></span>hideSaving<span class="signature">()</span><span class="type-signature"></span></h4>
-    
-
-    
-
-
-
-<div class="description">
-    Hides the styles applied in <a href="DataItemView.html#showSaving">DataItemView#showSaving</a>
-</div>
-
-
-
-
-
-
-
-
-
-
-
-
-
-<dl class="details">
-
-    
-
-    
-
-    
-
-    
-
-    
-
-    
-
-    
-
-    
-
-    
-
-    
-
-    
-
-    
-
-    
-    <dt class="tag-source">Source:</dt>
-    <dd class="tag-source"><ul class="dummy"><li>
-        <a href="src_js_views_DataItemView.js.html">src/js/views/DataItemView.js</a>, <a href="src_js_views_DataItemView.js.html#line1090">line 1090</a>
-    </li></ul></dd>
-    
-
-    
-
-    
-
-    
-</dl>
-
-
-
-
-
-
-
-
-
-
-
-
-
-
-
-
-
-
-
-
-        
-            
-
-    
-
-    
-    <h4 class="name" id="initialize"><span class="type-signature"></span>initialize<span class="signature">()</span><span class="type-signature"></span></h4>
-    
-
-    
-
-
-
-<div class="description">
-    Initialize the object - post constructor
-</div>
-
-
-
-
-
-
-
-
-
-
-
-
-
-<dl class="details">
-
-    
-
-    
-
-    
-
-    
-
-    
-
-    
-
-    
-
-    
-
-    
-
-    
-
-    
-
-    
-
-    
-    <dt class="tag-source">Source:</dt>
-    <dd class="tag-source"><ul class="dummy"><li>
-        <a href="src_js_views_DataItemView.js.html">src/js/views/DataItemView.js</a>, <a href="src_js_views_DataItemView.js.html#line58">line 58</a>
-    </li></ul></dd>
-    
-
-    
-
-    
-
-    
-</dl>
-
-
-
-
-
-
-
-
-
-
-
-
-
-
-
-
-
-
-
-
-        
-            
-
-    
-
-    
-    <h4 class="name" id="onClose"><span class="type-signature"></span>onClose<span class="signature">()</span><span class="type-signature"></span></h4>
-    
-
-    
-
-
-
-<div class="description">
-    Close the view and remove it from the DOM
-</div>
-
-
-
-
-
-
-
-
-
-
-
-
-
-<dl class="details">
-
-    
-
-    
-
-    
-
-    
-
-    
-
-    
-
-    
-
-    
-
-    
-
-    
-
-    
-
-    
-
-    
-    <dt class="tag-source">Source:</dt>
-    <dd class="tag-source"><ul class="dummy"><li>
-        <a href="src_js_views_DataItemView.js.html">src/js/views/DataItemView.js</a>, <a href="src_js_views_DataItemView.js.html#line407">line 407</a>
-    </li></ul></dd>
-    
-
-    
-
-    
-
-    
-</dl>
-
-
-
-
-
-
-
-
-
-
-
-
-
-
-
-
-
-
-
-
-        
-            
-
-    
-
-    
-    <h4 class="name" id="previewRemove"><span class="type-signature"></span>previewRemove<span class="signature">()</span><span class="type-signature"></span></h4>
-    
-
-    
-
-
-
-<div class="description">
-    Style this table row to indicate it will be removed
-</div>
-
-
-
-
-
-
-
-
-
-
-
-
-
-<dl class="details">
-
-    
-
-    
-
-    
-
-    
-
-    
-
-    
-
-    
-
-    
-
-    
-
-    
-
-    
-
-    
-
-    
-    <dt class="tag-source">Source:</dt>
-    <dd class="tag-source"><ul class="dummy"><li>
-        <a href="src_js_views_DataItemView.js.html">src/js/views/DataItemView.js</a>, <a href="src_js_views_DataItemView.js.html#line984">line 984</a>
-    </li></ul></dd>
-    
-
-    
-
-    
-
-    
-</dl>
-
-
-
-
-
-
-
-
-
-
-
-
-
-
-
-
-
-
-
-
-        
-            
-
-    
-
-    
-    <h4 class="name" id="render"><span class="type-signature"></span>render<span class="signature">(model)</span><span class="type-signature"></span></h4>
-    
-
-    
-
-
-
-<div class="description">
-    Renders a DataItemView for the given DataONEObject
-</div>
-
-
-
-
-
-
-
-
-
-    <h5>Parameters:</h5>
-    
-
-<table class="params">
-    <thead>
-    <tr>
-        
-        <th>Name</th>
-        
-
-        <th>Type</th>
-
-        
-
-        
-
-        <th class="last">Description</th>
-    </tr>
-    </thead>
-
-    <tbody>
-    
-
-        <tr>
-            
-                <td class="name"><code>model</code></td>
-            
-
-            <td class="type">
-            
-                
-<span class="param-type"><a href="DataONEObject.html">DataONEObject</a></span>
-
-
-            
-            </td>
-
-            
-
-            
-
-            <td class="description last"></td>
-        </tr>
-
-    
-    </tbody>
-</table>
-
-
-
-
-
-
-<dl class="details">
-
-    
-
-    
-
-    
-
-    
-
-    
-
-    
-
-    
-
-    
-
-    
-
-    
-
-    
-
-    
-
-    
-    <dt class="tag-source">Source:</dt>
-    <dd class="tag-source"><ul class="dummy"><li>
-        <a href="src_js_views_DataItemView.js.html">src/js/views/DataItemView.js</a>, <a href="src_js_views_DataItemView.js.html#line70">line 70</a>
-    </li></ul></dd>
-    
-
-    
-
-    
-
-    
-</dl>
-
-
-
-
-
-
-
-
-
-
-
-
-
-
-
-
-
-
-
-
-        
-            
-
-    
-
-    
-    <h4 class="name" id="replaceFile"><span class="type-signature"></span>replaceFile<span class="signature">(event)</span><span class="type-signature"></span></h4>
+    <h4 class="name" id="replaceFile"><span class="type-signature"></span>replaceFile<span class="signature">()</span><span class="type-signature"></span></h4>
     
 
     
@@ -2416,8 +424,6 @@
     <thead>
     <tr>
         
-        <th>Name</th>
-        
 
         <th>Type</th>
 
@@ -2434,8 +440,6 @@
 
         <tr>
             
-                <td class="name"><code>event</code></td>
-            
 
             <td class="type">
             
@@ -2491,7 +495,7 @@
     
     <dt class="tag-source">Source:</dt>
     <dd class="tag-source"><ul class="dummy"><li>
-        <a href="src_js_views_DataItemView.js.html">src/js/views/DataItemView.js</a>, <a href="src_js_views_DataItemView.js.html#line634">line 634</a>
+        <a href="src_js_views_DataItemView.js.html">src/js/views/DataItemView.js</a>, <a href="src_js_views_DataItemView.js.html#line636">line 636</a>
     </li></ul></dd>
     
 
@@ -2527,7 +531,7 @@
     
 
     
-    <h4 class="name" id="showDropzone"><span class="type-signature"></span>showDropzone<span class="signature">()</span><span class="type-signature"></span></h4>
+    <h4 class="name" id="updateName"><span class="type-signature"></span>updateName<span class="signature">(e)</span><span class="type-signature"></span></h4>
     
 
     
@@ -2535,271 +539,7 @@
 
 
 <div class="description">
-    Show the drop zone for this row in the table
-</div>
-
-
-
-
-
-
-
-
-
-
-
-
-
-<dl class="details">
-
-    
-
-    
-
-    
-
-    
-
-    
-
-    
-
-    
-
-    
-
-    
-
-    
-
-    
-
-    
-
-    
-    <dt class="tag-source">Source:</dt>
-    <dd class="tag-source"><ul class="dummy"><li>
-        <a href="src_js_views_DataItemView.js.html">src/js/views/DataItemView.js</a>, <a href="src_js_views_DataItemView.js.html#line571">line 571</a>
-    </li></ul></dd>
-    
-
-    
-
-    
-
-    
-</dl>
-
-
-
-
-
-
-
-
-
-
-
-
-
-
-
-
-
-
-
-
-        
-            
-
-    
-
-    
-    <h4 class="name" id="showSaving"><span class="type-signature"></span>showSaving<span class="signature">()</span><span class="type-signature"></span></h4>
-    
-
-    
-
-
-
-<div class="description">
-    Show the data item as saving
-</div>
-
-
-
-
-
-
-
-
-
-
-
-
-
-<dl class="details">
-
-    
-
-    
-
-    
-
-    
-
-    
-
-    
-
-    
-
-    
-
-    
-
-    
-
-    
-
-    
-
-    
-    <dt class="tag-source">Source:</dt>
-    <dd class="tag-source"><ul class="dummy"><li>
-        <a href="src_js_views_DataItemView.js.html">src/js/views/DataItemView.js</a>, <a href="src_js_views_DataItemView.js.html#line1078">line 1078</a>
-    </li></ul></dd>
-    
-
-    
-
-    
-
-    
-</dl>
-
-
-
-
-
-
-
-
-
-
-
-
-
-
-
-
-
-
-
-
-        
-            
-
-    
-
-    
-    <h4 class="name" id="showUploadProgress"><span class="type-signature"></span>showUploadProgress<span class="signature">()</span><span class="type-signature"></span></h4>
-    
-
-    
-
-
-
-<div class="description">
-    Shows the current progress of the file upload
-</div>
-
-
-
-
-
-
-
-
-
-
-
-
-
-<dl class="details">
-
-    
-
-    
-
-    
-
-    
-
-    
-
-    
-
-    
-
-    
-
-    
-
-    
-
-    
-
-    
-
-    
-    <dt class="tag-source">Source:</dt>
-    <dd class="tag-source"><ul class="dummy"><li>
-        <a href="src_js_views_DataItemView.js.html">src/js/views/DataItemView.js</a>, <a href="src_js_views_DataItemView.js.html#line1116">line 1116</a>
-    </li></ul></dd>
-    
-
-    
-
-    
-
-    
-</dl>
-
-
-
-
-
-
-
-
-
-
-
-
-
-
-
-
-
-
-
-
-        
-            
-
-    
-
-    
-    <h4 class="name" id="showValidation"><span class="type-signature"></span>showValidation<span class="signature">(attr, errorMsg)</span><span class="type-signature"></span></h4>
-    
-
-    
-
-
-
-<div class="description">
-    Shows form validation for this data item
+    Update the folder name based on the scimeta title
 </div>
 
 
@@ -2835,46 +575,18 @@
 
         <tr>
             
-                <td class="name"><code>attr</code></td>
+                <td class="name"><code>e</code></td>
             
 
             <td class="type">
             
-                
-<span class="param-type">string</span>
-
-
-            
             </td>
 
             
 
             
 
-            <td class="description last">The modal attribute that has been validated</td>
-        </tr>
-
-    
-
-        <tr>
-            
-                <td class="name"><code>errorMsg</code></td>
-            
-
-            <td class="type">
-            
-                
-<span class="param-type">string</span>
-
-
-            
-            </td>
-
-            
-
-            
-
-            <td class="description last">The validation error message to display</td>
+            <td class="description last">The event triggering this method</td>
         </tr>
 
     
@@ -2915,11 +627,7 @@
     
     <dt class="tag-source">Source:</dt>
     <dd class="tag-source"><ul class="dummy"><li>
-<<<<<<< HEAD
-        <a href="src_js_views_DataItemView.js.html">src/js/views/DataItemView.js</a>, <a href="src_js_views_DataItemView.js.html#line1057">line 1057</a>
-=======
-        <a href="src_js_views_DataItemView.js.html">src/js/views/DataItemView.js</a>, <a href="src_js_views_DataItemView.js.html#line636">line 636</a>
->>>>>>> cf7720c5
+        <a href="src_js_views_DataItemView.js.html">src/js/views/DataItemView.js</a>, <a href="src_js_views_DataItemView.js.html#line421">line 421</a>
     </li></ul></dd>
     
 
@@ -2950,172 +658,28 @@
 
 
         
-            
-
-    
-
-    
-    <h4 class="name" id="updateName"><span class="type-signature"></span>updateName<span class="signature">(e)</span><span class="type-signature"></span></h4>
-    
-
-    
-
-
-
-<div class="description">
-    Update the folder name based on the scimeta title
+    
+
+    
+
+    
+</article>
+
+</section>
+
+
+
+
 </div>
 
-
-
-
-
-
-
-
-
-    <h5>Parameters:</h5>
-    
-
-<table class="params">
-    <thead>
-    <tr>
-        
-        <th>Name</th>
-        
-
-        <th>Type</th>
-
-        
-
-        
-
-        <th class="last">Description</th>
-    </tr>
-    </thead>
-
-    <tbody>
-    
-
-        <tr>
-            
-                <td class="name"><code>e</code></td>
-            
-
-            <td class="type">
-            
-            </td>
-
-            
-
-            
-
-            <td class="description last">The event triggering this method</td>
-        </tr>
-
-    
-    </tbody>
-</table>
-
-
-
-
-
-
-<dl class="details">
-
-    
-
-    
-
-    
-
-    
-
-    
-
-    
-
-    
-
-    
-
-    
-
-    
-
-    
-
-    
-
-    
-    <dt class="tag-source">Source:</dt>
-    <dd class="tag-source"><ul class="dummy"><li>
-<<<<<<< HEAD
-        <a href="src_js_views_DataItemView.js.html">src/js/views/DataItemView.js</a>, <a href="src_js_views_DataItemView.js.html#line434">line 434</a>
-=======
-        <a href="src_js_views_DataItemView.js.html">src/js/views/DataItemView.js</a>, <a href="src_js_views_DataItemView.js.html#line421">line 421</a>
->>>>>>> cf7720c5
-    </li></ul></dd>
-    
-
-    
-
-    
-
-    
-</dl>
-
-
-
-
-
-
-
-
-
-
-
-
-
-
-
-
-
-
-
-
-        
-    
-
-    
-
-    
-</article>
-
-</section>
-
-
-
-
-</div>
-
 <nav>
-<<<<<<< HEAD
-    <h2><a href="index.html">Home</a></h2><h3>Namespaces</h3><ul><li><a href="AppConfig.html">AppConfig</a></li><li><a href="MetacatUI.html">MetacatUI</a></li><li><a href="Utilities.html">Utilities</a></li></ul><h3>Classes</h3><ul><li class='category-heading' data-category='Collections'>Collections</li><li><a href="AccessPolicy.html">AccessPolicy</a></li><li><a href="Citations.html">Citations</a></li><li><a href="DataPackage.html">DataPackage</a></li><li><a href="Filters.html">Filters</a></li><li><a href="ObjectFormats.html">ObjectFormats</a></li><li><a href="QualityReport.html">QualityReport</a></li><li><a href="SolrResults.html">SolrResults</a></li><li><a href="Units.html">Units</a></li><li><a href="UserGroup.html">UserGroup</a></li><li class='category-heading' data-category='Collections/Bookkeeper'>Collections/Bookkeeper</li><li><a href="Quotas.html">Quotas</a></li><li><a href="Usages.html">Usages</a></li><li class='category-heading' data-category='Collections/QueryFields'>Collections/QueryFields</li><li><a href="QueryFields.html">QueryFields</a></li><li class='category-heading' data-category='Models'>Models</li><li><a href="AccessRule.html">AccessRule</a></li><li><a href="AppModel.html">AppModel</a></li><li><a href="Citation.html">Citation</a></li><li><a href="CollectionModel.html">CollectionModel</a></li><li><a href="DataONEObject.html">DataONEObject</a></li><li><a href="LookupModel.html">LookupModel</a></li><li><a href="Map.html">Map</a></li><li><a href="MetricsModel.html">MetricsModel</a></li><li><a href="QualityCheck.html">QualityCheck</a></li><li><a href="Search.html">Search</a></li><li><a href="SolrResult.html">SolrResult</a></li><li><a href="Stats.html">Stats</a></li><li class='category-heading' data-category='Models/Bookkeeper'>Models/Bookkeeper</li><li><a href="Quota.html">Quota</a></li><li><a href="Subscription.html">Subscription</a></li><li><a href="Usage.html">Usage</a></li><li class='category-heading' data-category='Models/Filters'>Models/Filters</li><li><a href="BooleanFilter.html">BooleanFilter</a></li><li><a href="ChoiceFilter.html">ChoiceFilter</a></li><li><a href="DateFilter.html">DateFilter</a></li><li><a href="Filter.html">Filter</a></li><li><a href="FilterGroup.html">FilterGroup</a></li><li><a href="NumericFilter.html">NumericFilter</a></li><li><a href="SpatialFilter.html">SpatialFilter</a></li><li><a href="ToggleFilter.html">ToggleFilter</a></li><li class='category-heading' data-category='Models/Formats'>Models/Formats</li><li><a href="ObjectFormat.html">ObjectFormat</a></li><li class='category-heading' data-category='Models/Metadata'>Models/Metadata</li><li><a href="ScienceMetadata.html">ScienceMetadata</a></li><li class='category-heading' data-category='Models/Metadata/EML211'>Models/Metadata/EML211</li><li><a href="EML211.html">EML211</a></li><li><a href="EMLAttribute.html">EMLAttribute</a></li><li><a href="EMLDataTable.html">EMLDataTable</a></li><li><a href="EMLEntity.html">EMLEntity</a></li><li><a href="EMLGeoCoverage.html">EMLGeoCoverage</a></li><li><a href="EMLMeasurementScale.html">EMLMeasurementScale</a></li><li><a href="EMLNonNumericDomain.html">EMLNonNumericDomain</a></li><li><a href="EMLNumericDomain.html">EMLNumericDomain</a></li><li><a href="EMLOtherEntity.html">EMLOtherEntity</a></li><li><a href="EMLTemporalCoverage.html">EMLTemporalCoverage</a></li><li><a href="EMLUnit.html">EMLUnit</a></li><li class='category-heading' data-category='Models/Metadata/EML220'>Models/Metadata/EML220</li><li><a href="EMLText.html">EMLText</a></li><li class='category-heading' data-category='Models/Portals'>Models/Portals</li><li><a href="PortalImage.html">PortalImage</a></li><li><a href="PortalModel.html">PortalModel</a></li><li><a href="PortalSectionModel.html">PortalSectionModel</a></li><li class='category-heading' data-category='Models/QueryFields'>Models/QueryFields</li><li><a href="QueryField.html">QueryField</a></li><li class='category-heading' data-category='Router'>Router</li><li><a href="UIRouter.html">UIRouter</a></li><li class='category-heading' data-category='Views'>Views</li><li><a href="AccessPolicyView.html">AccessPolicyView</a></li><li><a href="AccessRuleView.html">AccessRuleView</a></li><li><a href="AppView.html">AppView</a></li><li><a href="ColorPaletteView.html">ColorPaletteView</a></li><li><a href="DataCatalogViewWithFilters.html">DataCatalogViewWithFilters</a></li><li><a href="DataItemView.html">DataItemView</a></li><li><a href="DataPackageView.html">DataPackageView</a></li><li><a href="DraftsView.html">DraftsView</a></li><li><a href="EditCollectionView.html">EditCollectionView</a></li><li><a href="EditorView.html">EditorView</a></li><li><a href="GroupListView.html">GroupListView</a></li><li><a href="ImageUploaderView.html">ImageUploaderView</a></li><li><a href="MarkdownEditorView.html">MarkdownEditorView</a></li><li><a href="MarkdownView.html">MarkdownView</a></li><li><a href="MetadataView.html">MetadataView</a></li><li><a href="MetricModalView.html">MetricModalView</a></li><li><a href="MetricsChartView.html">MetricsChartView</a></li><li><a href="MetricView.html">MetricView</a></li><li><a href="NavbarView.html">NavbarView</a></li><li><a href="RegisterCitationView.html">RegisterCitationView</a></li><li><a href="SignInView.html">SignInView</a></li><li><a href="TableEditorView.html">TableEditorView</a></li><li><a href="TOCView.html">TOCView</a></li><li><a href="UserView.html">UserView</a></li><li class='category-heading' data-category='Views/Filters'>Views/Filters</li><li><a href="BooleanFilterView.html">BooleanFilterView</a></li><li><a href="ChoiceFilterView.html">ChoiceFilterView</a></li><li><a href="DateFilterView.html">DateFilterView</a></li><li><a href="FilterGroupsView.html">FilterGroupsView</a></li><li><a href="FilterGroupView.html">FilterGroupView</a></li><li><a href="FilterView.html">FilterView</a></li><li><a href="NumericFilterView.html">NumericFilterView</a></li><li><a href="ToggleFilterView.html">ToggleFilterView</a></li><li class='category-heading' data-category='Views/Metadata'>Views/Metadata</li><li><a href="EML211EditorView.html">EML211EditorView</a></li><li><a href="EMLAttributeView.html">EMLAttributeView</a></li><li><a href="EMLEntityView.html">EMLEntityView</a></li><li><a href="EMlGeoCoverageView.html">EMlGeoCoverageView</a></li><li><a href="EMLMeasurementScaleView.html">EMLMeasurementScaleView</a></li><li><a href="EMLMethodsView.html">EMLMethodsView</a></li><li><a href="EMLOtherEntityView.html">EMLOtherEntityView</a></li><li><a href="EMLPartyView.html">EMLPartyView</a></li><li><a href="EMLTempCoverageView.html">EMLTempCoverageView</a></li><li><a href="EMLView.html">EMLView</a></li><li><a href="ScienceMetadataView.html">ScienceMetadataView</a></li><li class='category-heading' data-category='Views/Portals'>Views/Portals</li><li><a href="PortalDataView.html">PortalDataView</a></li><li><a href="PortalHeaderView.html">PortalHeaderView</a></li><li><a href="PortalListView.html">PortalListView</a></li><li><a href="PortalLogosView.html">PortalLogosView</a></li><li><a href="PortalMembersView.html">PortalMembersView</a></li><li><a href="PortalSectionView.html">PortalSectionView</a></li><li><a href="PortalUsagesView.html">PortalUsagesView</a></li><li><a href="PortalView.html">PortalView</a></li><li><a href="PortalVisualizationsView.html">PortalVisualizationsView</a></li><li class='category-heading' data-category='Views/Portals/Editor'>Views/Portals/Editor</li><li><a href="PortalEditorView.html">PortalEditorView</a></li><li><a href="PortEditorDataView.html">PortEditorDataView</a></li><li><a href="PortEditorImageView.html">PortEditorImageView</a></li><li><a href="PortEditorLogosView.html">PortEditorLogosView</a></li><li><a href="PortEditorMdSectionView.html">PortEditorMdSectionView</a></li><li><a href="PortEditorSectionsView.html">PortEditorSectionsView</a></li><li><a href="PortEditorSectionView.html">PortEditorSectionView</a></li><li><a href="PortEditorSettingsView.html">PortEditorSettingsView</a></li><li class='category-heading' data-category='Views/QueryBuilder'>Views/QueryBuilder</li><li><a href="QueryBuilderView.html">QueryBuilderView</a></li><li><a href="QueryRuleView.html">QueryRuleView</a></li><li class='category-heading' data-category='Views/SearchSelect'>Views/SearchSelect</li><li><a href="AccountSelectView.html">AccountSelectView</a></li><li><a href="AnnotationFilter.html">AnnotationFilter</a></li><li><a href="NodeSelect.html">NodeSelect</a></li><li><a href="ObjectFormatSelect.html">ObjectFormatSelect</a></li><li><a href="QueryFieldSelectView.html">QueryFieldSelectView</a></li><li><a href="SearchableSelectView.html">SearchableSelectView</a></li><li class='category-heading' data-category='Deprecated'>Deprecated</li><li><a href="ExternalView.html">ExternalView</a></li><li><a href="LogsSearch.html">LogsSearch</a></li></ul><h3>Global</h3><ul><li><a href="global.html#appConfigPath">appConfigPath</a></li><li><a href="global.html#getName">getName</a></li></ul>
-=======
     <h2><a href="index.html">Home</a></h2><h3>Namespaces</h3><ul><li><a href="AppConfig.html">AppConfig</a></li><li><a href="MetacatUI.html">MetacatUI</a></li><li><a href="Utilities.html">Utilities</a></li></ul><h3>Classes</h3><ul><li class='category-heading' data-category='Collections'>Collections</li><li><a href="AccessPolicy.html">AccessPolicy</a></li><li><a href="Citations.html">Citations</a></li><li><a href="DataPackage.html">DataPackage</a></li><li><a href="Filters.html">Filters</a></li><li><a href="ObjectFormats.html">ObjectFormats</a></li><li><a href="QualityReport.html">QualityReport</a></li><li><a href="SolrResults.html">SolrResults</a></li><li><a href="Units.html">Units</a></li><li><a href="UserGroup.html">UserGroup</a></li><li class='category-heading' data-category='Collections/Bookkeeper'>Collections/Bookkeeper</li><li><a href="Quotas.html">Quotas</a></li><li><a href="Usages.html">Usages</a></li><li class='category-heading' data-category='Collections/QueryFields'>Collections/QueryFields</li><li><a href="QueryFields.html">QueryFields</a></li><li class='category-heading' data-category='Models'>Models</li><li><a href="AccessRule.html">AccessRule</a></li><li><a href="AppModel.html">AppModel</a></li><li><a href="Citation.html">Citation</a></li><li><a href="CollectionModel.html">CollectionModel</a></li><li><a href="DataONEObject.html">DataONEObject</a></li><li><a href="LookupModel.html">LookupModel</a></li><li><a href="Map.html">Map</a></li><li><a href="Metrics.html">Metrics</a></li><li><a href="QualityCheck.html">QualityCheck</a></li><li><a href="Search.html">Search</a></li><li><a href="SolrResult.html">SolrResult</a></li><li><a href="Stats.html">Stats</a></li><li class='category-heading' data-category='Models/Bookkeeper'>Models/Bookkeeper</li><li><a href="Quota.html">Quota</a></li><li><a href="Subscription.html">Subscription</a></li><li><a href="Usage.html">Usage</a></li><li class='category-heading' data-category='Models/Filters'>Models/Filters</li><li><a href="BooleanFilter.html">BooleanFilter</a></li><li><a href="ChoiceFilter.html">ChoiceFilter</a></li><li><a href="DateFilter.html">DateFilter</a></li><li><a href="Filter.html">Filter</a></li><li><a href="FilterGroup.html">FilterGroup</a></li><li><a href="NumericFilter.html">NumericFilter</a></li><li><a href="SpatialFilter.html">SpatialFilter</a></li><li><a href="ToggleFilter.html">ToggleFilter</a></li><li class='category-heading' data-category='Models/Formats'>Models/Formats</li><li><a href="ObjectFormat.html">ObjectFormat</a></li><li class='category-heading' data-category='Models/Metadata'>Models/Metadata</li><li><a href="ScienceMetadata.html">ScienceMetadata</a></li><li class='category-heading' data-category='Models/Metadata/EML211'>Models/Metadata/EML211</li><li><a href="EML211.html">EML211</a></li><li><a href="EMLAttribute.html">EMLAttribute</a></li><li><a href="EMLDataTable.html">EMLDataTable</a></li><li><a href="EMLEntity.html">EMLEntity</a></li><li><a href="EMLGeoCoverage.html">EMLGeoCoverage</a></li><li><a href="EMLMeasurementScale.html">EMLMeasurementScale</a></li><li><a href="EMLNonNumericDomain.html">EMLNonNumericDomain</a></li><li><a href="EMLNumericDomain.html">EMLNumericDomain</a></li><li><a href="EMLOtherEntity.html">EMLOtherEntity</a></li><li><a href="EMLParty.html">EMLParty</a></li><li><a href="EMLTemporalCoverage.html">EMLTemporalCoverage</a></li><li><a href="EMLUnit.html">EMLUnit</a></li><li class='category-heading' data-category='Models/Metadata/EML220'>Models/Metadata/EML220</li><li><a href="EMLText.html">EMLText</a></li><li class='category-heading' data-category='Models/Portals'>Models/Portals</li><li><a href="PortalImage.html">PortalImage</a></li><li><a href="PortalModel.html">PortalModel</a></li><li><a href="PortalSectionModel.html">PortalSectionModel</a></li><li class='category-heading' data-category='Models/QueryFields'>Models/QueryFields</li><li><a href="QueryField.html">QueryField</a></li><li class='category-heading' data-category='Router'>Router</li><li><a href="UIRouter.html">UIRouter</a></li><li class='category-heading' data-category='Views'>Views</li><li><a href="AccessPolicyView.html">AccessPolicyView</a></li><li><a href="AccessRuleView.html">AccessRuleView</a></li><li><a href="AppView.html">AppView</a></li><li><a href="CitationListView.html">CitationListView</a></li><li><a href="ColorPaletteView.html">ColorPaletteView</a></li><li><a href="DataCatalogViewWithFilters.html">DataCatalogViewWithFilters</a></li><li><a href="DataItemView.html">DataItemView</a></li><li><a href="DataPackageView.html">DataPackageView</a></li><li><a href="DraftsView.html">DraftsView</a></li><li><a href="EditCollectionView.html">EditCollectionView</a></li><li><a href="EditorView.html">EditorView</a></li><li><a href="GroupListView.html">GroupListView</a></li><li><a href="ImageUploaderView.html">ImageUploaderView</a></li><li><a href="MarkdownEditorView.html">MarkdownEditorView</a></li><li><a href="MarkdownView.html">MarkdownView</a></li><li><a href="MetadataView.html">MetadataView</a></li><li><a href="MetricModalView.html">MetricModalView</a></li><li><a href="MetricsChartView.html">MetricsChartView</a></li><li><a href="MetricView.html">MetricView</a></li><li><a href="NavbarView.html">NavbarView</a></li><li><a href="RegisterCitationView.html">RegisterCitationView</a></li><li><a href="SignInView.html">SignInView</a></li><li><a href="TableEditorView.html">TableEditorView</a></li><li><a href="TOCView.html">TOCView</a></li><li><a href="UserView.html">UserView</a></li><li class='category-heading' data-category='Views/Filters'>Views/Filters</li><li><a href="BooleanFilterView.html">BooleanFilterView</a></li><li><a href="ChoiceFilterView.html">ChoiceFilterView</a></li><li><a href="DateFilterView.html">DateFilterView</a></li><li><a href="FilterGroupsView.html">FilterGroupsView</a></li><li><a href="FilterGroupView.html">FilterGroupView</a></li><li><a href="FilterView.html">FilterView</a></li><li><a href="NumericFilterView.html">NumericFilterView</a></li><li><a href="ToggleFilterView.html">ToggleFilterView</a></li><li class='category-heading' data-category='Views/Metadata'>Views/Metadata</li><li><a href="EML211EditorView.html">EML211EditorView</a></li><li><a href="EMLAttributeView.html">EMLAttributeView</a></li><li><a href="EMLEntityView.html">EMLEntityView</a></li><li><a href="EMlGeoCoverageView.html">EMlGeoCoverageView</a></li><li><a href="EMLMeasurementScaleView.html">EMLMeasurementScaleView</a></li><li><a href="EMLMethodsView.html">EMLMethodsView</a></li><li><a href="EMLOtherEntityView.html">EMLOtherEntityView</a></li><li><a href="EMLPartyView.html">EMLPartyView</a></li><li><a href="EMLTempCoverageView.html">EMLTempCoverageView</a></li><li><a href="EMLView.html">EMLView</a></li><li><a href="ScienceMetadataView.html">ScienceMetadataView</a></li><li class='category-heading' data-category='Views/Portals'>Views/Portals</li><li><a href="PortalDataView.html">PortalDataView</a></li><li><a href="PortalHeaderView.html">PortalHeaderView</a></li><li><a href="PortalListView.html">PortalListView</a></li><li><a href="PortalLogosView.html">PortalLogosView</a></li><li><a href="PortalMembersView.html">PortalMembersView</a></li><li><a href="PortalSectionView.html">PortalSectionView</a></li><li><a href="PortalUsagesView.html">PortalUsagesView</a></li><li><a href="PortalView.html">PortalView</a></li><li><a href="PortalVisualizationsView.html">PortalVisualizationsView</a></li><li class='category-heading' data-category='Views/Portals/Editor'>Views/Portals/Editor</li><li><a href="PortalEditorView.html">PortalEditorView</a></li><li><a href="PortEditorDataView.html">PortEditorDataView</a></li><li><a href="PortEditorImageView.html">PortEditorImageView</a></li><li><a href="PortEditorLogosView.html">PortEditorLogosView</a></li><li><a href="PortEditorMdSectionView.html">PortEditorMdSectionView</a></li><li><a href="PortEditorSectionsView.html">PortEditorSectionsView</a></li><li><a href="PortEditorSectionView.html">PortEditorSectionView</a></li><li><a href="PortEditorSettingsView.html">PortEditorSettingsView</a></li><li class='category-heading' data-category='Views/QueryBuilder'>Views/QueryBuilder</li><li><a href="QueryBuilderView.html">QueryBuilderView</a></li><li><a href="QueryRuleView.html">QueryRuleView</a></li><li class='category-heading' data-category='Views/SearchSelect'>Views/SearchSelect</li><li><a href="AccountSelectView.html">AccountSelectView</a></li><li><a href="AnnotationFilter.html">AnnotationFilter</a></li><li><a href="NodeSelect.html">NodeSelect</a></li><li><a href="ObjectFormatSelect.html">ObjectFormatSelect</a></li><li><a href="QueryFieldSelectView.html">QueryFieldSelectView</a></li><li><a href="SearchableSelectView.html">SearchableSelectView</a></li><li class='category-heading' data-category='Deprecated'>Deprecated</li><li><a href="ExternalView.html">ExternalView</a></li><li><a href="LogsSearch.html">LogsSearch</a></li></ul><h3>Global</h3><ul><li><a href="global.html#appConfigPath">appConfigPath</a></li></ul>
->>>>>>> cf7720c5
 </nav>
 
 <br class="clear">
 
 <footer>
-<<<<<<< HEAD
-    Documentation generated by <a href="https://github.com/jsdoc/jsdoc">JSDoc 3.6.3</a> on Wed Feb 24 2021 14:27:48 GMT-0600 (Central Standard Time)
-=======
     Documentation generated by <a href="https://github.com/jsdoc/jsdoc">JSDoc 3.6.3</a> on Wed Feb 24 2021 15:33:25 GMT-0600 (Central Standard Time)
->>>>>>> cf7720c5
 </footer>
 
 <script> prettyPrint(); </script>
