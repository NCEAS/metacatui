--- conflicted
+++ resolved
@@ -220,6 +220,9 @@
        */
       updateCanonicalDataset() {
         let uri = this.get("canonicalDataset");
+        if (uri &amp;&amp; Array.isArray(uri) &amp;&amp; uri.length) {
+          [uri] = uri;
+        }
         if (uri &amp;&amp; Array.isArray(uri) &amp;&amp; uri.length) {
           [uri] = uri;
         }
@@ -1758,7 +1761,9 @@
         }
 
         // Validate the EMLAnnotation models, checking for the canonical dataset
+        // Validate the EMLAnnotation models, checking for the canonical dataset
         const annotations = this.get("annotations");
+        const annotationErrors = annotations ? annotations.validate() : [];
         const annotationErrors = annotations ? annotations.validate() : [];
 
         if (annotationErrors?.length) {
@@ -1912,34 +1917,22 @@
       },
 
       /**
+      /**
        * Sends an AJAX request to fetch the system metadata for this EML object.
        * Will not trigger a sync event since it does not use
        * Backbone.Model.fetch. Triggers a custom "sysMetaUpdated" event instead.
-<<<<<<< HEAD
        * @param {object} options - options for the AJAX request
-=======
-       * @param {Object} options - options for the AJAX request
->>>>>>> a11bee4a
        * @param {Function} options.success - The success callback function
        * @param {Function} options.error - The error callback function
        * @since 2.32.1
        */
-<<<<<<< HEAD
       fetchSystemMetadata(options = {}) {
-=======
-      fetchSystemMetadata: function (options = {}) {
->>>>>>> a11bee4a
         const model = this;
         const requestOptions = { ...options };
         const metaUrl = MetacatUI.appModel.get("metaServiceUrl");
         const id = encodeURIComponent(this.get("id"));
         const ajaxSettings = MetacatUI.appUserModel.createAjaxSettings();
-<<<<<<< HEAD
         const { success, error } = requestOptions;
-=======
-        const success = requestOptions.success;
-        const error = requestOptions.error;
->>>>>>> a11bee4a
 
         // If there are callbacks in the options, merge them with the success
         // and error callbacks required for this function
@@ -1963,6 +1956,7 @@
 
         $.ajax(fetchOptions);
       },
+
 
       /*
        * Returns the nofde in the given EML document that the given node type
