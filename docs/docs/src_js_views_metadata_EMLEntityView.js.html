<!DOCTYPE html>
<html lang="en">
<head>
    <meta charset="utf-8">
    <title>MetacatUI Dev Docs: Source: src/js/views/metadata/EMLEntityView.js</title>

    <script src="scripts/prettify/prettify.js"> </script>
    <script src="scripts/prettify/lang-css.js"> </script>
    <!--[if lt IE 9]>
      <script src="//html5shiv.googlecode.com/svn/trunk/html5.js"></script>
    <![endif]-->
    <link type="text/css" rel="stylesheet" href="styles/prettify-tomorrow.css">
    <link type="text/css" rel="stylesheet" href="styles/jsdoc-default.css">
    <link type="text/css" rel="stylesheet" href="styles/style.css">
</head>

<body>

<div id="main">

    <h1 class="page-title">Source: src/js/views/metadata/EMLEntityView.js</h1>

    



    
    <section>
        <article>
            <pre class="prettyprint source linenums"><code>/* global define */
define(['underscore', 'jquery', 'backbone', 'localforage',
        'models/DataONEObject', 'models/metadata/eml211/EMLAttribute', 'models/metadata/eml211/EMLEntity',
        'views/DataPreviewView',
        'views/metadata/EMLAttributeView',
        'text!templates/metadata/eml-entity.html',
        'text!templates/metadata/eml-attribute-menu-item.html'],
    function(_, $, Backbone, LocalForage, DataONEObject, EMLAttribute, EMLEntity,
        DataPreviewView,
        EMLAttributeView,
        EMLEntityTemplate,
        EMLAttributeMenuItemTemplate){

        /**
        * @class EMLEntityView
        * @classdesc An EMLEntityView shows the basic attributes of a DataONEObject, as described by EML
        * @classcategory Views/Metadata
        * @extends Backbone.View
        */
        var EMLEntityView = Backbone.View.extend(
          /** @lends EMLEntityView.prototype */{

            tagName: "div",

            className: "eml-entity modal hide fade",

            id: null,

            /* The HTML template for an entity */
            template: _.template(EMLEntityTemplate),
            attributeMenuItemTemplate: _.template(EMLAttributeMenuItemTemplate),

            /* Events this view listens to */
            events: {
              "change" : "saveDraft",
              "change input" : "updateModel",
              "change textarea" : "updateModel",
              "click .nav-tabs a" : "showTab",
              "click .attribute-menu-item" : "showAttribute",
              "mouseover .attribute-menu-item .remove" : "previewAttrRemove",
              "mouseout .attribute-menu-item .remove"  : "previewAttrRemove",
              "click .attribute-menu-item .remove" : "removeAttribute"
            },

            initialize: function(options){
              if(!options)
                var options = {};

              this.model = options.model || new EMLEntity();
              this.DataONEObject = options.DataONEObject;
            },

            render: function(){

              this.renderEntityTemplate();

              this.renderPreview();

              this.renderAttributes();

              this.listenTo(this.model, "invalid", this.showValidation);
              this.listenTo(this.model, "valid", this.showValidation);

            },

            renderEntityTemplate: function(){
              var modelAttr = this.model.toJSON();

              if(!modelAttr.entityName)
                modelAttr.title = "this data";
              else
                modelAttr.title = modelAttr.entityName;

              modelAttr.uniqueId = this.model.cid;

              this.$el.html(this.template( modelAttr ));

              //Initialize the modal window
              this.$el.modal();


               //Set the menu height
              var view = this;
               this.$el.on("shown", function(){
                 view.adjustHeight();
                 view.setMenuWidth();

                 window.addEventListener('resize', function(event){
                   view.adjustHeight();
                   view.setMenuWidth();
                 });
               });

              this.$el.on("hidden", function(){
                view.showValidation();
              });

            },

            renderPreview: function(){
              //Get the DataONEObject model
              if(this.DataONEObject){
                var dataPreview = new DataPreviewView({
                  model: this.DataONEObject
                });
                dataPreview.render();
                this.$(".preview-container").html(dataPreview.el);

                if(dataPreview.$el.children().length){
                  this.$(".description").css("width", "calc(100% - 310px)");
                }
                else
                  dataPreview.$el.remove();
              }
            },

            renderAttributes: function(){
              //Render the attributes
              var attributes      = this.model.get("attributeList"),
                attributeListEl = this.$(".attribute-list"),
                attributeMenuEl = this.$(".attribute-menu");

              _.each(attributes, function(attr){

                //Create an EMLAttributeView
                var view = new EMLAttributeView({
                  model: attr
                });

                //Create a link in the attribute menu
                var menuItem = $(this.attributeMenuItemTemplate({
                    attrId: attr.cid,
                    attributeName: attr.get("attributeName"),
                    classes: ""
                  })).data({
              model: attr,
              attributeView: view
              });
                attributeMenuEl.append(menuItem);
                menuItem.find(".tooltip-this").tooltip();

                this.listenTo(attr, "change:attributeName", function(attr){
                  menuItem.find(".name").text(attr.get("attributeName"));
                });

                view.render();

                attributeListEl.append(view.el);

                view.$el.hide();

                this.listenTo(attr, "change",  this.addAttribute);
                this.listenTo(attr, "invalid", this.showAttributeValidation);
                this.listenTo(attr, "valid",   this.hideAttributeValidation);

              }, this);

              //Add a new blank attribute view at the end
              this.addNewAttribute();

              //If there are no attributes in this EML model yet,
              //then make sure we show a new add attribute button when the user starts typing
              if(attributes.length == 0){
                var onlyAttrView = this.$(".attribute-menu-item").first().data("attributeView"),
                  view = this,
                  keyUpCallback = function(){
                    //This attribute is no longer new
                    view.$(".attribute-menu-item.new").first().removeClass("new");
                    view.$(".attribute-list .eml-attribute.new").first().removeClass("new");

                    //Add a new attribute link and view
                    view.addNewAttribute();

                    //Don't listen to keyup anymore
                    onlyAttrView.$el.off("keyup", keyUpCallback);
                  };

                onlyAttrView.$el.on("keyup", keyUpCallback);
              }

            //Activate the first navigation item
            var firstAttr = this.$(".side-nav-item").first();
            firstAttr.addClass("active");

            //Show the first attribute view
            firstAttr.data("attributeView").$el.show();

            firstAttr.data("attributeView").postRender();

            },

            updateModel: function(e){
              var changedAttr = $(e.target).attr("data-category");

              if(!changedAttr) return;

              var emlModel = this.model.getParentEML(),
                  newValue = emlModel? emlModel.cleanXMLText($(e.target).val()) : $(e.target).val();

              this.model.set(changedAttr, newValue);

              this.model.trickleUpChange();

            },

            addNewAttribute: function(){

              //Check if there is already a new attribute view
              if( this.$(".attribute-list .eml-attribute.new").length ){
                return;
              }

              var newAttrModel = new EMLAttribute({
                  parentModel: this.model,
                        xmlID: DataONEObject.generateId()
                  }),
                  newAttrView  = new EMLAttributeView({
                    isNew: true,
                    model: newAttrModel
                  });

              newAttrView.render();
              this.$(".attribute-list").append(newAttrView.el);
              newAttrView.$el.hide();

              //Change the last menu item if it still says "Add attribute"
              if(this.$(".attribute-menu-item").length == 1){
                var firstAttrMenuItem = this.$(".attribute-menu-item").first();

                if( firstAttrMenuItem.find(".name").text() == "Add attribute" ){
                  firstAttrMenuItem.find(".name").text("New attribute");
                  firstAttrMenuItem.find(".add").hide();
                }
              }

              //Create the new menu item
              var menuItem = $(this.attributeMenuItemTemplate({
                  attrId: newAttrModel.cid,
                  attributeName: "Add attribute",
                  classes: "new"
                })).data({
                  model: newAttrModel,
                  attributeView: newAttrView
                });
              menuItem.find(".add").show();
              this.$(".attribute-menu").append(menuItem);
              menuItem.find(".tooltip-this").tooltip();

              //When the attribute name is changed, update the navigation
              this.listenTo(newAttrModel, "change:attributeName", function(attr){
                menuItem.find(".name").text(attr.get("attributeName"));
                menuItem.find(".add").hide();
              });

              this.listenTo(newAttrModel, "change",  this.addAttribute);
              this.listenTo(newAttrModel, "invalid", this.showAttributeValidation);
              this.listenTo(newAttrModel, "valid",   this.hideAttributeValidation);
            },

            addAttribute: function(emlAttribute){
              //Add the attribute to the attribute list in the EMLEntity model
              if( !_.contains(this.model.get("attributeList"), emlAttribute) )
                this.model.addAttribute(emlAttribute);
            },

            removeAttribute: function(e){
              var removeBtn = $(e.target);

              var menuItem  = removeBtn.parents(".attribute-menu-item"),
                attrModel = menuItem.data("model");

              if(attrModel){
                //Remove the attribute from the model
                this.model.removeAttribute(attrModel);

                //If this menu item is active, then make the next attribute active instead
                if(menuItem.is(".active")){
                  var nextMenuItem = menuItem.next();

                  if(!nextMenuItem.length || nextMenuItem.is(".new")){
                    nextMenuItem = menuItem.prev();
                  }

                  if(nextMenuItem.length){
                    nextMenuItem.addClass("active");

                    this.showAttribute(nextMenuItem.data("model"));
                  }
                }

                //Remove the elements for this attribute from the page
                menuItem.remove();
                this.$(".eml-attribute[data-attribute-id='" + attrModel.cid + "']").remove();
                $(".tooltip").remove();

                this.model.trickleUpChange();
              }
            },

            adjustHeight: function(e){
              var contentAreaHeight = this.$(".modal-body").height() - this.$(".nav-tabs").height();

              this.$(".attribute-menu, .attribute-list").css("height", contentAreaHeight + "px");
            },

            setMenuWidth: function(){

              this.$(".entity-container .nav").width( this.$el.width() );

            },

            /*
             * Shows the attribute in the attribute editor
             * Param e - JS event or attribute model
             */
            showAttribute: function(e){

              if(e.target){
                     var clickedEl = $(e.target),
                         menuItem = clickedEl.is(".attribute-menu-item") || clickedEl.parents(".attribute-menu-item");

                  if(clickedEl.is(".remove"))
                    return;
              }
              else{
                var menuItem = this.$(".attribute-menu-item[data-attribute-id='" + e.cid + "']");
              }

              if(!menuItem)
                return;

              //Validate the previously edited attribute
              //Get the current active attribute
              var activeAttrTab = this.$(".attribute-menu-item.active");

              //If there is a currently-active attribute tab,
              if( activeAttrTab.length ){
                //Get the attribute list from this view's model
                var emlAttributes = this.model.get("attributeList");

                //If there is an EMLAttribute list,
                if( emlAttributes &amp;&amp; emlAttributes.length ){

                  //Get the active EMLAttribute
                  var activeEMLAttribute = _.findWhere(emlAttributes, { cid: activeAttrTab.attr("data-attribute-id") });

                  //If there is an active EMLAttribute model, validate it
                  if( activeEMLAttribute ){
                    activeEMLAttribute.isValid();
                  }

                }

              }

              //If the user clicked on the add attribute link
              if( menuItem.is(".new") &amp;&amp; this.$(".new.attribute-menu-item").length &lt; 2 ){

                //Change the attribute menu item
                menuItem.removeClass("new").find(".name").text("New attribute");
                this.$(".eml-attribute.new").removeClass("new");
                menuItem.find(".add").hide();

                //Add a new attribute view and menu item
                this.addNewAttribute();

                //Scroll the attribute menu to the bottom so that the "Add New" button is always visible
                var attrMenuHeight = this.$(".attribute-menu").scrollTop() + this.$(".attribute-menu").height();
                this.$(".attribute-menu").scrollTop( attrMenuHeight );
              }

              //Get the attribute view
              var attrView = menuItem.data("attributeView");

              //Change the active attribute in the menu
              this.$(".attribute-menu-item.active").removeClass("active");
              menuItem.addClass("active");

              //Hide the old attribute view
              this.$(".eml-attribute").hide();
              //Show the new attribute view
              attrView.$el.show();

              //Scroll to the top of the attribute view
              this.$(".attribute-list").scrollTop(0);

              attrView.postRender();
            },

            /*
             * Show the attribute validation errors in the attribute navigation menu
             */
            showAttributeValidation: function(attr){

              var attrLink = this.$(".attribute-menu-item[data-attribute-id='" + attr.cid + "']").find("a");

              //If the validation is already displayed, then exit
              if(attrLink.is(".error")) return;

              var errorIcon = $(document.createElement("i")).addClass("icon icon-exclamation-sign error icon-on-left");

              attrLink.addClass("error").prepend(errorIcon);
            },

            /*
             * Hide the attribute validation errors from the attribute navigation menu
             */
            hideAttributeValidation: function(attr){
              this.$(".attribute-menu-item[data-attribute-id='" + attr.cid + "']")
                .find("a").removeClass("error").find(".icon.error").remove();
            },

            /*
             * Show the user what will be removed when this remove button is clicked
             */
            previewAttrRemove: function(e){
              var removeBtn = $(e.target);

              removeBtn.parents(".attribute-menu-item").toggleClass("remove-preview");
            },

            /*
            * function showValidation
            *
            * Will display validation styling and messaging. Should be called after
            * this view's model has been validated and there are error messages to display
            */
            showValidation: function(){

              //Reset the error messages and styling
              //Only change elements inside the overview-container which contains only the
              // EMLEntity metadata. The Attributes will be changed by the EMLAttributeView.
              this.$(".overview-container .notification").text("");
              this.$(".overview-tab .icon.error, .attributes-tab .icon.error").remove();
              this.$(".overview-container, .overview-tab a, .attributes-tab a, .overview-container .error").removeClass("error");

              var overviewTabErrorIcon  = false,
                  attributeTabErrorIcon = false;

              _.each( this.model.validationError, function(errorMsg, category){

                if( category == "attributeList" ){

                  //Create an error icon for the Attributes tab
                  if( !attributeTabErrorIcon ){
                    var errorIcon = $(document.createElement("i"))
                                      .addClass("icon icon-on-left icon-exclamation-sign error")
                                      .attr("title", "There is missing information in this tab");

                    //Add the icon to the Overview tab
                    this.$(".attributes-tab a").prepend(errorIcon).addClass("error");
                  }

                  return;
                }

                //Get all the elements for this category and add the error class
                this.$(".overview-container [data-category='" + category + "']").addClass("error");
                //Get the notification element for this category and add the error message
                this.$(".overview-container .notification[data-category='" + category + "']").text(errorMsg);

                //Create an error icon for the Overview tab
                if( !overviewTabErrorIcon ){
                  var errorIcon = $(document.createElement("i"))
                                    .addClass("icon icon-on-left icon-exclamation-sign error")
                                    .attr("title", "There is missing information in this tab");

                  //Add the icon to the Overview tab
                  this.$(".overview-tab a").prepend(errorIcon).addClass("error");

                  overviewTabErrorIcon = true;
                }

              }, this);

            },

            /*
             * Show the entity overview or attributes tab
             * depending on the click target
             */
            showTab: function(e){
              e.preventDefault();

              //Get the clicked link
               var link = $(e.target);

               //Remove the active class from all links and add it to the new active link
               this.$(".nav-tabs li").removeClass("active");
               link.parent("li").addClass("active");

               //Hide all the panes and show the correct one
               this.$(".tab-pane").hide();
               this.$(link.attr("href")).show();

            },

            /*
             * Show the entity in a modal dialog
             */
            show: function(){

              this.$el.modal('show');

            },

            /*
             * Hide the entity modal dialog
             */
            hide: function(){
              this.$el.modal('hide');
            },

            /**
             * Save a draft of the parent EML model
             */
            saveDraft: function() {
              var view = this;

              try {
                var model = this.model.getParentEML();
                var title = model.get("title") || "No title";

                LocalForage.setItem(model.get("id"),
                {
                  id: model.get("id"),
                  datetime: (new Date()).toISOString(),
                  title: Array.isArray(title) ? title[0] : title,
                  draft: model.serialize()
                }).then(function() {
                  view.clearOldDrafts();
                });
              } catch (ex) {
                console.log("Error saving draft:", ex);
              }
            },

            /**
             * Clear older drafts by iterating over the sorted list of drafts
             * stored by LocalForage and removing any beyond a hardcoded limit.
             */
             clearOldDrafts: function() {
               var drafts = [];

              try {
                LocalForage.iterate(function(value, key, iterationNumber) {
                // Extract each draft
                drafts.push({
                    key: key,
                    value: value
                  });
                }).then(function(){
                  // Sort by datetime
                  drafts = _.sortBy(drafts, function(draft) {
                    return draft.value.datetime.toString();
                  }).reverse();
                }).then(function() {
                  _.each(drafts, function(draft, i) {
                    var age = (new Date()) - new Date(draft.value.datetime);
                    var isOld = (age / 2678400000) > 1; // ~31days
                    // Delete this draft is not in the most recent 100 or
                    // if older than 31 days
                    var shouldDelete = i > 100 || isOld;
                      if (!shouldDelete) {
                        return;
                      }

                      LocalForage.removeItem(draft.key).then(function() {
                        // Item should be removed
                      });
                    })
                  });
              }
              catch (ex) {
                console.log("Failed to clear old drafts: ", ex);
              }
            }
          });

        return EMLEntityView;
});
</code></pre>
        </article>
    </section>




</div>

<nav>
<<<<<<< HEAD
    <h2><a href="index.html">Home</a></h2><h3>Namespaces</h3><ul><li><a href="AppConfig.html">AppConfig</a></li><li><a href="MetacatUI.html">MetacatUI</a></li></ul><h3>Classes</h3><ul><li class='category-heading' data-category='Collections'>Collections</li><li><a href="AccessPolicy.html">AccessPolicy</a></li><li><a href="Citations.html">Citations</a></li><li><a href="DataPackage.html">DataPackage</a></li><li><a href="Filters.html">Filters</a></li><li><a href="ObjectFormats.html">ObjectFormats</a></li><li><a href="QualityReport.html">QualityReport</a></li><li><a href="SolrResults.html">SolrResults</a></li><li><a href="Units.html">Units</a></li><li><a href="UserGroup.html">UserGroup</a></li><li class='category-heading' data-category='Models'>Models</li><li><a href="AccessRule.html">AccessRule</a></li><li><a href="AppModel.html">AppModel</a></li><li><a href="Citation.html">Citation</a></li><li><a href="CollectionModel.html">CollectionModel</a></li><li><a href="DataONEObject.html">DataONEObject</a></li><li><a href="LookupModel.html">LookupModel</a></li><li><a href="Map.html">Map</a></li><li><a href="QualityCheck.html">QualityCheck</a></li><li><a href="Search.html">Search</a></li><li><a href="SolrResult.html">SolrResult</a></li><li><a href="Stats.html">Stats</a></li><li class='category-heading' data-category='Models/Filters'>Models/Filters</li><li><a href="BooleanFilter.html">BooleanFilter</a></li><li><a href="ChoiceFilter.html">ChoiceFilter</a></li><li><a href="DateFilter.html">DateFilter</a></li><li><a href="Filter.html">Filter</a></li><li><a href="FilterGroup.html">FilterGroup</a></li><li><a href="NumericFilter.html">NumericFilter</a></li><li><a href="SpatialFilter.html">SpatialFilter</a></li><li><a href="ToggleFilter.html">ToggleFilter</a></li><li class='category-heading' data-category='Models/Formats'>Models/Formats</li><li><a href="ObjectFormat.html">ObjectFormat</a></li><li class='category-heading' data-category='Models/Metadata'>Models/Metadata</li><li><a href="ScienceMetadata.html">ScienceMetadata</a></li><li class='category-heading' data-category='Models/Metadata/EML211'>Models/Metadata/EML211</li><li><a href="EML211.html">EML211</a></li><li><a href="EMLAttribute.html">EMLAttribute</a></li><li><a href="EMLDataTable.html">EMLDataTable</a></li><li><a href="EMLEntity.html">EMLEntity</a></li><li><a href="EMLGeoCoverage.html">EMLGeoCoverage</a></li><li><a href="EMLMeasurementScale.html">EMLMeasurementScale</a></li><li><a href="EMLNonNumericDomain.html">EMLNonNumericDomain</a></li><li><a href="EMLNumericDomain.html">EMLNumericDomain</a></li><li><a href="EMLOtherEntity.html">EMLOtherEntity</a></li><li><a href="EMLTemporalCoverage.html">EMLTemporalCoverage</a></li><li><a href="EMLUnit.html">EMLUnit</a></li><li class='category-heading' data-category='Models/Metadata/EML220'>Models/Metadata/EML220</li><li><a href="EMLText.html">EMLText</a></li><li class='category-heading' data-category='Models/Portals'>Models/Portals</li><li><a href="PortalImage.html">PortalImage</a></li><li><a href="PortalModel.html">PortalModel</a></li><li><a href="PortalSectionModel.html">PortalSectionModel</a></li><li class='category-heading' data-category='Router'>Router</li><li><a href="UIRouter.html">UIRouter</a></li><li class='category-heading' data-category='Views'>Views</li><li><a href="AccessPolicyView.html">AccessPolicyView</a></li><li><a href="AccessRuleView.html">AccessRuleView</a></li><li><a href="AppView.html">AppView</a></li><li><a href="ColorPaletteView.html">ColorPaletteView</a></li><li><a href="DataCatalogViewWithFilters.html">DataCatalogViewWithFilters</a></li><li><a href="DataItemView.html">DataItemView</a></li><li><a href="DataPackageView.html">DataPackageView</a></li><li><a href="DraftsView.html">DraftsView</a></li><li><a href="EditCollectionView.html">EditCollectionView</a></li><li><a href="EditorView.html">EditorView</a></li><li><a href="GroupListView.html">GroupListView</a></li><li><a href="ImageUploaderView.html">ImageUploaderView</a></li><li><a href="MarkdownEditorView.html">MarkdownEditorView</a></li><li><a href="MarkdownView.html">MarkdownView</a></li><li><a href="MetadataView.html">MetadataView</a></li><li><a href="MetricModalView.html">MetricModalView</a></li><li><a href="MetricsChartView.html">MetricsChartView</a></li><li><a href="NavbarView.html">NavbarView</a></li><li><a href="RegisterCitationView.html">RegisterCitationView</a></li><li><a href="TableEditorView.html">TableEditorView</a></li><li><a href="TOCView.html">TOCView</a></li><li><a href="UserView.html">UserView</a></li><li class='category-heading' data-category='Views/Filters'>Views/Filters</li><li><a href="BooleanFilterView.html">BooleanFilterView</a></li><li><a href="ChoiceFilterView.html">ChoiceFilterView</a></li><li><a href="DateFilterView.html">DateFilterView</a></li><li><a href="FilterGroupsView.html">FilterGroupsView</a></li><li><a href="FilterGroupView.html">FilterGroupView</a></li><li><a href="FilterView.html">FilterView</a></li><li><a href="NumericFilterView.html">NumericFilterView</a></li><li><a href="ToggleFilterView.html">ToggleFilterView</a></li><li class='category-heading' data-category='Views/Metadata'>Views/Metadata</li><li><a href="EML211EditorView.html">EML211EditorView</a></li><li><a href="EMLAttributeView.html">EMLAttributeView</a></li><li><a href="EMLEntityView.html">EMLEntityView</a></li><li><a href="EMlGeoCoverageView.html">EMlGeoCoverageView</a></li><li><a href="EMLMeasurementScaleView.html">EMLMeasurementScaleView</a></li><li><a href="EMLMethodsView.html">EMLMethodsView</a></li><li><a href="EMLOtherEntityView.html">EMLOtherEntityView</a></li><li><a href="EMLPartyView.html">EMLPartyView</a></li><li><a href="EMLTempCoverageView.html">EMLTempCoverageView</a></li><li><a href="EMLView.html">EMLView</a></li><li><a href="ScienceMetadataView.html">ScienceMetadataView</a></li><li class='category-heading' data-category='Views/Portals'>Views/Portals</li><li><a href="PortalDataView.html">PortalDataView</a></li><li><a href="PortalHeaderView.html">PortalHeaderView</a></li><li><a href="PortalListView.html">PortalListView</a></li><li><a href="PortalLogosView.html">PortalLogosView</a></li><li><a href="PortalMembersView.html">PortalMembersView</a></li><li><a href="PortalSectionView.html">PortalSectionView</a></li><li><a href="PortalView.html">PortalView</a></li><li><a href="PortalVisualizationsView.html">PortalVisualizationsView</a></li><li class='category-heading' data-category='Views/Portals/Editor'>Views/Portals/Editor</li><li><a href="PortalEditorView.html">PortalEditorView</a></li><li><a href="PortEditorDataView.html">PortEditorDataView</a></li><li><a href="PortEditorImageView.html">PortEditorImageView</a></li><li><a href="PortEditorLogosView.html">PortEditorLogosView</a></li><li><a href="PortEditorMdSectionView.html">PortEditorMdSectionView</a></li><li><a href="PortEditorSectionsView.html">PortEditorSectionsView</a></li><li><a href="PortEditorSectionView.html">PortEditorSectionView</a></li><li><a href="PortEditorSettingsView.html">PortEditorSettingsView</a></li><li class='category-heading' data-category='Deprecated'>Deprecated</li><li><a href="LogsSearch.html">LogsSearch</a></li></ul><h3>Global</h3><ul><li><a href="global.html#appConfigPath">appConfigPath</a></li></ul>
=======
    <h2><a href="index.html">Home</a></h2><h3>Namespaces</h3><ul><li><a href="AppConfig.html">AppConfig</a></li><li><a href="MetacatUI.html">MetacatUI</a></li></ul><h3>Classes</h3><ul><li><a href="AccessPolicy.html">AccessPolicy</a></li><li><a href="AccessPolicyView.html">AccessPolicyView</a></li><li><a href="AccessRule.html">AccessRule</a></li><li><a href="AppModel.html">AppModel</a></li><li><a href="AppView.html">AppView</a></li><li><a href="BooleanFilter.html">BooleanFilter</a></li><li><a href="ChoiceFilter.html">ChoiceFilter</a></li><li><a href="Citations.html">Citations</a></li><li><a href="CollectionModel.html">CollectionModel</a></li><li><a href="ColorPaletteView.html">ColorPaletteView</a></li><li><a href="DataCatalogView_drawTiles-TextOverlay.html">TextOverlay</a></li><li><a href="DataCatalogViewWithFilters.html">DataCatalogViewWithFilters</a></li><li><a href="DataItemView.html">DataItemView</a></li><li><a href="DataONEObject.html">DataONEObject</a></li><li><a href="DataPackage.html">DataPackage</a></li><li><a href="DateFilter.html">DateFilter</a></li><li><a href="DraftsView.html">DraftsView</a></li><li><a href="EditCollectionView.html">EditCollectionView</a></li><li><a href="EditorView.html">EditorView</a></li><li><a href="EML211.html">EML211</a></li><li><a href="EML211EditorView.html">EML211EditorView</a></li><li><a href="EMLEntity.html">EMLEntity</a></li><li><a href="EMLEntityView.html">EMLEntityView</a></li><li><a href="EMLGeoCoverage.html">EMLGeoCoverage</a></li><li><a href="EMlGeoCoverageView.html">EMlGeoCoverageView</a></li><li><a href="EMLNonNumericDomain.html">EMLNonNumericDomain</a></li><li><a href="EMLNumericDomain.html">EMLNumericDomain</a></li><li><a href="EMLPartyView.html">EMLPartyView</a></li><li><a href="EMLTemporalCoverage.html">EMLTemporalCoverage</a></li><li><a href="EMLView.html">EMLView</a></li><li><a href="Filter.html">Filter</a></li><li><a href="FilterGroup.html">FilterGroup</a></li><li><a href="FilterGroupsView.html">FilterGroupsView</a></li><li><a href="Filters.html">Filters</a></li><li><a href="ImageUploaderView.html">ImageUploaderView</a></li><li><a href="LookupModel.html">LookupModel</a></li><li><a href="MarkdownEditorView.html">MarkdownEditorView</a></li><li><a href="MarkdownView.html">MarkdownView</a></li><li><a href="MetadataView.html">MetadataView</a></li><li><a href="MetricModalView.html">MetricModalView</a></li><li><a href="NavbarView.html">NavbarView</a></li><li><a href="NumericFilter.html">NumericFilter</a></li><li><a href="ObjectFormats.html">ObjectFormats</a></li><li><a href="PortalDataView.html">PortalDataView</a></li><li><a href="PortalEditorView.html">PortalEditorView</a></li><li><a href="PortalListView.html">PortalListView</a></li><li><a href="PortalLogosView.html">PortalLogosView</a></li><li><a href="PortalMembersView.html">PortalMembersView</a></li><li><a href="PortalModel.html">PortalModel</a></li><li><a href="PortalSectionView.html">PortalSectionView</a></li><li><a href="PortalUsagesView.html">PortalUsagesView</a></li><li><a href="PortalView.html">PortalView</a></li><li><a href="PortEditorDataView.html">PortEditorDataView</a></li><li><a href="PortEditorImageView.html">PortEditorImageView</a></li><li><a href="PortEditorLogosView.html">PortEditorLogosView</a></li><li><a href="PortEditorMdSectionView.html">PortEditorMdSectionView</a></li><li><a href="PortEditorSectionsView.html">PortEditorSectionsView</a></li><li><a href="PortEditorSectionView.html">PortEditorSectionView</a></li><li><a href="PortEditorSettingsView.html">PortEditorSettingsView</a></li><li><a href="QualityReport.html">QualityReport</a></li><li><a href="Quota.html">Quota</a></li><li><a href="Quotas.html">Quotas</a></li><li><a href="RegisterCitationView.html">RegisterCitationView</a></li><li><a href="Search.html">Search</a></li><li><a href="SolrResultList.html">SolrResultList</a></li><li><a href="SpatialFilter.html">SpatialFilter</a></li><li><a href="Stats.html">Stats</a></li><li><a href="Subscription.html">Subscription</a></li><li><a href="TableEditorView.html">TableEditorView</a></li><li><a href="ToggleFilter.html">ToggleFilter</a></li><li><a href="UIRouter.html">UIRouter</a></li><li><a href="Usage.html">Usage</a></li><li><a href="Usages.html">Usages</a></li><li><a href="UserView.html">UserView</a></li></ul><h3>Global</h3><ul><li><a href="global.html#appConfigPath">appConfigPath</a></li><li><a href="global.html#className">className</a></li><li><a href="global.html#logos">logos</a></li><li><a href="global.html#onClose">onClose</a></li><li><a href="global.html#render">render</a></li><li><a href="global.html#tagName">tagName</a></li><li><a href="global.html#template">template</a></li><li><a href="global.html#type">type</a></li></ul>
>>>>>>> a9d6430c
</nav>

<br class="clear">

<footer>
<<<<<<< HEAD
    Documentation generated by <a href="https://github.com/jsdoc/jsdoc">JSDoc 3.6.3</a> on Wed Nov 11 2020 14:33:29 GMT-0600 (Central Standard Time)
=======
    Documentation generated by <a href="https://github.com/jsdoc/jsdoc">JSDoc 3.6.3</a> on Fri Jul 31 2020 12:52:37 GMT-0400 (Eastern Daylight Time)
>>>>>>> a9d6430c
</footer>

<script> prettyPrint(); </script>
<script src="scripts/linenumber.js"> </script>
</body>
</html><|MERGE_RESOLUTION|>--- conflicted
+++ resolved
@@ -35,16 +35,14 @@
         'text!templates/metadata/eml-entity.html',
         'text!templates/metadata/eml-attribute-menu-item.html'],
     function(_, $, Backbone, LocalForage, DataONEObject, EMLAttribute, EMLEntity,
-        DataPreviewView,
-        EMLAttributeView,
-        EMLEntityTemplate,
-        EMLAttributeMenuItemTemplate){
+    		DataPreviewView,
+    		EMLAttributeView,
+    		EMLEntityTemplate,
+    		EMLAttributeMenuItemTemplate){
 
         /**
         * @class EMLEntityView
         * @classdesc An EMLEntityView shows the basic attributes of a DataONEObject, as described by EML
-        * @classcategory Views/Metadata
-        * @extends Backbone.View
         */
         var EMLEntityView = Backbone.View.extend(
           /** @lends EMLEntityView.prototype */{
@@ -61,31 +59,31 @@
 
             /* Events this view listens to */
             events: {
-              "change" : "saveDraft",
-              "change input" : "updateModel",
-              "change textarea" : "updateModel",
-              "click .nav-tabs a" : "showTab",
-              "click .attribute-menu-item" : "showAttribute",
-              "mouseover .attribute-menu-item .remove" : "previewAttrRemove",
-              "mouseout .attribute-menu-item .remove"  : "previewAttrRemove",
-              "click .attribute-menu-item .remove" : "removeAttribute"
+            	"change" : "saveDraft",
+            	"change input" : "updateModel",
+            	"change textarea" : "updateModel",
+            	"click .nav-tabs a" : "showTab",
+            	"click .attribute-menu-item" : "showAttribute",
+            	"mouseover .attribute-menu-item .remove" : "previewAttrRemove",
+            	"mouseout .attribute-menu-item .remove"  : "previewAttrRemove",
+            	"click .attribute-menu-item .remove" : "removeAttribute"
             },
 
             initialize: function(options){
-              if(!options)
-                var options = {};
-
-              this.model = options.model || new EMLEntity();
-              this.DataONEObject = options.DataONEObject;
+            	if(!options)
+            		var options = {};
+
+            	this.model = options.model || new EMLEntity();
+            	this.DataONEObject = options.DataONEObject;
             },
 
             render: function(){
 
-              this.renderEntityTemplate();
-
-              this.renderPreview();
-
-              this.renderAttributes();
+            	this.renderEntityTemplate();
+
+            	this.renderPreview();
+
+            	this.renderAttributes();
 
               this.listenTo(this.model, "invalid", this.showValidation);
               this.listenTo(this.model, "valid", this.showValidation);
@@ -93,32 +91,32 @@
             },
 
             renderEntityTemplate: function(){
-              var modelAttr = this.model.toJSON();
-
-              if(!modelAttr.entityName)
-                modelAttr.title = "this data";
-              else
-                modelAttr.title = modelAttr.entityName;
-
-              modelAttr.uniqueId = this.model.cid;
-
-              this.$el.html(this.template( modelAttr ));
-
-              //Initialize the modal window
-              this.$el.modal();
-
-
-               //Set the menu height
-              var view = this;
-               this.$el.on("shown", function(){
-                 view.adjustHeight();
-                 view.setMenuWidth();
-
-                 window.addEventListener('resize', function(event){
-                   view.adjustHeight();
-                   view.setMenuWidth();
-                 });
-               });
+            	var modelAttr = this.model.toJSON();
+
+            	if(!modelAttr.entityName)
+            		modelAttr.title = "this data";
+            	else
+            		modelAttr.title = modelAttr.entityName;
+
+            	modelAttr.uniqueId = this.model.cid;
+
+            	this.$el.html(this.template( modelAttr ));
+
+            	//Initialize the modal window
+            	this.$el.modal();
+
+
+       		  	//Set the menu height
+            	var view = this;
+       		  	this.$el.on("shown", function(){
+       		  		view.adjustHeight();
+       		  		view.setMenuWidth();
+
+       		  		window.addEventListener('resize', function(event){
+	       		  		view.adjustHeight();
+	       		  		view.setMenuWidth();
+	       		  	});
+       		  	});
 
               this.$el.on("hidden", function(){
                 view.showValidation();
@@ -127,214 +125,207 @@
             },
 
             renderPreview: function(){
-              //Get the DataONEObject model
-              if(this.DataONEObject){
-                var dataPreview = new DataPreviewView({
-                  model: this.DataONEObject
-                });
-                dataPreview.render();
-                this.$(".preview-container").html(dataPreview.el);
-
-                if(dataPreview.$el.children().length){
-                  this.$(".description").css("width", "calc(100% - 310px)");
-                }
-                else
-                  dataPreview.$el.remove();
-              }
+            	//Get the DataONEObject model
+            	if(this.DataONEObject){
+            		var dataPreview = new DataPreviewView({
+            			model: this.DataONEObject
+            		});
+            		dataPreview.render();
+            		this.$(".preview-container").html(dataPreview.el);
+
+            		if(dataPreview.$el.children().length){
+            			this.$(".description").css("width", "calc(100% - 310px)");
+            		}
+            		else
+            			dataPreview.$el.remove();
+            	}
             },
 
             renderAttributes: function(){
-              //Render the attributes
-              var attributes      = this.model.get("attributeList"),
-                attributeListEl = this.$(".attribute-list"),
-                attributeMenuEl = this.$(".attribute-menu");
-
-              _.each(attributes, function(attr){
-
-                //Create an EMLAttributeView
-                var view = new EMLAttributeView({
-                  model: attr
-                });
-
-                //Create a link in the attribute menu
-                var menuItem = $(this.attributeMenuItemTemplate({
-                    attrId: attr.cid,
-                    attributeName: attr.get("attributeName"),
-                    classes: ""
-                  })).data({
-              model: attr,
-              attributeView: view
-              });
-                attributeMenuEl.append(menuItem);
-                menuItem.find(".tooltip-this").tooltip();
-
-                this.listenTo(attr, "change:attributeName", function(attr){
-                  menuItem.find(".name").text(attr.get("attributeName"));
-                });
-
-                view.render();
-
-                attributeListEl.append(view.el);
-
-                view.$el.hide();
-
-                this.listenTo(attr, "change",  this.addAttribute);
-                this.listenTo(attr, "invalid", this.showAttributeValidation);
-                this.listenTo(attr, "valid",   this.hideAttributeValidation);
-
-              }, this);
-
-              //Add a new blank attribute view at the end
-              this.addNewAttribute();
-
-              //If there are no attributes in this EML model yet,
-              //then make sure we show a new add attribute button when the user starts typing
-              if(attributes.length == 0){
-                var onlyAttrView = this.$(".attribute-menu-item").first().data("attributeView"),
-                  view = this,
-                  keyUpCallback = function(){
-                    //This attribute is no longer new
-                    view.$(".attribute-menu-item.new").first().removeClass("new");
-                    view.$(".attribute-list .eml-attribute.new").first().removeClass("new");
-
-                    //Add a new attribute link and view
-                    view.addNewAttribute();
-
-                    //Don't listen to keyup anymore
-                    onlyAttrView.$el.off("keyup", keyUpCallback);
-                  };
-
-                onlyAttrView.$el.on("keyup", keyUpCallback);
-              }
-
-            //Activate the first navigation item
-            var firstAttr = this.$(".side-nav-item").first();
-            firstAttr.addClass("active");
-
-            //Show the first attribute view
-            firstAttr.data("attributeView").$el.show();
-
-            firstAttr.data("attributeView").postRender();
+            	//Render the attributes
+            	var attributes      = this.model.get("attributeList"),
+            		attributeListEl = this.$(".attribute-list"),
+            		attributeMenuEl = this.$(".attribute-menu");
+
+            	_.each(attributes, function(attr){
+
+            		//Create an EMLAttributeView
+            		var view = new EMLAttributeView({
+            			model: attr
+            		});
+
+            		//Create a link in the attribute menu
+            		var menuItem = $(this.attributeMenuItemTemplate({
+	            			attrId: attr.cid,
+	            			attributeName: attr.get("attributeName"),
+	            			classes: ""
+	            		})).data({
+							model: attr,
+							attributeView: view
+							});
+            		attributeMenuEl.append(menuItem);
+            		menuItem.find(".tooltip-this").tooltip();
+
+            		this.listenTo(attr, "change:attributeName", function(attr){
+            			menuItem.find(".name").text(attr.get("attributeName"));
+            		});
+
+            		view.render();
+
+            		attributeListEl.append(view.el);
+
+            		view.$el.hide();
+
+            		this.listenTo(attr, "change",  this.addAttribute);
+            		this.listenTo(attr, "invalid", this.showAttributeValidation);
+            		this.listenTo(attr, "valid",   this.hideAttributeValidation);
+
+            	}, this);
+
+            	//Add a new blank attribute view at the end
+            	this.addNewAttribute();
+
+            	//If there are no attributes in this EML model yet,
+            	//then make sure we show a new add attribute button when the user starts typing
+            	if(attributes.length == 0){
+            		var onlyAttrView = this.$(".attribute-menu-item").first().data("attributeView"),
+            			view = this,
+            			keyUpCallback = function(){
+            				//This attribute is no longer new
+            				view.$(".attribute-menu-item").first().removeClass("new");
+
+            				//Add a new attribute link and view
+            				view.addNewAttribute();
+
+            				//Don't listen to keyup anymore
+            				onlyAttrView.$el.off("keyup", keyUpCallback);
+            			};
+
+            		onlyAttrView.$el.on("keyup", keyUpCallback);
+            	}
+
+        		//Activate the first navigation item
+        		var firstAttr = this.$(".side-nav-item").first();
+        		firstAttr.addClass("active");
+
+        		//Show the first attribute view
+        		firstAttr.data("attributeView").$el.show();
+
+        		firstAttr.data("attributeView").postRender();
 
             },
 
             updateModel: function(e){
-              var changedAttr = $(e.target).attr("data-category");
-
-              if(!changedAttr) return;
+            	var changedAttr = $(e.target).attr("data-category");
+
+            	if(!changedAttr) return;
 
               var emlModel = this.model.getParentEML(),
                   newValue = emlModel? emlModel.cleanXMLText($(e.target).val()) : $(e.target).val();
 
-              this.model.set(changedAttr, newValue);
+            	this.model.set(changedAttr, newValue);
 
               this.model.trickleUpChange();
 
             },
 
             addNewAttribute: function(){
-
-              //Check if there is already a new attribute view
-              if( this.$(".attribute-list .eml-attribute.new").length ){
-                return;
-              }
-
-              var newAttrModel = new EMLAttribute({
-                  parentModel: this.model,
+            	var newAttrModel = new EMLAttribute({
+            			parentModel: this.model,
                         xmlID: DataONEObject.generateId()
-                  }),
-                  newAttrView  = new EMLAttributeView({
-                    isNew: true,
-                    model: newAttrModel
-                  });
-
-              newAttrView.render();
-              this.$(".attribute-list").append(newAttrView.el);
-              newAttrView.$el.hide();
-
-              //Change the last menu item if it still says "Add attribute"
-              if(this.$(".attribute-menu-item").length == 1){
-                var firstAttrMenuItem = this.$(".attribute-menu-item").first();
-
-                if( firstAttrMenuItem.find(".name").text() == "Add attribute" ){
-                  firstAttrMenuItem.find(".name").text("New attribute");
-                  firstAttrMenuItem.find(".add").hide();
-                }
-              }
-
-              //Create the new menu item
-              var menuItem = $(this.attributeMenuItemTemplate({
-                  attrId: newAttrModel.cid,
-                  attributeName: "Add attribute",
-                  classes: "new"
-                })).data({
-                  model: newAttrModel,
-                  attributeView: newAttrView
-                });
-              menuItem.find(".add").show();
-              this.$(".attribute-menu").append(menuItem);
-              menuItem.find(".tooltip-this").tooltip();
-
-              //When the attribute name is changed, update the navigation
-              this.listenTo(newAttrModel, "change:attributeName", function(attr){
-                menuItem.find(".name").text(attr.get("attributeName"));
-                menuItem.find(".add").hide();
-              });
-
-              this.listenTo(newAttrModel, "change",  this.addAttribute);
-              this.listenTo(newAttrModel, "invalid", this.showAttributeValidation);
-              this.listenTo(newAttrModel, "valid",   this.hideAttributeValidation);
+            		}),
+            		newAttrView  = new EMLAttributeView({
+            			isNew: true,
+            			model: newAttrModel
+            		});
+
+            	newAttrView.render();
+            	this.$(".attribute-list").append(newAttrView.el);
+            	newAttrView.$el.hide();
+
+            	//Change the last menu item if it still says "Add attribute"
+            	if(this.$(".attribute-menu-item").length == 1){
+            		var firstAttrMenuItem = this.$(".attribute-menu-item").first();
+
+            		if( firstAttrMenuItem.find(".name").text() == "Add attribute" ){
+            			firstAttrMenuItem.find(".name").text("New attribute");
+            			firstAttrMenuItem.find(".add").hide();
+            		}
+            	}
+
+            	//Create the new menu item
+            	var menuItem = $(this.attributeMenuItemTemplate({
+	            		attrId: newAttrModel.cid,
+	            		attributeName: "Add attribute",
+	            		classes: "new"
+	            	})).data({
+						model: newAttrModel,
+						attributeView: newAttrView
+					});
+            	menuItem.find(".add").show();
+            	this.$(".attribute-menu").append(menuItem);
+            	menuItem.find(".tooltip-this").tooltip();
+
+            	//When the attribute name is changed, update the navigation
+        		this.listenTo(newAttrModel, "change:attributeName", function(attr){
+        			menuItem.find(".name").text(attr.get("attributeName"));
+        			menuItem.find(".add").hide();
+        		});
+
+            	this.listenTo(newAttrModel, "change",  this.addAttribute);
+            	this.listenTo(newAttrModel, "invalid", this.showAttributeValidation);
+            	this.listenTo(newAttrModel, "valid",   this.hideAttributeValidation);
             },
 
             addAttribute: function(emlAttribute){
-              //Add the attribute to the attribute list in the EMLEntity model
-              if( !_.contains(this.model.get("attributeList"), emlAttribute) )
-                this.model.addAttribute(emlAttribute);
+            	//Add the attribute to the attribute list in the EMLEntity model
+            	if( !_.contains(this.model.get("attributeList"), emlAttribute) )
+            		this.model.addAttribute(emlAttribute);
             },
 
             removeAttribute: function(e){
-              var removeBtn = $(e.target);
-
-              var menuItem  = removeBtn.parents(".attribute-menu-item"),
-                attrModel = menuItem.data("model");
-
-              if(attrModel){
-                //Remove the attribute from the model
-                this.model.removeAttribute(attrModel);
-
-                //If this menu item is active, then make the next attribute active instead
-                if(menuItem.is(".active")){
-                  var nextMenuItem = menuItem.next();
-
-                  if(!nextMenuItem.length || nextMenuItem.is(".new")){
-                    nextMenuItem = menuItem.prev();
-                  }
-
-                  if(nextMenuItem.length){
-                    nextMenuItem.addClass("active");
-
-                    this.showAttribute(nextMenuItem.data("model"));
-                  }
-                }
-
-                //Remove the elements for this attribute from the page
-                menuItem.remove();
-                this.$(".eml-attribute[data-attribute-id='" + attrModel.cid + "']").remove();
-                $(".tooltip").remove();
-
-                this.model.trickleUpChange();
-              }
+            	var removeBtn = $(e.target);
+
+            	var menuItem  = removeBtn.parents(".attribute-menu-item"),
+            		attrModel = menuItem.data("model");
+
+            	if(attrModel){
+            		//Remove the attribute from the model
+            		this.model.removeAttribute(attrModel);
+
+            		//If this menu item is active, then make the next attribute active instead
+            		if(menuItem.is(".active")){
+            			var nextMenuItem = menuItem.next();
+
+            			if(!nextMenuItem.length || nextMenuItem.is(".new")){
+            				nextMenuItem = menuItem.prev();
+            			}
+
+            			if(nextMenuItem.length){
+	            			nextMenuItem.addClass("active");
+
+	            			this.showAttribute(nextMenuItem.data("model"));
+            			}
+            		}
+
+            		//Remove the elements for this attribute from the page
+            		menuItem.remove();
+	            	this.$(".eml-attribute[data-attribute-id='" + attrModel.cid + "']").remove();
+	            	$(".tooltip").remove();
+
+	            	this.model.trickleUpChange();
+            	}
             },
 
             adjustHeight: function(e){
-              var contentAreaHeight = this.$(".modal-body").height() - this.$(".nav-tabs").height();
-
-              this.$(".attribute-menu, .attribute-list").css("height", contentAreaHeight + "px");
+            	var contentAreaHeight = this.$(".modal-body").height() - this.$(".nav-tabs").height();
+
+            	this.$(".attribute-menu, .attribute-list").css("height", contentAreaHeight + "px");
             },
 
             setMenuWidth: function(){
 
-              this.$(".entity-container .nav").width( this.$el.width() );
+            	this.$(".entity-container .nav").width( this.$el.width() );
 
             },
 
@@ -344,19 +335,19 @@
              */
             showAttribute: function(e){
 
-              if(e.target){
-                     var clickedEl = $(e.target),
-                         menuItem = clickedEl.is(".attribute-menu-item") || clickedEl.parents(".attribute-menu-item");
-
-                  if(clickedEl.is(".remove"))
-                    return;
-              }
-              else{
-                var menuItem = this.$(".attribute-menu-item[data-attribute-id='" + e.cid + "']");
-              }
-
-              if(!menuItem)
-                return;
+            	if(e.target){
+                   	var clickedEl = $(e.target),
+                   		  menuItem = clickedEl.is(".attribute-menu-item") || clickedEl.parents(".attribute-menu-item");
+
+                	if(clickedEl.is(".remove"))
+                		return;
+            	}
+            	else{
+            		var menuItem = this.$(".attribute-menu-item[data-attribute-id='" + e.cid + "']");
+            	}
+
+            	if(!menuItem)
+            		return;
 
               //Validate the previously edited attribute
               //Get the current active attribute
@@ -382,38 +373,38 @@
 
               }
 
-              //If the user clicked on the add attribute link
-              if( menuItem.is(".new") &amp;&amp; this.$(".new.attribute-menu-item").length &lt; 2 ){
-
-                //Change the attribute menu item
-                menuItem.removeClass("new").find(".name").text("New attribute");
-                this.$(".eml-attribute.new").removeClass("new");
-                menuItem.find(".add").hide();
-
-                //Add a new attribute view and menu item
-                this.addNewAttribute();
+            	//If the user clicked on the add attribute link
+            	if( menuItem.is(".new") &amp;&amp; this.$(".new.attribute-menu-item").length &lt; 2 ){
+
+            		//Change the attribute menu item
+            		menuItem.removeClass("new").find(".name").text("New attribute");
+            		this.$(".eml-attribute.new").removeClass("new");
+            		menuItem.find(".add").hide();
+
+            		//Add a new attribute view and menu item
+            		this.addNewAttribute();
 
                 //Scroll the attribute menu to the bottom so that the "Add New" button is always visible
                 var attrMenuHeight = this.$(".attribute-menu").scrollTop() + this.$(".attribute-menu").height();
                 this.$(".attribute-menu").scrollTop( attrMenuHeight );
-              }
-
-              //Get the attribute view
-              var attrView = menuItem.data("attributeView");
-
-              //Change the active attribute in the menu
-              this.$(".attribute-menu-item.active").removeClass("active");
-              menuItem.addClass("active");
-
-              //Hide the old attribute view
-              this.$(".eml-attribute").hide();
-              //Show the new attribute view
-              attrView.$el.show();
+            	}
+
+            	//Get the attribute view
+            	var attrView = menuItem.data("attributeView");
+
+            	//Change the active attribute in the menu
+            	this.$(".attribute-menu-item.active").removeClass("active");
+            	menuItem.addClass("active");
+
+            	//Hide the old attribute view
+            	this.$(".eml-attribute").hide();
+            	//Show the new attribute view
+            	attrView.$el.show();
 
               //Scroll to the top of the attribute view
               this.$(".attribute-list").scrollTop(0);
 
-              attrView.postRender();
+            	attrView.postRender();
             },
 
             /*
@@ -421,31 +412,31 @@
              */
             showAttributeValidation: function(attr){
 
-              var attrLink = this.$(".attribute-menu-item[data-attribute-id='" + attr.cid + "']").find("a");
-
-              //If the validation is already displayed, then exit
-              if(attrLink.is(".error")) return;
-
-              var errorIcon = $(document.createElement("i")).addClass("icon icon-exclamation-sign error icon-on-left");
-
-              attrLink.addClass("error").prepend(errorIcon);
+            	var attrLink = this.$(".attribute-menu-item[data-attribute-id='" + attr.cid + "']").find("a");
+
+            	//If the validation is already displayed, then exit
+            	if(attrLink.is(".error")) return;
+
+            	var errorIcon = $(document.createElement("i")).addClass("icon icon-exclamation-sign error icon-on-left");
+
+            	attrLink.addClass("error").prepend(errorIcon);
             },
 
             /*
              * Hide the attribute validation errors from the attribute navigation menu
              */
             hideAttributeValidation: function(attr){
-              this.$(".attribute-menu-item[data-attribute-id='" + attr.cid + "']")
-                .find("a").removeClass("error").find(".icon.error").remove();
+            	this.$(".attribute-menu-item[data-attribute-id='" + attr.cid + "']")
+            		.find("a").removeClass("error").find(".icon.error").remove();
             },
 
             /*
              * Show the user what will be removed when this remove button is clicked
              */
             previewAttrRemove: function(e){
-              var removeBtn = $(e.target);
-
-              removeBtn.parents(".attribute-menu-item").toggleClass("remove-preview");
+            	var removeBtn = $(e.target);
+
+            	removeBtn.parents(".attribute-menu-item").toggleClass("remove-preview");
             },
 
             /*
@@ -459,7 +450,7 @@
               //Reset the error messages and styling
               //Only change elements inside the overview-container which contains only the
               // EMLEntity metadata. The Attributes will be changed by the EMLAttributeView.
-              this.$(".overview-container .notification").text("");
+    					this.$(".overview-container .notification").text("");
               this.$(".overview-tab .icon.error, .attributes-tab .icon.error").remove();
               this.$(".overview-container, .overview-tab a, .attributes-tab a, .overview-container .error").removeClass("error");
 
@@ -509,18 +500,18 @@
              * depending on the click target
              */
             showTab: function(e){
-              e.preventDefault();
-
-              //Get the clicked link
-               var link = $(e.target);
-
-               //Remove the active class from all links and add it to the new active link
-               this.$(".nav-tabs li").removeClass("active");
-               link.parent("li").addClass("active");
-
-               //Hide all the panes and show the correct one
-               this.$(".tab-pane").hide();
-               this.$(link.attr("href")).show();
+            	e.preventDefault();
+
+            	//Get the clicked link
+       		  	var link = $(e.target);
+
+       		  	//Remove the active class from all links and add it to the new active link
+       		  	this.$(".nav-tabs li").removeClass("active");
+       		  	link.parent("li").addClass("active");
+
+       		  	//Hide all the panes and show the correct one
+       		  	this.$(".tab-pane").hide();
+       		  	this.$(link.attr("href")).show();
 
             },
 
@@ -529,7 +520,7 @@
              */
             show: function(){
 
-              this.$el.modal('show');
+            	this.$el.modal('show');
 
             },
 
@@ -537,74 +528,74 @@
              * Hide the entity modal dialog
              */
             hide: function(){
-              this.$el.modal('hide');
+            	this.$el.modal('hide');
             },
 
             /**
              * Save a draft of the parent EML model
              */
             saveDraft: function() {
-              var view = this;
-
-              try {
-                var model = this.model.getParentEML();
-                var title = model.get("title") || "No title";
-
-                LocalForage.setItem(model.get("id"),
-                {
-                  id: model.get("id"),
-                  datetime: (new Date()).toISOString(),
-                  title: Array.isArray(title) ? title[0] : title,
-                  draft: model.serialize()
-                }).then(function() {
-                  view.clearOldDrafts();
-                });
-              } catch (ex) {
-                console.log("Error saving draft:", ex);
-              }
+            	var view = this;
+
+            	try {
+            		var model = this.model.getParentEML();
+            		var title = model.get("title") || "No title";
+
+            		LocalForage.setItem(model.get("id"),
+            		{
+            			id: model.get("id"),
+            			datetime: (new Date()).toISOString(),
+            			title: Array.isArray(title) ? title[0] : title,
+            			draft: model.serialize()
+            		}).then(function() {
+            			view.clearOldDrafts();
+            		});
+            	} catch (ex) {
+            		console.log("Error saving draft:", ex);
+            	}
             },
 
             /**
-             * Clear older drafts by iterating over the sorted list of drafts
-             * stored by LocalForage and removing any beyond a hardcoded limit.
-             */
-             clearOldDrafts: function() {
-               var drafts = [];
-
-              try {
-                LocalForage.iterate(function(value, key, iterationNumber) {
-                // Extract each draft
-                drafts.push({
-                    key: key,
-                    value: value
-                  });
-                }).then(function(){
-                  // Sort by datetime
-                  drafts = _.sortBy(drafts, function(draft) {
-                    return draft.value.datetime.toString();
-                  }).reverse();
-                }).then(function() {
-                  _.each(drafts, function(draft, i) {
-                    var age = (new Date()) - new Date(draft.value.datetime);
-                    var isOld = (age / 2678400000) > 1; // ~31days
-                    // Delete this draft is not in the most recent 100 or
-                    // if older than 31 days
-                    var shouldDelete = i > 100 || isOld;
-                      if (!shouldDelete) {
-                        return;
-                      }
-
-                      LocalForage.removeItem(draft.key).then(function() {
-                        // Item should be removed
-                      });
-                    })
-                  });
-              }
-              catch (ex) {
-                console.log("Failed to clear old drafts: ", ex);
-              }
-            }
-          });
+           	* Clear older drafts by iterating over the sorted list of drafts
+           	* stored by LocalForage and removing any beyond a hardcoded limit.
+           	*/
+           	clearOldDrafts: function() {
+           		var drafts = [];
+
+          		try {
+          			LocalForage.iterate(function(value, key, iterationNumber) {
+          			// Extract each draft
+          			drafts.push({
+          					key: key,
+          					value: value
+          				});
+          			}).then(function(){
+          				// Sort by datetime
+          				drafts = _.sortBy(drafts, function(draft) {
+          					return draft.value.datetime.toString();
+          				}).reverse();
+          			}).then(function() {
+          				_.each(drafts, function(draft, i) {
+          					var age = (new Date()) - new Date(draft.value.datetime);
+          					var isOld = (age / 2678400000) > 1; // ~31days
+          					// Delete this draft is not in the most recent 100 or
+          					// if older than 31 days
+          					var shouldDelete = i > 100 || isOld;
+											if (!shouldDelete) {
+												return;
+											}
+
+											LocalForage.removeItem(draft.key).then(function() {
+												// Item should be removed
+											});
+										})
+									});
+							}
+							catch (ex) {
+								console.log("Failed to clear old drafts: ", ex);
+							}
+						}
+	        });
 
         return EMLEntityView;
 });
@@ -618,21 +609,13 @@
 </div>
 
 <nav>
-<<<<<<< HEAD
-    <h2><a href="index.html">Home</a></h2><h3>Namespaces</h3><ul><li><a href="AppConfig.html">AppConfig</a></li><li><a href="MetacatUI.html">MetacatUI</a></li></ul><h3>Classes</h3><ul><li class='category-heading' data-category='Collections'>Collections</li><li><a href="AccessPolicy.html">AccessPolicy</a></li><li><a href="Citations.html">Citations</a></li><li><a href="DataPackage.html">DataPackage</a></li><li><a href="Filters.html">Filters</a></li><li><a href="ObjectFormats.html">ObjectFormats</a></li><li><a href="QualityReport.html">QualityReport</a></li><li><a href="SolrResults.html">SolrResults</a></li><li><a href="Units.html">Units</a></li><li><a href="UserGroup.html">UserGroup</a></li><li class='category-heading' data-category='Models'>Models</li><li><a href="AccessRule.html">AccessRule</a></li><li><a href="AppModel.html">AppModel</a></li><li><a href="Citation.html">Citation</a></li><li><a href="CollectionModel.html">CollectionModel</a></li><li><a href="DataONEObject.html">DataONEObject</a></li><li><a href="LookupModel.html">LookupModel</a></li><li><a href="Map.html">Map</a></li><li><a href="QualityCheck.html">QualityCheck</a></li><li><a href="Search.html">Search</a></li><li><a href="SolrResult.html">SolrResult</a></li><li><a href="Stats.html">Stats</a></li><li class='category-heading' data-category='Models/Filters'>Models/Filters</li><li><a href="BooleanFilter.html">BooleanFilter</a></li><li><a href="ChoiceFilter.html">ChoiceFilter</a></li><li><a href="DateFilter.html">DateFilter</a></li><li><a href="Filter.html">Filter</a></li><li><a href="FilterGroup.html">FilterGroup</a></li><li><a href="NumericFilter.html">NumericFilter</a></li><li><a href="SpatialFilter.html">SpatialFilter</a></li><li><a href="ToggleFilter.html">ToggleFilter</a></li><li class='category-heading' data-category='Models/Formats'>Models/Formats</li><li><a href="ObjectFormat.html">ObjectFormat</a></li><li class='category-heading' data-category='Models/Metadata'>Models/Metadata</li><li><a href="ScienceMetadata.html">ScienceMetadata</a></li><li class='category-heading' data-category='Models/Metadata/EML211'>Models/Metadata/EML211</li><li><a href="EML211.html">EML211</a></li><li><a href="EMLAttribute.html">EMLAttribute</a></li><li><a href="EMLDataTable.html">EMLDataTable</a></li><li><a href="EMLEntity.html">EMLEntity</a></li><li><a href="EMLGeoCoverage.html">EMLGeoCoverage</a></li><li><a href="EMLMeasurementScale.html">EMLMeasurementScale</a></li><li><a href="EMLNonNumericDomain.html">EMLNonNumericDomain</a></li><li><a href="EMLNumericDomain.html">EMLNumericDomain</a></li><li><a href="EMLOtherEntity.html">EMLOtherEntity</a></li><li><a href="EMLTemporalCoverage.html">EMLTemporalCoverage</a></li><li><a href="EMLUnit.html">EMLUnit</a></li><li class='category-heading' data-category='Models/Metadata/EML220'>Models/Metadata/EML220</li><li><a href="EMLText.html">EMLText</a></li><li class='category-heading' data-category='Models/Portals'>Models/Portals</li><li><a href="PortalImage.html">PortalImage</a></li><li><a href="PortalModel.html">PortalModel</a></li><li><a href="PortalSectionModel.html">PortalSectionModel</a></li><li class='category-heading' data-category='Router'>Router</li><li><a href="UIRouter.html">UIRouter</a></li><li class='category-heading' data-category='Views'>Views</li><li><a href="AccessPolicyView.html">AccessPolicyView</a></li><li><a href="AccessRuleView.html">AccessRuleView</a></li><li><a href="AppView.html">AppView</a></li><li><a href="ColorPaletteView.html">ColorPaletteView</a></li><li><a href="DataCatalogViewWithFilters.html">DataCatalogViewWithFilters</a></li><li><a href="DataItemView.html">DataItemView</a></li><li><a href="DataPackageView.html">DataPackageView</a></li><li><a href="DraftsView.html">DraftsView</a></li><li><a href="EditCollectionView.html">EditCollectionView</a></li><li><a href="EditorView.html">EditorView</a></li><li><a href="GroupListView.html">GroupListView</a></li><li><a href="ImageUploaderView.html">ImageUploaderView</a></li><li><a href="MarkdownEditorView.html">MarkdownEditorView</a></li><li><a href="MarkdownView.html">MarkdownView</a></li><li><a href="MetadataView.html">MetadataView</a></li><li><a href="MetricModalView.html">MetricModalView</a></li><li><a href="MetricsChartView.html">MetricsChartView</a></li><li><a href="NavbarView.html">NavbarView</a></li><li><a href="RegisterCitationView.html">RegisterCitationView</a></li><li><a href="TableEditorView.html">TableEditorView</a></li><li><a href="TOCView.html">TOCView</a></li><li><a href="UserView.html">UserView</a></li><li class='category-heading' data-category='Views/Filters'>Views/Filters</li><li><a href="BooleanFilterView.html">BooleanFilterView</a></li><li><a href="ChoiceFilterView.html">ChoiceFilterView</a></li><li><a href="DateFilterView.html">DateFilterView</a></li><li><a href="FilterGroupsView.html">FilterGroupsView</a></li><li><a href="FilterGroupView.html">FilterGroupView</a></li><li><a href="FilterView.html">FilterView</a></li><li><a href="NumericFilterView.html">NumericFilterView</a></li><li><a href="ToggleFilterView.html">ToggleFilterView</a></li><li class='category-heading' data-category='Views/Metadata'>Views/Metadata</li><li><a href="EML211EditorView.html">EML211EditorView</a></li><li><a href="EMLAttributeView.html">EMLAttributeView</a></li><li><a href="EMLEntityView.html">EMLEntityView</a></li><li><a href="EMlGeoCoverageView.html">EMlGeoCoverageView</a></li><li><a href="EMLMeasurementScaleView.html">EMLMeasurementScaleView</a></li><li><a href="EMLMethodsView.html">EMLMethodsView</a></li><li><a href="EMLOtherEntityView.html">EMLOtherEntityView</a></li><li><a href="EMLPartyView.html">EMLPartyView</a></li><li><a href="EMLTempCoverageView.html">EMLTempCoverageView</a></li><li><a href="EMLView.html">EMLView</a></li><li><a href="ScienceMetadataView.html">ScienceMetadataView</a></li><li class='category-heading' data-category='Views/Portals'>Views/Portals</li><li><a href="PortalDataView.html">PortalDataView</a></li><li><a href="PortalHeaderView.html">PortalHeaderView</a></li><li><a href="PortalListView.html">PortalListView</a></li><li><a href="PortalLogosView.html">PortalLogosView</a></li><li><a href="PortalMembersView.html">PortalMembersView</a></li><li><a href="PortalSectionView.html">PortalSectionView</a></li><li><a href="PortalView.html">PortalView</a></li><li><a href="PortalVisualizationsView.html">PortalVisualizationsView</a></li><li class='category-heading' data-category='Views/Portals/Editor'>Views/Portals/Editor</li><li><a href="PortalEditorView.html">PortalEditorView</a></li><li><a href="PortEditorDataView.html">PortEditorDataView</a></li><li><a href="PortEditorImageView.html">PortEditorImageView</a></li><li><a href="PortEditorLogosView.html">PortEditorLogosView</a></li><li><a href="PortEditorMdSectionView.html">PortEditorMdSectionView</a></li><li><a href="PortEditorSectionsView.html">PortEditorSectionsView</a></li><li><a href="PortEditorSectionView.html">PortEditorSectionView</a></li><li><a href="PortEditorSettingsView.html">PortEditorSettingsView</a></li><li class='category-heading' data-category='Deprecated'>Deprecated</li><li><a href="LogsSearch.html">LogsSearch</a></li></ul><h3>Global</h3><ul><li><a href="global.html#appConfigPath">appConfigPath</a></li></ul>
-=======
     <h2><a href="index.html">Home</a></h2><h3>Namespaces</h3><ul><li><a href="AppConfig.html">AppConfig</a></li><li><a href="MetacatUI.html">MetacatUI</a></li></ul><h3>Classes</h3><ul><li><a href="AccessPolicy.html">AccessPolicy</a></li><li><a href="AccessPolicyView.html">AccessPolicyView</a></li><li><a href="AccessRule.html">AccessRule</a></li><li><a href="AppModel.html">AppModel</a></li><li><a href="AppView.html">AppView</a></li><li><a href="BooleanFilter.html">BooleanFilter</a></li><li><a href="ChoiceFilter.html">ChoiceFilter</a></li><li><a href="Citations.html">Citations</a></li><li><a href="CollectionModel.html">CollectionModel</a></li><li><a href="ColorPaletteView.html">ColorPaletteView</a></li><li><a href="DataCatalogView_drawTiles-TextOverlay.html">TextOverlay</a></li><li><a href="DataCatalogViewWithFilters.html">DataCatalogViewWithFilters</a></li><li><a href="DataItemView.html">DataItemView</a></li><li><a href="DataONEObject.html">DataONEObject</a></li><li><a href="DataPackage.html">DataPackage</a></li><li><a href="DateFilter.html">DateFilter</a></li><li><a href="DraftsView.html">DraftsView</a></li><li><a href="EditCollectionView.html">EditCollectionView</a></li><li><a href="EditorView.html">EditorView</a></li><li><a href="EML211.html">EML211</a></li><li><a href="EML211EditorView.html">EML211EditorView</a></li><li><a href="EMLEntity.html">EMLEntity</a></li><li><a href="EMLEntityView.html">EMLEntityView</a></li><li><a href="EMLGeoCoverage.html">EMLGeoCoverage</a></li><li><a href="EMlGeoCoverageView.html">EMlGeoCoverageView</a></li><li><a href="EMLNonNumericDomain.html">EMLNonNumericDomain</a></li><li><a href="EMLNumericDomain.html">EMLNumericDomain</a></li><li><a href="EMLPartyView.html">EMLPartyView</a></li><li><a href="EMLTemporalCoverage.html">EMLTemporalCoverage</a></li><li><a href="EMLView.html">EMLView</a></li><li><a href="Filter.html">Filter</a></li><li><a href="FilterGroup.html">FilterGroup</a></li><li><a href="FilterGroupsView.html">FilterGroupsView</a></li><li><a href="Filters.html">Filters</a></li><li><a href="ImageUploaderView.html">ImageUploaderView</a></li><li><a href="LookupModel.html">LookupModel</a></li><li><a href="MarkdownEditorView.html">MarkdownEditorView</a></li><li><a href="MarkdownView.html">MarkdownView</a></li><li><a href="MetadataView.html">MetadataView</a></li><li><a href="MetricModalView.html">MetricModalView</a></li><li><a href="NavbarView.html">NavbarView</a></li><li><a href="NumericFilter.html">NumericFilter</a></li><li><a href="ObjectFormats.html">ObjectFormats</a></li><li><a href="PortalDataView.html">PortalDataView</a></li><li><a href="PortalEditorView.html">PortalEditorView</a></li><li><a href="PortalListView.html">PortalListView</a></li><li><a href="PortalLogosView.html">PortalLogosView</a></li><li><a href="PortalMembersView.html">PortalMembersView</a></li><li><a href="PortalModel.html">PortalModel</a></li><li><a href="PortalSectionView.html">PortalSectionView</a></li><li><a href="PortalUsagesView.html">PortalUsagesView</a></li><li><a href="PortalView.html">PortalView</a></li><li><a href="PortEditorDataView.html">PortEditorDataView</a></li><li><a href="PortEditorImageView.html">PortEditorImageView</a></li><li><a href="PortEditorLogosView.html">PortEditorLogosView</a></li><li><a href="PortEditorMdSectionView.html">PortEditorMdSectionView</a></li><li><a href="PortEditorSectionsView.html">PortEditorSectionsView</a></li><li><a href="PortEditorSectionView.html">PortEditorSectionView</a></li><li><a href="PortEditorSettingsView.html">PortEditorSettingsView</a></li><li><a href="QualityReport.html">QualityReport</a></li><li><a href="Quota.html">Quota</a></li><li><a href="Quotas.html">Quotas</a></li><li><a href="RegisterCitationView.html">RegisterCitationView</a></li><li><a href="Search.html">Search</a></li><li><a href="SolrResultList.html">SolrResultList</a></li><li><a href="SpatialFilter.html">SpatialFilter</a></li><li><a href="Stats.html">Stats</a></li><li><a href="Subscription.html">Subscription</a></li><li><a href="TableEditorView.html">TableEditorView</a></li><li><a href="ToggleFilter.html">ToggleFilter</a></li><li><a href="UIRouter.html">UIRouter</a></li><li><a href="Usage.html">Usage</a></li><li><a href="Usages.html">Usages</a></li><li><a href="UserView.html">UserView</a></li></ul><h3>Global</h3><ul><li><a href="global.html#appConfigPath">appConfigPath</a></li><li><a href="global.html#className">className</a></li><li><a href="global.html#logos">logos</a></li><li><a href="global.html#onClose">onClose</a></li><li><a href="global.html#render">render</a></li><li><a href="global.html#tagName">tagName</a></li><li><a href="global.html#template">template</a></li><li><a href="global.html#type">type</a></li></ul>
->>>>>>> a9d6430c
 </nav>
 
 <br class="clear">
 
 <footer>
-<<<<<<< HEAD
-    Documentation generated by <a href="https://github.com/jsdoc/jsdoc">JSDoc 3.6.3</a> on Wed Nov 11 2020 14:33:29 GMT-0600 (Central Standard Time)
-=======
     Documentation generated by <a href="https://github.com/jsdoc/jsdoc">JSDoc 3.6.3</a> on Fri Jul 31 2020 12:52:37 GMT-0400 (Eastern Daylight Time)
->>>>>>> a9d6430c
 </footer>
 
 <script> prettyPrint(); </script>
