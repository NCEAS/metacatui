--- conflicted
+++ resolved
@@ -29,40 +29,13 @@
         <article>
             <pre class="prettyprint source linenums"><code>/*global define */
 define(['jquery', 'underscore', 'backbone', 'models/LogsSearch', 'promise'],
-  function($, _, Backbone, LogsSearch, Promise) {
-  'use strict';
-
-  /**
-  * @class Stats
-  * @classdesc This model contains all a collection of statistics/metrics about a collection of DataONE objects
-  * @name Stats
-  * @extends Backbone.Model
-  * @constructor
-  */
-  var Stats = Backbone.Model.extend(
+	function($, _, Backbone, LogsSearch, Promise) {
+	'use strict';
+
+	// Statistics Model
+	// ------------------
+	var Stats = Backbone.Model.extend(
     /** @lends Stats.prototype */{
-<<<<<<< HEAD
-
-    /**
-    * Default attributes for Stats models
-    * @type {Object}
-    * @property {string} query - The base query that defines the data collection to get statistis about.
-    * @property {string} postQuery - A copy of the `query`, but without any URL encoding
-    * @property {number} metadataCount - The number of metadata objects in this data collection @readonly
-    * @property {number} dataCount - The number of data objects in this data collection
-    * @property {number} totalCount - The number of metadata and data objects in this data collection. Essentially this is the sum of metadataCount and dataCount
-    * @property {number|string[]} metadataFormatIDs
-    * @property {number|string[]} dataFormatIDs
-    * @property {number|string[]} dataUpdateDates
-    * @property {number|string[]} metadataUpdateDates
-    * @property {string} firstBeginDate - An ISO date string of the earliest year that this data collection describes, from the science metadata
-    * @property {number|string[]} temporalCoverage
-    * @property {number} metadataTotalSize - The total number of bytes of all metadata files
-    * @property {number} dataTotalSize - The total number of bytes of all data files
-    * @property {number} totalSize - The total number of bytes or metadata and data files
-    * @property {number} queryCoverageFrom - The year to start the temporal coverage range query
-    * @property {number} queryCoverageUntil - The year to end the temporal coverage range query
-=======
 		// This model contains all of the statistics in a user's or query's profile
 		defaults: {
 			query: "*:* ", //Show everything
@@ -839,578 +812,253 @@
 
     /*
     * Gets the earliest dateUploaded from the solr index
->>>>>>> 2ea1e38a
     */
-    defaults: {
-      query: "*:* ", //Show everything
-      postQuery: "", //An unencoded version of the query
-
-      metadataCount: 0,
-      dataCount: 0,
-      totalCount: 0,
-      metadataFormatIDs: [], //Uses same structure as Solr facet counts: ["text/csv", 5]
-      dataFormatIDs: [], //Uses same structure as Solr facet counts: ["text/csv", 5]
-
-      firstUpload: 0,
-      totalUploads: 0, //total data and metadata objects uploaded, including now obsoleted objects
-      metadataUploads: null,
-      dataUploads: null,
-      metadataUploadDates: null,
-      dataUploadDates: null,
-
-      //Number of updates to content for each time period
-      dataUpdateDates: null,
-      metadataUpdateDates: null,
-
-      firstBeginDate: null,
-      temporalCoverage: 0,
-      queryCoverageFrom: null,
-      queryCoverageUntil: null,
-
-      metadataTotalSize: 0,
-      dataTotalSize: 0,
-      totalSize: 0,
-
-      hideMetadataAssessment: false,
-      mdqScoresImage: null,
-
-      //HTTP GET requests are typically limited to 2,083 characters. So query lengths
-      // should have this maximum before switching over to HTTP POST
-      maxQueryLength: 2000,
-      usePOST: false
-    },
-
-    /**
-    * This function serves as a shorthand way to get all of the statistics stored in the model
+    getFirstUpload: function(){
+
+      var now = new Date(),
+          model = this,
+          firstPossibleUpload = new Date();
+
+        firstPossibleUpload.setYear( firstPossibleUpload.getYear() - 100 );
+        firstPossibleUpload = firstPossibleUpload.toISOString();
+
+      //Get the earliest upload date
+      var specialQueryParams = " AND formatType:(METADATA OR DATA)" + //Weeds out resource maps and annotations
+                  " AND dateUploaded:[" + firstPossibleUpload + " TO " + now.toISOString() + "]" + //Weeds out badly formatted dates
+                  " AND -obsoletes:*  AND -formatId:*dataone.org/collections* AND -formatId:*dataone.org/portals*",    //Only count one version of a revision chain
+          query = this.get('query') + specialQueryParams,
+          fl   = "dateUploaded",
+          rows = "1",
+          sort = "dateUploaded asc",
+          wt   = "json";
+
+      var successCallback = function(data, textStatus, xhr) {
+        if(!data.response.numFound){
+          //Save some falsey values if none are found
+          model.set('totalUploads', 0);
+          model.trigger("change:totalUploads");
+
+          model.set('firstUpload', null);
+
+          model.set("dataUploads", 0);
+          model.set("metadataUploads", 0);
+          model.set('metadataUploadDates', []);
+          model.set('dataUploadDates', []);
+        }
+        else{
+          // Save the earliest dateUploaded and total found in our model
+          model.set('firstUpload', data.response.docs[0].dateUploaded);
+          model.set('totalUploads', data.response.numFound);
+        }
+      }
+
+      if( this.get("usePOST") ){
+
+        //Get the unencoded query string
+        if( this.get("postQuery") ){
+          query = this.get("postQuery") + specialQueryParams;
+        }
+        else if( this.get("searchModel") ){
+          query = this.get("searchModel").getQuery(undefined, { forPOST: true });
+          this.set("postQuery", query);
+          query = query + specialQueryParams;
+        }
+
+        var requestData = new FormData();
+        requestData.append("q", query);
+        requestData.append("rows", rows);
+        requestData.append("fl", fl);
+        requestData.append("sort", sort);
+        requestData.append("wt", wt);
+
+        //Request settings for POST requests
+        var requestSettings = {
+          url: MetacatUI.appModel.get('queryServiceUrl'),
+          data: requestData,
+          processData: false,
+          contentType: false,
+          type: "POST",
+          dataType: "json",
+          success: successCallback
+        }
+
+      }
+      else{
+
+        //Request settings for GET requests
+        var requestSettings = {
+          url: MetacatUI.appModel.get('queryServiceUrl') + "q=" + query +
+               "&amp;rows=" + rows + "&amp;fl=" + fl + "&amp;wt=" + wt + "&amp;sort=" + sort,
+          type: "GET",
+          dataType: "json",
+          success: successCallback
+        }
+
+      }
+
+
+			$.ajax(_.extend(requestSettings, MetacatUI.appUserModel.createAjaxSettings()));
+
+		},
+
+    /* getTemporalCoverage
+    * Get the temporal coverage of this query/user from Solr
     */
-    getAll: function(){
-
-      // Only get the MetaDIG scores if MetacatUI is configured to display metadata assesments
-      // AND this model has them enabled, too.
-      if ( !MetacatUI.appModel.get("hideSummaryMetadataAssessment") &amp;&amp; !this.get("hideMetadataAssessment") ){
-        this.getMdqScores();
-      }
-
-      //Send the call the get both the metadata and data stats
-      this.getMetadataStats();
-      this.getDataStats();
-
-    },
-
-    /**
-    * Queries for statistics about metadata objects
-    */
-    getMetadataStats: function(){
-
-      var query = this.get("query"),
-          //Filter out the portal and collection documents
-          filterQuery = "-formatId:*dataone.org/collections* AND -formatId:*dataone.org/portals*",
-          //Use the stats feature to get the sum of the file size
-          stats = "true",
-          statsField = "size",
-          //Get the facet counts for formatIds
-          facet = "true",
-          facetFormatIdField = "formatId",
-          facetFormatIdMin = "1",
-          facetFormatIdMissing = "false",
-          facetLimit = "-1",
-          //Get the upload counts for each month
-          facetRange = "dateUploaded",
-          facetRangeGap = "+1MONTH",
-          facetRangeStart = "1900-01-01T00:00:00.000Z",
-          facetRangeEnd = (new Date()).toISOString(),
-          facetMissing = "true",
-          //Query for the temporal coverage ranges
-          facetQueries = [],
-          facetBeginDateField = "beginDate",
-          facetEndDateField = "endDate",
-          facetDateMin = "1",
-          facetDateMissing = "false",
-          //Don't return any result docs
-          rows = "0",
-          //Use JSON for the response format
-          wt = "json";
+    getCollectionYearFacets: function(){
+      var model = this;
 
       //How many years back should we look for temporal coverage?
-      var lastYear =  this.get('queryCoverageUntil') || new Date().getUTCFullYear(),
-          firstYear = this.get('queryCoverageFrom')  || 1950,
+      var lastYear =  this.get('lastEndDate') ? this.get('lastEndDate').getUTCFullYear() : new Date().getUTCFullYear(),
+          firstYear = this.get('firstBeginDate')? this.get('firstBeginDate').getUTCFullYear() : new Date().getUTCFullYear(),
           totalYears = lastYear - firstYear,
           today = new Date().getUTCFullYear(),
+          now   = new Date(),
           yearsFromToday = {
            fromBeginning: today - firstYear,
            fromEnd: today - lastYear
           };
 
-      //Determine our year range/bin size
+      //Determine our year bin size so that no more than 10 facet.queries are being sent at a time
       var binSize = 1;
 
       if((totalYears > 10) &amp;&amp; (totalYears &lt;= 20)){
-        binSize = 2;
+      	binSize = 2;
       }
       else if((totalYears > 20) &amp;&amp; (totalYears &lt;= 50)){
-        binSize = 5;
+      	binSize = 5;
       }
       else if((totalYears > 50) &amp;&amp; (totalYears &lt;= 100)){
-        binSize = 10;
+      	binSize = 10;
       }
       else if(totalYears > 100){
-        binSize = 25;
-      }
-
-      //Count all the datasets with coverage before the first year in the year range queries
-      var beginDateLimit = new Date(Date.UTC(firstYear-1));
-      facetQueries.push("{!key=&lt;" + firstYear + "}(beginDate:[* TO " +
-                        beginDateLimit.toISOString() +"/YEAR])");
+      	binSize = 25;
+      }
 
       //Construct our facet.queries for the beginDate and endDates, starting with all years before this current year
-      var key = "";
-
-      for(var yearsAgo = yearsFromToday.fromBeginning; (yearsAgo >= yearsFromToday.fromEnd &amp;&amp; yearsAgo > 0); yearsAgo -= binSize){
+      var allFacetQueries = [],
+          key = "";
+
+      for(var yearsAgo = yearsFromToday.fromBeginning; yearsAgo >= yearsFromToday.fromEnd; yearsAgo -= binSize){
         // The query logic here is: If the beginnning year is anytime before or
         //  during the last year of the bin AND the ending year is anytime after
         //  or during the first year of the bin, it counts.
         if(binSize == 1){
           //Querying for just the current year needs to be treated a bit differently
           // and won't be caught in our for loop
-          if(lastYear == today){
-            var oneYearFromNow = new Date(Date.UTC(today+1, 0, 1));
+          if((yearsAgo == 0) &amp;&amp; (lastYear == today)){
+            var oneYearFromNow = new Date();
+            oneYearFromNow.setFullYear( oneYearFromNow.getFullYear() + 1 );
+
             var now = new Date();
 
-            facetQueries.push("{!key=" + lastYear + "}(beginDate:[* TO " +
+            allFacetQueries.push("{!key=" + lastYear + "}(beginDate:[* TO " +
                               oneYearFromNow.toISOString() + "/YEAR] AND endDate:[" +
                               now.toISOString() + "/YEAR TO *])");
           }
           else{
             key = today - yearsAgo;
 
-            //The coverage should start sometime in this year range or earlier.
-            var beginDateLimit = new Date(Date.UTC(today-(yearsAgo-1), 0, 1));
-            //The coverage should end sometime in this year range or later.
-            var endDateLimit = new Date(Date.UTC(today-yearsAgo, 0, 1));
-
-            facetQueries.push("{!key=" + key + "}(beginDate:[* TO " +
+            var beginDateLimit = new Date();
+            beginDateLimit.setFullYear( beginDateLimit.getFullYear() - (yearsAgo-1) );
+
+            var endDateLimit = new Date();
+            endDateLimit.setFullYear( endDateLimit.getFullYear() - yearsAgo );
+
+            allFacetQueries.push("{!key=" + key + "}(beginDate:[* TO " +
                               beginDateLimit.toISOString() + "/YEAR] AND endDate:[" +
                               endDateLimit.toISOString() + "/YEAR TO *])");
           }
         }
-        //If this is the last date range
         else if (yearsAgo &lt;= binSize){
-          //Label the facet query with a key for easier parsing
-          // Because this is the last year range, which could be uneven with the other year ranges, use the exact end year
           key = (today - yearsAgo) + "-" + lastYear;
 
-          //The coverage should start sometime in this year range or earlier.
-          // Because this is the last year range, which could be uneven with the other year ranges, use the exact end year
-          var beginDateLimit = new Date(Date.UTC(today-yearsFromToday.fromEnd, 0, 1));
-          //The coverage should end sometime in this year range or later.
-          var endDateLimit = new Date(Date.UTC(today-yearsAgo, 0, 1));
-
-          facetQueries.push("{!key=" + key + "}(beginDate:[* TO " +
+          var beginDateLimit = new Date();
+          beginDateLimit.setFullYear( beginDateLimit.getFullYear() - yearsFromToday.fromEnd );
+
+          var endDateLimit = new Date();
+          endDateLimit.setFullYear( endDateLimit.getFullYear() - yearsAgo );
+
+          allFacetQueries.push("{!key=" + key + "}(beginDate:[* TO " +
                             beginDateLimit.toISOString() +"/YEAR] AND endDate:[" +
                             endDateLimit.toISOString() + "/YEAR TO *])");
         }
-        //For all other bins,
         else{
-          //Label the facet query with a key for easier parsing
           key = (today - yearsAgo) + "-" + (today - yearsAgo + binSize-1);
 
-          //The coverage should start sometime in this year range or earlier.
-          var beginDateLimit = new Date(Date.UTC(today - (yearsAgo - binSize), 0, 1));
-          //The coverage should end sometime in this year range or later.
-          var endDateLimit = new Date(Date.UTC(today-yearsAgo, 0, 1));
-
-          facetQueries.push("{!key=" + key + "}(beginDate:[* TO " +
+          var beginDateLimit = new Date();
+          beginDateLimit.setFullYear( beginDateLimit.getFullYear() - (yearsAgo - binSize-1) );
+
+          var endDateLimit = new Date();
+          endDateLimit.setFullYear( endDateLimit.getFullYear() - yearsAgo );
+
+          allFacetQueries.push("{!key=" + key + "}(beginDate:[* TO " +
                          beginDateLimit.toISOString() + "/YEAR] AND endDate:[" +
                          endDateLimit.toISOString() + "/YEAR TO *])");
         }
       }
 
-      var model = this;
+      var now = new Date();
+
+      //The full query
+      var specialQueryParams = " AND beginDate:[" + this.firstPossibleDate + " TO " + now.toISOString() + "] AND -obsoletedBy:*  AND -formatId:*dataone.org/collections* AND -formatId:*dataone.org/portals*",
+          query = this.get('query') + specialQueryParams,
+          rows = "0",
+          facet = "true",
+          facetLimit = "30000", //Put some reasonable limit here so we don't wait forever for this query
+          facetMissing = "true", //We want to retrieve years with 0 results
+          wt = "json";
+
       var successCallback = function(data, textStatus, xhr) {
-
-        if( !data || !data.response || !data.response.numFound ){
-          //Store falsey data
-          model.set("totalCount", 0);
-          model.trigger("change:totalCount");
-          model.set('metadataCount', 0);
-          model.trigger("change:metadataCount");
-          model.set('metadataFormatIDs', ["", 0]);
-          model.set('firstUpdate', null);
-          model.set("metadataUpdateDates", []);
-        }
-        else{
-          //Save tthe number of metadata docs found
-          model.set('metadataCount', data.response.numFound);
-          model.set("totalCount", model.get("dataCount") + data.response.numFound);
-
-          //Save the format ID facet counts
-          if( data.facet_counts &amp;&amp; data.facet_counts.facet_fields &amp;&amp; data.facet_counts.facet_fields.formatId ){
-            model.set("metadataFormatIDs", data.facet_counts.facet_fields.formatId);
-          }
-          else{
-            model.set("metadataFormatIDs", ["", 0]);
-          }
-
-          //Save the metadata update date counts
-          if( data.facet_counts &amp;&amp; data.facet_counts.facet_ranges &amp;&amp; data.facet_counts.facet_ranges.dateUploaded ){
-
-            //Find the index of the first update date
-            var updateFacets = data.facet_counts.facet_ranges.dateUploaded.counts,
-                cropAt = 0;
-
-            for( var i=1; i&lt;updateFacets.length; i+=2 ){
-              //If there was at least one update/upload in this date range, then save this as the first update
-              if( typeof updateFacets[i] == "number" &amp;&amp; updateFacets[i] > 0){
-                //Save the first first update date
-                cropAt = i;
-                model.set('firstUpdate', updateFacets[i-1]);
-                //Save the update dates, but crop out months that are empty
-                model.set("metadataUpdateDates", updateFacets.slice(cropAt+1));
-                i = updateFacets.length;
-              }
-            }
-
-            //If no update dates were found, save falsey values
-            if( cropAt === 0 ){
-              model.set('firstUpdate', null);
-              model.set("metadataUpdateDates", []);
-            }
-          }
-
-          //Save the temporal coverage dates
-          if( data.facet_counts &amp;&amp; data.facet_counts.facet_queries ){
-
-            //Find the beginDate and facets so we can store the earliest beginDate
-            if( data.facet_counts.facet_fields &amp;&amp; data.facet_counts.facet_fields.beginDate ){
-              var earliestBeginDate = _.find(data.facet_counts.facet_fields.beginDate, function(value){
-                return ( typeof value == "string" &amp;&amp; parseInt(value.substring(0,4)) > 1000 );
-              });
-              if( earliestBeginDate ){
-                model.set("firstBeginDate", earliestBeginDate);
-              }
-            }
-
-            //Find the endDate and facets so we can store the latest endDate
-            if( data.facet_counts.facet_fields &amp;&amp; data.facet_counts.facet_fields.endDate ){
-              var latestEndDate,
-                  endDates = data.facet_counts.facet_fields.endDate,
-                  nextYear = (new Date()).getUTCFullYear() + 1,
-                  i = 0;
-
-              //Iterate over each endDate and find the first valid one. (After year 1000 but not after today)
-              while( !latestEndDate &amp;&amp; i&lt;endDates.length ){
-                var endDate = endDates[i];
-                if( typeof endDate == "string" ){
-                  endDate = parseInt(endDate.substring(0,3));
-                  if( endDate > 1000 &amp;&amp; endDate &lt; nextYear){
-                    latestEndDate = endDate;
-                  }
-                }
-                i++;
-              }
-
-              //Save the latest endDate if one was found
-              if( latestEndDate ){
-                model.set("lastEndDate", latestEndDate);
-              }
-            }
-
-            //Save the temporal coverage year ranges
-            var tempCoverages = data.facet_counts.facet_queries;
-            model.set("temporalCoverage", tempCoverages);
-          }
-          else{
-            model.set("temporalCoverage", 0);
-            model.triggerChange("temporalCoverage");
-          }
-
-          //Get the total size of all the files in the index
-          if( data.stats &amp;&amp; data.stats.stats_fields &amp;&amp; data.stats.stats_fields.size &amp;&amp; data.stats.stats_fields.size.sum ){
-            //Save the size sum
-            model.set("metadataTotalSize", data.stats.stats_fields.size.sum);
-            //If there is a data size sum,
-            if( model.get("dataTotalSize") > 0 ){
-              //Add it to the metadata size sum as the total sum
-              model.set("totalSize", model.get("dataTotalSize") + data.stats.stats_fields.size.sum);
-            }
-          }
-        }
-      }
-
-      //Construct the full URL for the query
-      var fullQueryURL = MetacatUI.appModel.get('queryServiceUrl') +
-          "q=" + query +
-          "&amp;fq=" + filterQuery +
-          "&amp;stats=" + stats +
-          "&amp;stats.field=" + statsField +
-          "&amp;facet=" + facet +
-          "&amp;facet.field=" + facetFormatIdField +
-          "&amp;facet.field=" + facetBeginDateField +
-          "&amp;facet.field=" + facetEndDateField +
-          "&amp;f." + facetFormatIdField  + ".facet.mincount=" + facetFormatIdMin +
-          "&amp;f." + facetFormatIdField  + ".facet.missing=" + facetFormatIdMissing +
-          "&amp;f." + facetBeginDateField + ".facet.mincount=" + facetDateMin +
-          "&amp;f." + facetEndDateField   + ".facet.mincount=" + facetDateMin +
-          "&amp;f." + facetBeginDateField + ".facet.missing=" + facetDateMissing +
-          "&amp;f." + facetEndDateField   + ".facet.missing=" + facetDateMissing +
-          "&amp;facet.limit=" + facetLimit +
-          "&amp;f." + facetRange + ".facet.missing=" + facetMissing +
-          "&amp;facet.range=" + facetRange +
-          "&amp;facet.range.start=" + facetRangeStart +
-          "&amp;facet.range.end=" + facetRangeEnd +
-          "&amp;facet.range.gap=" + encodeURIComponent(facetRangeGap) +
-          "&amp;facet.query=" + facetQueries.join("&amp;facet.query=") +
-          "&amp;rows=" + rows +
-          "&amp;wt=" + wt;
-
-      if( this.getRequestType(fullQueryURL) == "POST" ){
-
+        model.set('temporalCoverage', data.facet_counts.facet_queries);
+      }
+
+      if( this.get("usePOST") ){
+
+        //Get the unencoded query string
         if( this.get("postQuery") ){
-          query = this.get("postQuery");
+          query = this.get("postQuery") + specialQueryParams;
         }
         else if( this.get("searchModel") ){
-          query = this.get("searchModel").getQuery(undefined, { forPOST: true });
-          this.set("postQuery", query);
-        }
-
-        var queryData = new FormData();
-        queryData.append("q", query);
-        queryData.append("fq", filterQuery);
-        queryData.append("stats", stats);
-        queryData.append("stats.field", statsField);
-        queryData.append("facet", facet);
-        queryData.append("facet.field", facetFormatIdField);
-        queryData.append("facet.field", facetBeginDateField);
-        queryData.append("facet.field", facetEndDateField);
-        queryData.append("f." + facetFormatIdField  + ".facet.mincount", facetFormatIdMin);
-        queryData.append("f." + facetFormatIdField  + ".facet.missing", facetFormatIdMissing);
-        queryData.append("f." + facetBeginDateField + ".facet.mincount", facetDateMin);
-        queryData.append("f." + facetEndDateField   + ".facet.mincount", facetDateMin);
-        queryData.append("f." + facetBeginDateField + ".facet.missing", facetDateMissing);
-        queryData.append("f." + facetEndDateField   + ".facet.missing", facetDateMissing);
-        queryData.append("facet.limit", facetLimit);
-        queryData.append("facet.range", facetRange);
-        queryData.append("facet.range.start", facetRangeStart);
-        queryData.append("facet.range.end", facetRangeEnd);
-        queryData.append("facet.range.gap", facetRangeGap);
-        queryData.append("f." + facetRange + ".facet.missing", facetMissing);
-        queryData.append("rows", rows);
-        queryData.append("wt", wt);
-
-        //Add the facet queries to the POST body
-        _.each(facetQueries, function(facetQuery){
-          queryData.append("facet.query", facetQuery);
+          query = this.get("searchModel").getQuery(undefined, { forPOST: true }) + specialQueryParams;
+        }
+
+        var requestData = new FormData();
+        requestData.append("q", query);
+        requestData.append("rows", rows);
+        requestData.append("wt", wt);
+        requestData.append("facet", facet);
+        requestData.append("facet.limit", facetLimit);
+        requestData.append("facet.missing", facetMissing);
+
+        _.each(allFacetQueries, function(facetQuery){
+          requestData.append("facet.query", facetQuery);
         });
 
-        //Create the request settings for POST requests
+        //Request settings for POST requests
         var requestSettings = {
           url: MetacatUI.appModel.get('queryServiceUrl'),
+          data: requestData,
+          processData: false,
+          contentType: false,
           type: "POST",
-          contentType: false,
-          processData: false,
-          data: queryData,
           dataType: "json",
           success: successCallback
         }
       }
       else{
-        //Create the request settings for GET requests
-        var requestSettings = {
-          url: fullQueryURL,
-          type: "GET",
-          dataType: "json",
-          success: successCallback
-        }
-      }
-
-      //Send the request
+        var requestSettings = {
+          url: MetacatUI.appModel.get('queryServiceUrl') + "q=" + query +
+               "&amp;rows=" + rows + "&amp;facet=" + facet + "&amp;facet.limit=" + facetLimit +
+               "&amp;facet.missing=" + facetMissing + "&amp;wt=" + wt +
+               "&amp;facet.query=" + allFacetQueries.join("&amp;facet.query="),
+          dataType: "json",
+          success: successCallback
+        }
+      }
+
       $.ajax(_.extend(requestSettings, MetacatUI.appUserModel.createAjaxSettings()));
-
     },
 
-    /**
-    * Queries for statistics about data objects
-    */
-    getDataStats: function(){
-
-      var query = "{!join from=resourceMap to=resourceMap}" + this.get("query"),
-          //Filter out resource maps and metatdata objects
-          filterQuery = "formatType:DATA",
-          //Use the stats feature to get the sum of the file size
-          stats = "true",
-          statsField = "size",
-          //Get the facet counts for formatIds
-          facet = "true",
-          facetField = "formatId",
-          facetFormatIdMin = "1",
-          facetFormatIdMissing = "false",
-          facetLimit = "-1",
-          //Get the upload counts for each month
-          facetRange = "dateUploaded",
-          facetRangeGap = "+1MONTH",
-          facetRangeStart = "1900-01-01T00:00:00.000Z",
-          facetRangeEnd = (new Date()).toISOString(),
-          facetRangeMissing = "true",
-          //Don't return any result docs
-          rows = "0",
-          //Use JSON for the response format
-          wt = "json";
-
-      var fullQueryURL = MetacatUI.appModel.get('queryServiceUrl') +
-          "q=" + query +
-          "&amp;fq=" + filterQuery +
-          "&amp;stats=" + stats +
-          "&amp;stats.field=" + statsField +
-          "&amp;facet=" + facet +
-          "&amp;facet.field=" + facetField +
-          "&amp;facet.limit=" + facetLimit +
-          "&amp;f." + facetField + ".facet.mincount=" + facetFormatIdMin +
-          "&amp;f." + facetField + ".facet.missing=" + facetFormatIdMissing +
-          "&amp;f." + facetRange + ".facet.missing=" + facetRangeMissing +
-          "&amp;facet.range=" + facetRange +
-          "&amp;facet.range.start=" + facetRangeStart +
-          "&amp;facet.range.end=" + facetRangeEnd +
-          "&amp;facet.range.gap=" + encodeURIComponent(facetRangeGap) +
-          "&amp;rows=" + rows +
-          "&amp;wt=" + wt;
-
-      var model = this;
-      var successCallback = function(data, textStatus, xhr) {
-
-        if( !data || !data.response || !data.response.numFound ){
-          //Store falsey data
-          model.set("totalCount", 0);
-          model.trigger("change:totalCount");
-          model.set('dataCount', 0);
-          model.trigger("change:dataCount");
-          model.set('dataFormatIDs', ["", 0]);
-          model.set('firstUpdate', null);
-          model.set("dataUpdateDates", []);
-        }
-        else{
-          //Save the number of data docs found
-          model.set('dataCount', data.response.numFound);
-          model.set("totalCount", model.get("metadataCount") + data.response.numFound);
-
-          //Save the format ID facet counts
-          if( data.facet_counts &amp;&amp; data.facet_counts.facet_fields &amp;&amp; data.facet_counts.facet_fields.formatId ){
-            model.set("dataFormatIDs", data.facet_counts.facet_fields.formatId);
-          }
-          else{
-            model.set("dataFormatIDs", ["", 0]);
-          }
-
-          //Save the data update date counts
-          if( data.facet_counts &amp;&amp; data.facet_counts.facet_ranges &amp;&amp; data.facet_counts.facet_ranges.dateUploaded ){
-
-            //Find the index of the first update date
-            var updateFacets = data.facet_counts.facet_ranges.dateUploaded.counts,
-                cropAt = 0;
-
-            for( var i=1; i&lt;updateFacets.length; i+=2 ){
-              //If there was at least one update/upload in this date range, then save this as the first update
-              if( typeof updateFacets[i] == "number" &amp;&amp; updateFacets[i] > 0){
-                //Save the first first update date
-                cropAt = i;
-                model.set('firstUpdate', updateFacets[i-1]);
-                //Save the update dates, but crop out months that are empty
-                model.set("dataUpdateDates", updateFacets.slice(cropAt+1));
-                i = updateFacets.length;
-              }
-            }
-
-            //If no update dates were found, save falsey values
-            if( cropAt === 0 ){
-              model.set('firstUpdate', null);
-              model.set("dataUpdateDates", []);
-            }
-          }
-
-          //Get the total size of all the files in the index
-          if( data.stats &amp;&amp; data.stats.stats_fields &amp;&amp; data.stats.stats_fields.size &amp;&amp; data.stats.stats_fields.size.sum ){
-            //Save the size sum
-            model.set("dataTotalSize", data.stats.stats_fields.size.sum);
-            //If there is a metadata size sum,
-            if( model.get("metadataTotalSize") > 0 ){
-              //Add it to the data size sum as the total sum
-              model.set("totalSize", model.get("metadataTotalSize") + data.stats.stats_fields.size.sum);
-            }
-          }
-        }
-      }
-
-      if( this.getRequestType(fullQueryURL) == "POST" ){
-
-        if( this.get("postQuery") ){
-          query = this.get("postQuery");
-        }
-        else if( this.get("searchModel") ){
-          query = this.get("searchModel").getQuery(undefined, { forPOST: true });
-          this.set("postQuery", query);
-        }
-
-        var queryData = new FormData();
-        queryData.append("q", query);
-        queryData.append("fq", filterQuery);
-        queryData.append("stats", stats);
-        queryData.append("stats.field", statsField);
-        queryData.append("facet", facet);
-        queryData.append("facet.field", facetField);
-        queryData.append("facet.limit", facetLimit);
-        queryData.append("f." + facetField + ".facet.mincount", facetFormatIdMin);
-        queryData.append("f." + facetField + ".facet.missing", facetFormatIdMissing);
-        queryData.append("f." + facetRange + ".facet.missing", facetRangeMissing);
-        queryData.append("facet.range", facetRange);
-        queryData.append("facet.range.start", facetRangeStart);
-        queryData.append("facet.range.end", facetRangeEnd);
-        queryData.append("facet.range.gap", facetRangeGap);
-        queryData.append("rows", rows);
-        queryData.append("wt", wt);
-
-        //Create the request settings for POST requests
-        var requestSettings = {
-          url: MetacatUI.appModel.get('queryServiceUrl'),
-          type: "POST",
-          contentType: false,
-          processData: false,
-          data: queryData,
-          dataType: "json",
-          success: successCallback
-        }
-      }
-      else{
-        //Create the request settings for GET requests
-        var requestSettings = {
-          url: fullQueryURL,
-          type: "GET",
-          dataType: "json",
-          success: successCallback
-        }
-      }
-
-      //Send the request
-      $.ajax(_.extend(requestSettings, MetacatUI.appUserModel.createAjaxSettings()));
-
-    },
-
-<<<<<<< HEAD
-    /**
-    * @deprecated as of MetacatUI version 2.11.1. Use {@link Stats#getMetadataStats} and {@link Stats#getDataStats} to get the formatTypes.
-    * This function may be removed in a future release.
-    */
-    getFormatTypes: function(){
-      this.getMetadataStats();
-      this.getDataStats();
-    },
-
-    /**
-    * @deprecated as of MetacatUI version 2.11.1. Use {@link Stats#getDataStats} to get the formatTypes.
-    * This function may be removed in a future release.
-    */
-    getDataFormatIDs: function(){
-      this.getDataStats();
-    },
-=======
     imgLoad: function(url) {
         // Create new promise with the Promise() constructor;
         // This has as its argument a function with two parameters, resolve and reject
@@ -1420,36 +1068,31 @@
             var request = new XMLHttpRequest();
             request.open('GET', url);
             request.responseType = 'blob';
->>>>>>> 2ea1e38a
-
-    /**
-    * @deprecated as of MetacatUI version 2.11.1. Use {@link Stats#getMetadataStats} to get the formatTypes.
-    * This function may be removed in a future release.
-    */
-    getMetadataFormatIDs: function(){
-      this.getMetadataStats();
+
+            // When the request loads, check whether it was successful
+            request.onload = function () {
+                if (request.status === 200) {
+                    // If successful, resolve the promise by passing back the request response
+                    resolve(request.response);
+                } else {
+                    // If it fails, reject the promise with a error message
+                    reject(new Error('Image didn\'t load successfully; error code:' + request.statusText));
+                    model.set('mdqScoresError', request.statusText);
+                }
+            };
+
+            request.onerror = function () {
+                console.log("onerror");
+                // Also deal with the case when the entire request fails to begin with
+                // This is probably a network error, so reject the promise with an appropriate message
+                reject(new Error('There was a network error.'));
+            };
+
+            // Send the request
+            request.send();
+        });
     },
 
-    /**
-    * @deprecated as of MetacatUI version 2.11.1. Use {@link Stats#getMetadataStats} and {@link Stats#getDataStats} to get the formatTypes.
-    * This function may be removed in a future release.
-    */
-    getUpdateDates: function(){
-      this.getMetadataStats();
-      this.getDataStats();
-    },
-
-    /**
-    * @deprecated as of MetacatUI version 2.11.1. Use {@link Stats#getMetadataStats} to get the formatTypes.
-    * This function may be removed in a future release.
-    */
-    getCollectionYearFacets: function(){
-      this.getMetadataStats();
-    },
-
-    /**
-    * Retrieves an image of the metadata assessment scores
-    */
     getMdqScores: function(){
       try{
         var myImage = new Image();
@@ -1492,62 +1135,14 @@
       }
     },
 
-    /**
-    * Retrieves an image via a Promise. Primarily used by {@link Stats#getMdqScores}
-    * @param {string} url - The URL of the image
-    */
-    imgLoad: function(url) {
-        // Create new promise with the Promise() constructor;
-        // This has as its argument a function with two parameters, resolve and reject
-        var model = this;
-        return new Promise(function (resolve, reject) {
-            // Standard XHR to load an image
-            var request = new XMLHttpRequest();
-            request.open('GET', url);
-            request.responseType = 'blob';
-
-            // When the request loads, check whether it was successful
-            request.onload = function () {
-                if (request.status === 200) {
-                    // If successful, resolve the promise by passing back the request response
-                    resolve(request.response);
-                } else {
-                    // If it fails, reject the promise with a error message
-                    reject(new Error('Image didn\'t load successfully; error code:' + request.statusText));
-                    model.set('mdqScoresError', request.statusText);
-                }
-            };
-
-            request.onerror = function () {
-                console.log("onerror");
-                // Also deal with the case when the entire request fails to begin with
-                // This is probably a network error, so reject the promise with an appropriate message
-                reject(new Error('There was a network error.'));
-            };
-
-            // Send the request
-            request.send();
-        });
-    },
-
-    /**
-    * Given the query or URL, determine whether this model should send GET or POST
-    * requests, because of URL length restrictions in browsers.
-    * @param {string} queryOrURLString - The full query or URL that will be sent to the query service
-    * @returns {string} The request type to use. Either `GET` or `POST`
-    */
-    getRequestType: function(queryOrURLString){
-      //If POSTs to the query service are disabled completely, use GET
+    setRequestType: function(){
       if( MetacatUI.appModel.get("disableQueryPOSTs") ){
-        return "GET";
-      }
-      //If POSTs are enabled and the URL is over the maximum, use POST
-      else if( queryOrURLString &amp;&amp; queryOrURLString.length > this.get("maxQueryLength") ){
-        return "POST";
-      }
-      //Otherwise, default to GET
+        this.set("usePOST", false);
+      }
       else{
-        return "GET";
+        if( this.get("query") &amp;&amp; this.get("query").length > this.get("maxQueryLength") ){
+          this.set("usePOST", true);
+        }
       }
     }
 
@@ -1564,21 +1159,13 @@
 </div>
 
 <nav>
-<<<<<<< HEAD
-    <h2><a href="index.html">Home</a></h2><h3>Classes</h3><ul><li><a href="AccessPolicy.html">AccessPolicy</a></li><li><a href="AccessPolicyView.html">AccessPolicyView</a></li><li><a href="AccessRule.html">AccessRule</a></li><li><a href="AppModel.html">AppModel</a></li><li><a href="BooleanFilter.html">BooleanFilter</a></li><li><a href="ChoiceFilter.html">ChoiceFilter</a></li><li><a href="Citations.html">Citations</a></li><li><a href="CollectionModel.html">CollectionModel</a></li><li><a href="ColorPaletteView.html">ColorPaletteView</a></li><li><a href="DataCatalogView_drawTiles-TextOverlay.html">TextOverlay</a></li><li><a href="DataCatalogViewWithFilters.html">DataCatalogViewWithFilters</a></li><li><a href="DataItemView.html">DataItemView</a></li><li><a href="DataPackage.html">DataPackage</a></li><li><a href="DateFilter.html">DateFilter</a></li><li><a href="EditCollectionView.html">EditCollectionView</a></li><li><a href="EditorView.html">EditorView</a></li><li><a href="EML211EditorView.html">EML211EditorView</a></li><li><a href="EMLEntity.html">EMLEntity</a></li><li><a href="EMLGeoCoverage.html">EMLGeoCoverage</a></li><li><a href="EMlGeoCoverageView.html">EMlGeoCoverageView</a></li><li><a href="EMLNonNumericDomain.html">EMLNonNumericDomain</a></li><li><a href="EMLNumericDomain.html">EMLNumericDomain</a></li><li><a href="EMLPartyView.html">EMLPartyView</a></li><li><a href="EMLTemporalCoverage.html">EMLTemporalCoverage</a></li><li><a href="Filter.html">Filter</a></li><li><a href="FilterGroup.html">FilterGroup</a></li><li><a href="FilterGroupsView.html">FilterGroupsView</a></li><li><a href="Filters.html">Filters</a></li><li><a href="ImageUploaderView.html">ImageUploaderView</a></li><li><a href="MetadataView.html">MetadataView</a></li><li><a href="NavbarView.html">NavbarView</a></li><li><a href="NumericFilter.html">NumericFilter</a></li><li><a href="ObjectFormats.html">ObjectFormats</a></li><li><a href="PortalDataView.html">PortalDataView</a></li><li><a href="PortalEditorView.html">PortalEditorView</a></li><li><a href="PortalListView.html">PortalListView</a></li><li><a href="PortalMembersView.html">PortalMembersView</a></li><li><a href="PortalModel.html">PortalModel</a></li><li><a href="PortalSectionView.html">PortalSectionView</a></li><li><a href="PortalView.html">PortalView</a></li><li><a href="PortEditorDataView.html">PortEditorDataView</a></li><li><a href="PortEditorImageView.html">PortEditorImageView</a></li><li><a href="PortEditorLogosView.html">PortEditorLogosView</a></li><li><a href="PortEditorMdSectionView.html">PortEditorMdSectionView</a></li><li><a href="PortEditorSectionsView.html">PortEditorSectionsView</a></li><li><a href="PortEditorSectionView.html">PortEditorSectionView</a></li><li><a href="PortEditorSettingsView.html">PortEditorSettingsView</a></li><li><a href="QualityReport.html">QualityReport</a></li><li><a href="Search.html">Search</a></li><li><a href="SolrResultList.html">SolrResultList</a></li><li><a href="SpatialFilter.html">SpatialFilter</a></li><li><a href="Stats.html">Stats</a></li><li><a href="ToggleFilter.html">ToggleFilter</a></li><li><a href="UIRouter.html">UIRouter</a></li><li><a href="UserView.html">UserView</a></li></ul><h3>Global</h3><ul><li><a href="global.html#addKeyword">addKeyword</a></li><li><a href="global.html#addNewKeyword">addNewKeyword</a></li><li><a href="global.html#checkIncompatibility">checkIncompatibility</a></li><li><a href="global.html#clearOldDrafts">clearOldDrafts</a></li><li><a href="global.html#friendlyTimeDiff">friendlyTimeDiff</a></li><li><a href="global.html#getSizeOfIndexQueue">getSizeOfIndexQueue</a></li><li><a href="global.html#listenForActivity">listenForActivity</a></li><li><a href="global.html#listenForTimeout">listenForTimeout</a></li><li><a href="global.html#MetacatUI">MetacatUI</a></li><li><a href="global.html#movePartyDown">movePartyDown</a></li><li><a href="global.html#movePartyUp">movePartyUp</a></li><li><a href="global.html#movePersonDown">movePersonDown</a></li><li><a href="global.html#movePersonUp">movePersonUp</a></li><li><a href="global.html#renderSupport">renderSupport</a></li><li><a href="global.html#saveDraft">saveDraft</a></li><li><a href="global.html#showAlert">showAlert</a></li><li><a href="global.html#showTimeoutSignIn">showTimeoutSignIn</a></li></ul>
-=======
     <h2><a href="index.html">Home</a></h2><h3>Classes</h3><ul><li><a href="AccessPolicy.html">AccessPolicy</a></li><li><a href="AccessPolicyView.html">AccessPolicyView</a></li><li><a href="AccessRule.html">AccessRule</a></li><li><a href="AppModel.html">AppModel</a></li><li><a href="BooleanFilter.html">BooleanFilter</a></li><li><a href="ChoiceFilter.html">ChoiceFilter</a></li><li><a href="Citations.html">Citations</a></li><li><a href="CollectionModel.html">CollectionModel</a></li><li><a href="ColorPaletteView.html">ColorPaletteView</a></li><li><a href="DataCatalogView_drawTiles-TextOverlay.html">TextOverlay</a></li><li><a href="DataCatalogViewWithFilters.html">DataCatalogViewWithFilters</a></li><li><a href="DataItemView.html">DataItemView</a></li><li><a href="DataPackage.html">DataPackage</a></li><li><a href="DateFilter.html">DateFilter</a></li><li><a href="EditCollectionView.html">EditCollectionView</a></li><li><a href="EditorView.html">EditorView</a></li><li><a href="EML211EditorView.html">EML211EditorView</a></li><li><a href="EMLEntity.html">EMLEntity</a></li><li><a href="EMLGeoCoverage.html">EMLGeoCoverage</a></li><li><a href="EMlGeoCoverageView.html">EMlGeoCoverageView</a></li><li><a href="EMLNonNumericDomain.html">EMLNonNumericDomain</a></li><li><a href="EMLNumericDomain.html">EMLNumericDomain</a></li><li><a href="EMLPartyView.html">EMLPartyView</a></li><li><a href="EMLTemporalCoverage.html">EMLTemporalCoverage</a></li><li><a href="Filter.html">Filter</a></li><li><a href="FilterGroup.html">FilterGroup</a></li><li><a href="FilterGroupsView.html">FilterGroupsView</a></li><li><a href="Filters.html">Filters</a></li><li><a href="ImageUploaderView.html">ImageUploaderView</a></li><li><a href="MetadataView.html">MetadataView</a></li><li><a href="NavbarView.html">NavbarView</a></li><li><a href="NumericFilter.html">NumericFilter</a></li><li><a href="ObjectFormats.html">ObjectFormats</a></li><li><a href="PortalDataView.html">PortalDataView</a></li><li><a href="PortalEditorView.html">PortalEditorView</a></li><li><a href="PortalListView.html">PortalListView</a></li><li><a href="PortalMembersView.html">PortalMembersView</a></li><li><a href="PortalModel.html">PortalModel</a></li><li><a href="PortalSectionView.html">PortalSectionView</a></li><li><a href="PortalView.html">PortalView</a></li><li><a href="PortEditorDataView.html">PortEditorDataView</a></li><li><a href="PortEditorImageView.html">PortEditorImageView</a></li><li><a href="PortEditorLogosView.html">PortEditorLogosView</a></li><li><a href="PortEditorMdSectionView.html">PortEditorMdSectionView</a></li><li><a href="PortEditorSectionsView.html">PortEditorSectionsView</a></li><li><a href="PortEditorSectionView.html">PortEditorSectionView</a></li><li><a href="PortEditorSettingsView.html">PortEditorSettingsView</a></li><li><a href="QualityReport.html">QualityReport</a></li><li><a href="Search.html">Search</a></li><li><a href="SolrResultList.html">SolrResultList</a></li><li><a href="SpatialFilter.html">SpatialFilter</a></li><li><a href="ToggleFilter.html">ToggleFilter</a></li><li><a href="UIRouter.html">UIRouter</a></li><li><a href="UserView.html">UserView</a></li></ul><h3>Global</h3><ul><li><a href="global.html#addKeyword">addKeyword</a></li><li><a href="global.html#addNewKeyword">addNewKeyword</a></li><li><a href="global.html#checkIncompatibility">checkIncompatibility</a></li><li><a href="global.html#clearOldDrafts">clearOldDrafts</a></li><li><a href="global.html#friendlyTimeDiff">friendlyTimeDiff</a></li><li><a href="global.html#getSizeOfIndexQueue">getSizeOfIndexQueue</a></li><li><a href="global.html#listenForActivity">listenForActivity</a></li><li><a href="global.html#listenForTimeout">listenForTimeout</a></li><li><a href="global.html#MetacatUI">MetacatUI</a></li><li><a href="global.html#movePartyDown">movePartyDown</a></li><li><a href="global.html#movePartyUp">movePartyUp</a></li><li><a href="global.html#movePersonDown">movePersonDown</a></li><li><a href="global.html#movePersonUp">movePersonUp</a></li><li><a href="global.html#renderSupport">renderSupport</a></li><li><a href="global.html#saveDraft">saveDraft</a></li><li><a href="global.html#showAlert">showAlert</a></li><li><a href="global.html#showTimeoutSignIn">showTimeoutSignIn</a></li></ul>
->>>>>>> 2ea1e38a
 </nav>
 
 <br class="clear">
 
 <footer>
-<<<<<<< HEAD
-    Documentation generated by <a href="https://github.com/jsdoc/jsdoc">JSDoc 3.6.3</a> on Thu May 07 2020 15:41:56 GMT-0500 (Central Daylight Time)
-=======
     Documentation generated by <a href="https://github.com/jsdoc/jsdoc">JSDoc 3.6.3</a> on Thu May 14 2020 14:56:28 GMT-0500 (Central Daylight Time)
->>>>>>> 2ea1e38a
 </footer>
 
 <script> prettyPrint(); </script>
