--- conflicted
+++ resolved
@@ -76,7 +76,6 @@
  /**
  * @class MetadataView
  * @classdesc A human-readable view of a science metadata file
- * @classcategory Views
  * @extends Backbone.View
  * @constructor
  */
@@ -955,7 +954,16 @@
         var url = "https://maps.google.com/?ll=" + latLngCEN.lat() + "," + latLngCEN.lng() +
               "&amp;spn=0.003833,0.010568" +
               "&amp;t=m" +
-              "&amp;z=5";
+              "&amp;z=10";
+
+        //Get the dataset map zoom level
+        var zoomLevel = MetacatUI.appModel.get("datasetMapZoomLevel");
+        if(typeof zoomLevel !== "number"){
+          zoomLevel = parseInt(zoomLevel);
+        }
+        if( !zoomLevel > 0){
+          zoomLevel = 6;
+        }
 
         //Get the map path color
         var pathColor = MetacatUI.appModel.get("datasetMapPathColor");
@@ -984,6 +992,7 @@
                 "&amp;markers=size:mid|color:0xDA4D3Aff|"+latLngCEN.lat()+","+latLngCEN.lng() +
                 "&amp;path=" + fillColor + pathColor + "weight:3|"+latLngSW.lat()+","+latLngSW.lng()+"|"+latLngNW.lat()+","+latLngNW.lng()+"|"+latLngNE.lat()+","+latLngNE.lng()+"|"+latLngSE.lat()+","+latLngSE.lng()+"|"+latLngSW.lat()+","+latLngSW.lng()+
                 "&amp;visible=" + latLngSW.lat()+","+latLngSW.lng()+"|"+latLngNW.lat()+","+latLngNW.lng()+"|"+latLngNE.lat()+","+latLngNE.lng()+"|"+latLngSE.lat()+","+latLngSE.lng()+"|"+latLngSW.lat()+","+latLngSW.lng()+
+                "&amp;zoom=" + zoomLevel +
                 "&amp;sensor=false" +
                 "&amp;key=" + MetacatUI.mapKey + "'/>";
 
@@ -1111,23 +1120,18 @@
         if(!model.get("isAuthorized") || model.get("archived"))
           return false;
 
-        //Insert an Edit button if the Edit button is enabled
-        if(  MetacatUI.appModel.get("displayDatasetEditButton") ){
-          //Check that this is an editable metadata format
-          if( _.contains(MetacatUI.appModel.get("editableFormats"), this.model.get("formatId")) ){
-            //Insert the Edit Metadata template
-            container.append(
-              this.editMetadataTemplate({
-                identifier: pid,
-                supported: true
-              }));
-          }
-          //If this format is not editable, insert an unspported Edit Metadata template
-          else{
-            container.append(this.editMetadataTemplate({
-              supported: false
+        //Insert an Edit button
+        if( _.contains(MetacatUI.appModel.get("editableFormats"), this.model.get("formatId")) ){
+          container.append(
+            this.editMetadataTemplate({
+              identifier: pid,
+              supported: true
             }));
-          }
+        }
+        else{
+          container.append(this.editMetadataTemplate({
+            supported: false
+          }));
         }
 
         try{
@@ -1254,7 +1258,7 @@
 
       //Get template
       var controlsContainer = this.controlsTemplate({
-          citationTarget: this.citationContainer,
+          citation: $(this.citationContainer).text(),
           url: window.location,
           displayQualtyReport: MetacatUI.appModel.get("mdqBaseUrl") &amp;&amp; formatFound &amp;&amp; MetacatUI.appModel.get("displayDatasetQualityMetric"),
           showWholetale: MetacatUI.appModel.get("showWholeTaleFeatures"),
@@ -1375,19 +1379,16 @@
         if (MetacatUI.appModel.get("displayDatasetCitationMetric")) {
           var citationsMetricView = new MetricView({metricName: 'Citations', model: metricsModel, pid: this.pid});
           buttonToolbar.append(citationsMetricView.render().el);
-          this.subviews.push(citationsMetricView);
         }
 
         if (MetacatUI.appModel.get("displayDatasetDownloadMetric")) {
           var downloadsMetricView = new MetricView({metricName: 'Downloads', model: metricsModel, pid: this.pid});
           buttonToolbar.append(downloadsMetricView.render().el);
-          this.subviews.push(downloadsMetricView);
         }
 
         if (MetacatUI.appModel.get("displayDatasetViewMetric")) {
           var viewsMetricView = new MetricView({metricName: 'Views', model: metricsModel, pid: this.pid});
           buttonToolbar.append(viewsMetricView.render().el);
-          this.subviews.push(viewsMetricView);
         }
 
       }
@@ -2029,6 +2030,7 @@
 
         var dataDisplay = "",
           images = [],
+          pdfs = [],
           other = [],
           packageMembers = packageModel.get("members");
 
@@ -2045,10 +2047,12 @@
           if(objID == viewRef.pid)
             return;
 
-          //Is this a visual object (image)?
+          //Is this a visual object (image or PDF)?
           var type = solrResult.type == "SolrResult" ? solrResult.getType() : "Data set";
           if(type == "image")
             images.push(solrResult);
+          else if(type == "PDF")
+            pdfs.push(solrResult);
 
           //Find the part of the HTML Metadata view that describes this data object
           var anchor         = $(document.createElement("a")).attr("id", objID.replace(/[^A-Za-z0-9]/g, "-")),
@@ -2060,8 +2064,8 @@
           //Insert the data display HTML and the anchor tag to mark this spot on the page
           if(container){
 
-            //Only show data displays for images hosted on the same origin
-            if(type == "image" &amp;&amp; solrResult.get("url").indexOf(window.location.host) > -1){
+            //Only show data displays for images and PDFs hosted on the same origin
+            if((type == "image") || ((type == "PDF") &amp;&amp; solrResult.get("url").indexOf(window.location.host) > -1) ){
 
               //Create the data display HTML
               var dataDisplay = $.parseHTML(viewRef.dataDisplayTemplate({
@@ -2076,16 +2080,28 @@
               else
                 $(container).prepend(dataDisplay);
 
-              //If this image is private, we need to load it via an XHR request
+              //If this image or PDF is private, we need to load it via an XHR request
               if( !solrResult.get("isPublic") ){
                 //Create an XHR
                 var xhr = new XMLHttpRequest();
                 xhr.withCredentials = true;
 
-                xhr.onload = function(){
-
-                  if(xhr.response)
-                    $(dataDisplay).find("img").attr("src", window.URL.createObjectURL(xhr.response));
+                if(type == "PDF"){
+                  //When the XHR is ready, create a link with the raw data (Blob) and click the link to download
+                  xhr.onload = function(){
+                      var iframe = $(dataDisplay).find("iframe");
+                      iframe.attr("src", window.URL.createObjectURL(xhr.response)); // xhr.response is a blob
+                      var a = $(dataDisplay).find("a.zoom-in").remove();
+                      //TODO: Allow fancybox previews of private PDFs
+
+                  }
+                }
+                else if(type == "image"){
+                  xhr.onload = function(){
+
+                    if(xhr.response)
+                      $(dataDisplay).find("img").attr("src", window.URL.createObjectURL(xhr.response));
+                  }
                 }
 
                 //Open and send the request with the user's auth token
@@ -2110,7 +2126,8 @@
         //==== Initialize the fancybox images =====
         // We will be checking every half-second if all the HTML has been loaded into the DOM - once they are all loaded, we can initialize the lightbox functionality.
         var numImages  = images.length,
-          //The shared lightbox options for both images
+          numPDFS     = pdfs.length,
+          //The shared lightbox options for both images and PDFs
           lightboxOptions = {
               prevEffect  : 'elastic',
               nextEffect  : 'elastic',
@@ -2129,6 +2146,43 @@
               }
           };
 
+        if(numPDFS > 0){
+          var numPDFChecks  = 0,
+            lightboxPDFSelector = "a[class^='fancybox'][data-fancybox-iframe]";
+
+          //Add additional options for PDFs
+          var pdfLightboxOptions = lightboxOptions;
+          pdfLightboxOptions.type = "iframe";
+          pdfLightboxOptions.iframe = { preload: false };
+          pdfLightboxOptions.height = "98%";
+
+          var initializePDFLightboxes = function(){
+            numPDFChecks++;
+
+            //Initialize what images have loaded so far after 5 seconds
+            if(numPDFChecks == 10){
+              $(lightboxPDFSelector).fancybox(pdfLightboxOptions);
+            }
+            //When 15 seconds have passed, stop checking so we don't blow up the browser
+            else if(numPDFChecks > 30){
+              window.clearInterval(pdfIntervalID);
+              return;
+            }
+
+            //Are all of our pdfs loaded yet?
+            if(viewRef.$(lightboxPDFSelector).length &lt; numPDFS) return;
+            else{
+              //Initialize our lightboxes
+              $(lightboxPDFSelector).fancybox(pdfLightboxOptions);
+
+              //We're done - clear the interval
+              window.clearInterval(pdfIntervalID);
+            }
+          }
+
+          var pdfIntervalID = window.setInterval(initializePDFLightboxes, 500);
+        }
+
         if(numImages > 0){
           var numImgChecks  = 0, //Keep track of how many interval checks we have so we don't wait forever for images to load
             lightboxImgSelector = "a[class^='fancybox'][data-fancybox-type='image']";
@@ -2166,6 +2220,91 @@
           var imgIntervalID = window.setInterval(initializeImgLightboxes, 500);
         }
       });
+    },
+
+    /*
+     * Inserts new image elements into the DOM via the image template. Use for displaying images that are part of this metadata's resource map.
+     * param pdfs - an array of objects that represent the data objects returned from the index. Each should be a PDF
+     */
+    insertPDFs: function(pdfs){
+      var html = "",
+       viewRef = this;
+
+      //Loop over each image object and create a dataDisplay template for it to attach to the DOM
+      for(var i=0; i&lt;pdfs.length; i++){
+        //Find the part of the HTML Metadata view that describes this data object
+        var container = this.$el.find("td:contains('" + pdfs[i].id + "')").parents(".controls-well");
+
+        //Harvest the Object Name for an image caption
+        if(container !== undefined) var title = container.find("label:contains('Object Name')").next().text();
+        else{
+          var title = "";
+          container = viewRef.el;
+        }
+        //Create an element using the dataDisplay template
+        html = this.dataDisplayTemplate({
+           type : "pdf",
+            src : (MetacatUI.appModel.get('objectServiceUrl') || MetacatUI.appModel.get('resolveServiceUrl')) + pdfs[i].id,
+          title : title
+        });
+
+        // Insert the element into the DOM
+        $(container).append(html);
+      }
+
+      //==== Initialize the fancybox images =====
+      // We will be checking every half-second if all the images have been loaded into the DOM - once they are all loaded, we can initialize the lightbox functionality.
+      var numPDFs  = pdfs.length,
+        numChecks  = 0, //Keep track of how many interval checks we have so we don't wait forever for images to load
+        lightboxSelector = "a[class^='fancybox'][data-fancybox-iframe]",
+        intervalID = window.setInterval(initializeLightboxes, 500);
+
+      //Set up our lightbox options
+      var lightboxOptions = {
+          prevEffect  : 'elastic',
+          nextEffect  : 'elastic',
+          closeEffect : 'elastic',
+          openEffect  : 'elastic',
+          type     : "iframe",
+          aspectRatio : true,
+          helpers      : {
+                title : {
+                    type : 'outside'
+                }
+          },
+           iframe    : {
+                 preload : false
+           },
+           closeClick : true,
+           afterLoad  : function(){
+             //Create a custom HTML caption based on data stored in the DOM element
+             this.title = this.title + " &lt;a href='" + this.href + "' class='btn' target='_blank'>Download&lt;/a> ";
+           }
+      }
+
+      function initializeLightboxes(){
+        numChecks++;
+
+        //Initialize what images have loaded so far after 5 seconds
+        if(numChecks == 10){
+          $(lightboxSelector).fancybox(lightboxOptions);
+        }
+        //When 15 seconds have passed, stop checking so we don't blow up the browser
+        else if(numChecks > 30){
+          window.clearInterval(intervalID);
+          return;
+        }
+
+        //Are all of our pdfs loaded yet?
+        if(viewRef.$(lightboxSelector).length &lt; numPDFs) return;
+        else{
+          //Initialize our lightboxes
+          $(lightboxSelector).fancybox(lightboxOptions);
+
+          //We're done - clear the interval
+          window.clearInterval(intervalID);
+        }
+      }
     },
 
     replaceEcoGridLinks: function(){
@@ -2916,21 +3055,13 @@
 </div>
 
 <nav>
-<<<<<<< HEAD
-    <h2><a href="index.html">Home</a></h2><h3>Namespaces</h3><ul><li><a href="AppConfig.html">AppConfig</a></li><li><a href="MetacatUI.html">MetacatUI</a></li></ul><h3>Classes</h3><ul><li class='category-heading' data-category='Collections'>Collections</li><li><a href="AccessPolicy.html">AccessPolicy</a></li><li><a href="Citations.html">Citations</a></li><li><a href="DataPackage.html">DataPackage</a></li><li><a href="Filters.html">Filters</a></li><li><a href="ObjectFormats.html">ObjectFormats</a></li><li><a href="QualityReport.html">QualityReport</a></li><li><a href="SolrResults.html">SolrResults</a></li><li><a href="Units.html">Units</a></li><li><a href="UserGroup.html">UserGroup</a></li><li class='category-heading' data-category='Models'>Models</li><li><a href="AccessRule.html">AccessRule</a></li><li><a href="AppModel.html">AppModel</a></li><li><a href="Citation.html">Citation</a></li><li><a href="CollectionModel.html">CollectionModel</a></li><li><a href="DataONEObject.html">DataONEObject</a></li><li><a href="LookupModel.html">LookupModel</a></li><li><a href="Map.html">Map</a></li><li><a href="QualityCheck.html">QualityCheck</a></li><li><a href="Search.html">Search</a></li><li><a href="SolrResult.html">SolrResult</a></li><li><a href="Stats.html">Stats</a></li><li class='category-heading' data-category='Models/Filters'>Models/Filters</li><li><a href="BooleanFilter.html">BooleanFilter</a></li><li><a href="ChoiceFilter.html">ChoiceFilter</a></li><li><a href="DateFilter.html">DateFilter</a></li><li><a href="Filter.html">Filter</a></li><li><a href="FilterGroup.html">FilterGroup</a></li><li><a href="NumericFilter.html">NumericFilter</a></li><li><a href="SpatialFilter.html">SpatialFilter</a></li><li><a href="ToggleFilter.html">ToggleFilter</a></li><li class='category-heading' data-category='Models/Formats'>Models/Formats</li><li><a href="ObjectFormat.html">ObjectFormat</a></li><li class='category-heading' data-category='Models/Metadata'>Models/Metadata</li><li><a href="ScienceMetadata.html">ScienceMetadata</a></li><li class='category-heading' data-category='Models/Metadata/EML211'>Models/Metadata/EML211</li><li><a href="EML211.html">EML211</a></li><li><a href="EMLAttribute.html">EMLAttribute</a></li><li><a href="EMLDataTable.html">EMLDataTable</a></li><li><a href="EMLEntity.html">EMLEntity</a></li><li><a href="EMLGeoCoverage.html">EMLGeoCoverage</a></li><li><a href="EMLMeasurementScale.html">EMLMeasurementScale</a></li><li><a href="EMLNonNumericDomain.html">EMLNonNumericDomain</a></li><li><a href="EMLNumericDomain.html">EMLNumericDomain</a></li><li><a href="EMLOtherEntity.html">EMLOtherEntity</a></li><li><a href="EMLTemporalCoverage.html">EMLTemporalCoverage</a></li><li><a href="EMLUnit.html">EMLUnit</a></li><li class='category-heading' data-category='Models/Metadata/EML220'>Models/Metadata/EML220</li><li><a href="EMLText.html">EMLText</a></li><li class='category-heading' data-category='Models/Portals'>Models/Portals</li><li><a href="PortalImage.html">PortalImage</a></li><li><a href="PortalModel.html">PortalModel</a></li><li><a href="PortalSectionModel.html">PortalSectionModel</a></li><li class='category-heading' data-category='Router'>Router</li><li><a href="UIRouter.html">UIRouter</a></li><li class='category-heading' data-category='Views'>Views</li><li><a href="AccessPolicyView.html">AccessPolicyView</a></li><li><a href="AccessRuleView.html">AccessRuleView</a></li><li><a href="AppView.html">AppView</a></li><li><a href="ColorPaletteView.html">ColorPaletteView</a></li><li><a href="DataCatalogViewWithFilters.html">DataCatalogViewWithFilters</a></li><li><a href="DataItemView.html">DataItemView</a></li><li><a href="DataPackageView.html">DataPackageView</a></li><li><a href="DraftsView.html">DraftsView</a></li><li><a href="EditCollectionView.html">EditCollectionView</a></li><li><a href="EditorView.html">EditorView</a></li><li><a href="GroupListView.html">GroupListView</a></li><li><a href="ImageUploaderView.html">ImageUploaderView</a></li><li><a href="MarkdownEditorView.html">MarkdownEditorView</a></li><li><a href="MarkdownView.html">MarkdownView</a></li><li><a href="MetadataView.html">MetadataView</a></li><li><a href="MetricModalView.html">MetricModalView</a></li><li><a href="MetricsChartView.html">MetricsChartView</a></li><li><a href="NavbarView.html">NavbarView</a></li><li><a href="RegisterCitationView.html">RegisterCitationView</a></li><li><a href="TableEditorView.html">TableEditorView</a></li><li><a href="TOCView.html">TOCView</a></li><li><a href="UserView.html">UserView</a></li><li class='category-heading' data-category='Views/Filters'>Views/Filters</li><li><a href="BooleanFilterView.html">BooleanFilterView</a></li><li><a href="ChoiceFilterView.html">ChoiceFilterView</a></li><li><a href="DateFilterView.html">DateFilterView</a></li><li><a href="FilterGroupsView.html">FilterGroupsView</a></li><li><a href="FilterGroupView.html">FilterGroupView</a></li><li><a href="FilterView.html">FilterView</a></li><li><a href="NumericFilterView.html">NumericFilterView</a></li><li><a href="ToggleFilterView.html">ToggleFilterView</a></li><li class='category-heading' data-category='Views/Metadata'>Views/Metadata</li><li><a href="EML211EditorView.html">EML211EditorView</a></li><li><a href="EMLAttributeView.html">EMLAttributeView</a></li><li><a href="EMLEntityView.html">EMLEntityView</a></li><li><a href="EMlGeoCoverageView.html">EMlGeoCoverageView</a></li><li><a href="EMLMeasurementScaleView.html">EMLMeasurementScaleView</a></li><li><a href="EMLMethodsView.html">EMLMethodsView</a></li><li><a href="EMLOtherEntityView.html">EMLOtherEntityView</a></li><li><a href="EMLPartyView.html">EMLPartyView</a></li><li><a href="EMLTempCoverageView.html">EMLTempCoverageView</a></li><li><a href="EMLView.html">EMLView</a></li><li><a href="ScienceMetadataView.html">ScienceMetadataView</a></li><li class='category-heading' data-category='Views/Portals'>Views/Portals</li><li><a href="PortalDataView.html">PortalDataView</a></li><li><a href="PortalHeaderView.html">PortalHeaderView</a></li><li><a href="PortalListView.html">PortalListView</a></li><li><a href="PortalLogosView.html">PortalLogosView</a></li><li><a href="PortalMembersView.html">PortalMembersView</a></li><li><a href="PortalSectionView.html">PortalSectionView</a></li><li><a href="PortalView.html">PortalView</a></li><li><a href="PortalVisualizationsView.html">PortalVisualizationsView</a></li><li class='category-heading' data-category='Views/Portals/Editor'>Views/Portals/Editor</li><li><a href="PortalEditorView.html">PortalEditorView</a></li><li><a href="PortEditorDataView.html">PortEditorDataView</a></li><li><a href="PortEditorImageView.html">PortEditorImageView</a></li><li><a href="PortEditorLogosView.html">PortEditorLogosView</a></li><li><a href="PortEditorMdSectionView.html">PortEditorMdSectionView</a></li><li><a href="PortEditorSectionsView.html">PortEditorSectionsView</a></li><li><a href="PortEditorSectionView.html">PortEditorSectionView</a></li><li><a href="PortEditorSettingsView.html">PortEditorSettingsView</a></li><li class='category-heading' data-category='Deprecated'>Deprecated</li><li><a href="LogsSearch.html">LogsSearch</a></li></ul><h3>Global</h3><ul><li><a href="global.html#appConfigPath">appConfigPath</a></li></ul>
-=======
     <h2><a href="index.html">Home</a></h2><h3>Namespaces</h3><ul><li><a href="AppConfig.html">AppConfig</a></li><li><a href="MetacatUI.html">MetacatUI</a></li></ul><h3>Classes</h3><ul><li><a href="AccessPolicy.html">AccessPolicy</a></li><li><a href="AccessPolicyView.html">AccessPolicyView</a></li><li><a href="AccessRule.html">AccessRule</a></li><li><a href="AppModel.html">AppModel</a></li><li><a href="AppView.html">AppView</a></li><li><a href="BooleanFilter.html">BooleanFilter</a></li><li><a href="ChoiceFilter.html">ChoiceFilter</a></li><li><a href="Citations.html">Citations</a></li><li><a href="CollectionModel.html">CollectionModel</a></li><li><a href="ColorPaletteView.html">ColorPaletteView</a></li><li><a href="DataCatalogView_drawTiles-TextOverlay.html">TextOverlay</a></li><li><a href="DataCatalogViewWithFilters.html">DataCatalogViewWithFilters</a></li><li><a href="DataItemView.html">DataItemView</a></li><li><a href="DataONEObject.html">DataONEObject</a></li><li><a href="DataPackage.html">DataPackage</a></li><li><a href="DateFilter.html">DateFilter</a></li><li><a href="DraftsView.html">DraftsView</a></li><li><a href="EditCollectionView.html">EditCollectionView</a></li><li><a href="EditorView.html">EditorView</a></li><li><a href="EML211.html">EML211</a></li><li><a href="EML211EditorView.html">EML211EditorView</a></li><li><a href="EMLEntity.html">EMLEntity</a></li><li><a href="EMLEntityView.html">EMLEntityView</a></li><li><a href="EMLGeoCoverage.html">EMLGeoCoverage</a></li><li><a href="EMlGeoCoverageView.html">EMlGeoCoverageView</a></li><li><a href="EMLNonNumericDomain.html">EMLNonNumericDomain</a></li><li><a href="EMLNumericDomain.html">EMLNumericDomain</a></li><li><a href="EMLPartyView.html">EMLPartyView</a></li><li><a href="EMLTemporalCoverage.html">EMLTemporalCoverage</a></li><li><a href="EMLView.html">EMLView</a></li><li><a href="Filter.html">Filter</a></li><li><a href="FilterGroup.html">FilterGroup</a></li><li><a href="FilterGroupsView.html">FilterGroupsView</a></li><li><a href="Filters.html">Filters</a></li><li><a href="ImageUploaderView.html">ImageUploaderView</a></li><li><a href="LookupModel.html">LookupModel</a></li><li><a href="MarkdownEditorView.html">MarkdownEditorView</a></li><li><a href="MarkdownView.html">MarkdownView</a></li><li><a href="MetadataView.html">MetadataView</a></li><li><a href="MetricModalView.html">MetricModalView</a></li><li><a href="NavbarView.html">NavbarView</a></li><li><a href="NumericFilter.html">NumericFilter</a></li><li><a href="ObjectFormats.html">ObjectFormats</a></li><li><a href="PortalDataView.html">PortalDataView</a></li><li><a href="PortalEditorView.html">PortalEditorView</a></li><li><a href="PortalListView.html">PortalListView</a></li><li><a href="PortalLogosView.html">PortalLogosView</a></li><li><a href="PortalMembersView.html">PortalMembersView</a></li><li><a href="PortalModel.html">PortalModel</a></li><li><a href="PortalSectionView.html">PortalSectionView</a></li><li><a href="PortalUsagesView.html">PortalUsagesView</a></li><li><a href="PortalView.html">PortalView</a></li><li><a href="PortEditorDataView.html">PortEditorDataView</a></li><li><a href="PortEditorImageView.html">PortEditorImageView</a></li><li><a href="PortEditorLogosView.html">PortEditorLogosView</a></li><li><a href="PortEditorMdSectionView.html">PortEditorMdSectionView</a></li><li><a href="PortEditorSectionsView.html">PortEditorSectionsView</a></li><li><a href="PortEditorSectionView.html">PortEditorSectionView</a></li><li><a href="PortEditorSettingsView.html">PortEditorSettingsView</a></li><li><a href="QualityReport.html">QualityReport</a></li><li><a href="Quota.html">Quota</a></li><li><a href="Quotas.html">Quotas</a></li><li><a href="RegisterCitationView.html">RegisterCitationView</a></li><li><a href="Search.html">Search</a></li><li><a href="SolrResultList.html">SolrResultList</a></li><li><a href="SpatialFilter.html">SpatialFilter</a></li><li><a href="Stats.html">Stats</a></li><li><a href="Subscription.html">Subscription</a></li><li><a href="TableEditorView.html">TableEditorView</a></li><li><a href="ToggleFilter.html">ToggleFilter</a></li><li><a href="UIRouter.html">UIRouter</a></li><li><a href="Usage.html">Usage</a></li><li><a href="Usages.html">Usages</a></li><li><a href="UserView.html">UserView</a></li></ul><h3>Global</h3><ul><li><a href="global.html#appConfigPath">appConfigPath</a></li><li><a href="global.html#className">className</a></li><li><a href="global.html#logos">logos</a></li><li><a href="global.html#onClose">onClose</a></li><li><a href="global.html#render">render</a></li><li><a href="global.html#tagName">tagName</a></li><li><a href="global.html#template">template</a></li><li><a href="global.html#type">type</a></li></ul>
->>>>>>> a9d6430c
 </nav>
 
 <br class="clear">
 
 <footer>
-<<<<<<< HEAD
-    Documentation generated by <a href="https://github.com/jsdoc/jsdoc">JSDoc 3.6.3</a> on Wed Nov 11 2020 14:33:29 GMT-0600 (Central Standard Time)
-=======
     Documentation generated by <a href="https://github.com/jsdoc/jsdoc">JSDoc 3.6.3</a> on Fri Jul 31 2020 12:52:37 GMT-0400 (Eastern Daylight Time)
->>>>>>> a9d6430c
 </footer>
 
 <script> prettyPrint(); </script>
