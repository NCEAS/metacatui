<!DOCTYPE html>
<html lang="en">
<head>
    <meta charset="utf-8">
    <title>MetacatUI Dev Docs: Global</title>

    <script src="scripts/prettify/prettify.js"> </script>
    <script src="scripts/prettify/lang-css.js"> </script>
    <!--[if lt IE 9]>
      <script src="//html5shiv.googlecode.com/svn/trunk/html5.js"></script>
    <![endif]-->
    <link type="text/css" rel="stylesheet" href="styles/prettify-tomorrow.css">
    <link type="text/css" rel="stylesheet" href="styles/jsdoc-default.css">
    <link type="text/css" rel="stylesheet" href="styles/style.css">
</head>

<body>

<div id="main">

    <h1 class="page-title">Global</h1>

    




<section>

<header>
    
        <h2></h2>
        

        

    
</header>

<article>
    <div class="container-overview">
    
        

        


<dl class="details">

    

    

    

    

    

    

    

    

    

    

    

    

    

    

    

    
</dl>


        
    
    </div>

    

    

    

    

    

    

    
        <h3 class="subsection-title">Members</h3>

        
            
<h4 class="name" id="appConfigPath"><span class="type-signature"></span>appConfigPath<span class="type-signature"> :string</span></h4>




<div class="description">
    The path to your configuration file for MetacatUI. This can be any web-accessible location.
This variable must be defined in index.html.
</div>



    <h5>Type:</h5>
    <ul>
        <li>
            
<span class="param-type">string</span>


        </li>
    </ul>





<dl class="details">

    

    
    <dt class="tag-since">Since:</dt>
    <dd class="tag-since"><ul class="dummy"><li>2.12.0</li></ul></dd>
    

    

    

    

    

    

    

    

    

    

    

    
    <dt class="tag-source">Source:</dt>
    <dd class="tag-source"><ul class="dummy"><li>
        <a href="docs_other_addtlDocs.jsdoc.html">docs/other/addtlDocs.jsdoc</a>, <a href="docs_other_addtlDocs.jsdoc.html#line5">line 5</a>
    </li></ul></dd>
    

    

    

    
</dl>






        
    

    
        <h3 class="subsection-title">Methods</h3>

        
            

    

    
    <h4 class="name" id="getName"><span class="type-signature"></span>getName<span class="signature">()</span><span class="type-signature"> &rarr; {string}</span></h4>
    

    



<div class="description">
    getName - For an individual, returns the first and last name as a string. Otherwise,
returns the organization or position name.
</div>













<dl class="details">

    

    
    <dt class="tag-since">Since:</dt>
    <dd class="tag-since"><ul class="dummy"><li>2.15.0</li></ul></dd>
    

    

    

    

    

    

    

    

    

    

    

    
    <dt class="tag-source">Source:</dt>
    <dd class="tag-source"><ul class="dummy"><li>
        <a href="src_js_models_metadata_eml211_EMLParty.js.html">src/js/models/metadata/eml211/EMLParty.js</a>, <a href="src_js_models_metadata_eml211_EMLParty.js.html#line851">line 851</a>
    </li></ul></dd>
    

    

    

    
</dl>















<h5>Returns:</h5>

        
<div class="param-desc">
    Returns the name of the party or an empty string if one cannot be found
</div>



<dl>
    <dt>
        Type
    </dt>
    <dd>
        
<span class="param-type">string</span>


    </dd>
</dl>

    





        
    

    
        <h3 class="subsection-title">Type Definitions</h3>

        
                
<h4 class="name" id="AdditionalField">AdditionalField</h4>
<<<<<<< HEAD
=======




<div class="description">
    An additional field object contains the properties an additional query field to
add that are required to render it correctly. An additional query field is one
that does not actually exist in the query service index.
</div>



    <h5>Type:</h5>
    <ul>
        <li>
            
<span class="param-type">Object</span>


        </li>
    </ul>





    <h5 class="subsection-title">Properties:</h5>

    

<table class="props">
    <thead>
    <tr>
        
        <th>Name</th>
        

        <th>Type</th>

        

        

        <th class="last">Description</th>
    </tr>
    </thead>

    <tbody>
    

        <tr>
            
                <td class="name"><code>name</code></td>
            

            <td class="type">
            
                
<span class="param-type">string</span>


            
            </td>

            

            

            <td class="description last">A unique ID to represent this field. It must not
match the name of any other query fields.</td>
        </tr>

    

        <tr>
            
                <td class="name"><code>fields</code></td>
            

            <td class="type">
            
                
<span class="param-type">Array.&lt;string></span>


            
            </td>

            

            

            <td class="description last">The list of real query fields that this
abstracted field will represent. It must exactly match the names of the query
fields that actually exist.</td>
        </tr>

    

        <tr>
            
                <td class="name"><code>label</code></td>
            

            <td class="type">
            
                
<span class="param-type">string</span>


            
            </td>

            

            

            <td class="description last">A user-facing label to display.</td>
        </tr>

    

        <tr>
            
                <td class="name"><code>description</code></td>
            

            <td class="type">
            
                
<span class="param-type">string</span>


            
            </td>

            

            

            <td class="description last">A description for this field.</td>
        </tr>

    

        <tr>
            
                <td class="name"><code>category</code></td>
            

            <td class="type">
            
                
<span class="param-type">string</span>


            
            </td>

            

            

            <td class="description last">The name of the category under which to place
this field. It must match one of the category names for an existing query
field.</td>
        </tr>

    
    </tbody>
</table>




<dl class="details">

    

    
    <dt class="tag-since">Since:</dt>
    <dd class="tag-since"><ul class="dummy"><li>2.15.0</li></ul></dd>
    

    

    

    

    

    

    

    

    

    

    

    
    <dt class="tag-source">Source:</dt>
    <dd class="tag-source"><ul class="dummy"><li>
        <a href="src_js_views_searchSelect_QueryFieldSelectView.js.html">src/js/views/searchSelect/QueryFieldSelectView.js</a>, <a href="src_js_views_searchSelect_QueryFieldSelectView.js.html#line60">line 60</a>
    </li></ul></dd>
    

    

    

    
</dl>






            
                
<h4 class="name" id="CategoryMap">CategoryMap</h4>
>>>>>>> cf7720c5




<div class="description">
    An additional field object contains the properties an additional query field to
add that are required to render it correctly. An additional query field is one
that does not actually exist in the query service index.
</div>



    <h5>Type:</h5>
    <ul>
        <li>
            
<span class="param-type">Object</span>


        </li>
    </ul>





    <h5 class="subsection-title">Properties:</h5>

    

<table class="props">
    <thead>
    <tr>
        
        <th>Name</th>
        

        <th>Type</th>

        

        

        <th class="last">Description</th>
    </tr>
    </thead>

    <tbody>
    

        <tr>
            
                <td class="name"><code>name</code></td>
            

            <td class="type">
            
                
<span class="param-type">string</span>


            
            </td>

            

            

            <td class="description last">A unique ID to represent this field. It must not
match the name of any other query fields.</td>
        </tr>

    

        <tr>
            
                <td class="name"><code>fields</code></td>
            

            <td class="type">
            
                
<span class="param-type">Array.&lt;string></span>


            
            </td>

            

            

            <td class="description last">The list of real query fields that this
abstracted field will represent. It must exactly match the names of the query
fields that actually exist.</td>
        </tr>

    

        <tr>
            
                <td class="name"><code>label</code></td>
            

            <td class="type">
            
                
<span class="param-type">string</span>


            
            </td>

            

            

            <td class="description last">A user-facing label to display.</td>
        </tr>

    

        <tr>
            
                <td class="name"><code>description</code></td>
            

            <td class="type">
            
                
<span class="param-type">string</span>


            
            </td>

            

            

            <td class="description last">A description for this field.</td>
        </tr>

    

        <tr>
            
                <td class="name"><code>category</code></td>
            

            <td class="type">
            
                
<span class="param-type">string</span>


            
            </td>

            

            

            <td class="description last">The name of the category under which to place
this field. It must match one of the category names for an existing query
field.</td>
        </tr>

    
    </tbody>
</table>




<dl class="details">

    

    
    <dt class="tag-since">Since:</dt>
    <dd class="tag-since"><ul class="dummy"><li>2.15.0</li></ul></dd>
    

    

    

    

    

    

    

    

    

    

    

    
    <dt class="tag-source">Source:</dt>
    <dd class="tag-source"><ul class="dummy"><li>
        <a href="src_js_views_searchSelect_QueryFieldSelectView.js.html">src/js/views/searchSelect/QueryFieldSelectView.js</a>, <a href="src_js_views_searchSelect_QueryFieldSelectView.js.html#line60">line 60</a>
    </li></ul></dd>
    

    

    

    
</dl>






            
                
<h4 class="name" id="CategoryMap">CategoryMap</h4>




<div class="description">
    An object that defines a single category for each field.
In addition to a label and icon property, each CategoryMap should have a queryTypes
property OR a a queryFields property, not both.
</div>



    <h5>Type:</h5>
    <ul>
        <li>
            
<span class="param-type">Object</span>


        </li>
    </ul>





    <h5 class="subsection-title">Properties:</h5>

    

<table class="props">
    <thead>
    <tr>
        
        <th>Name</th>
        

        <th>Type</th>

        

        

        <th class="last">Description</th>
    </tr>
    </thead>

    <tbody>
    

        <tr>
            
                <td class="name"><code>label</code></td>
            

            <td class="type">
            
                
<span class="param-type">string</span>


            
            </td>

            

            

            <td class="description last">A human readable label to use as a general category for groups of query fields</td>
        </tr>

    

        <tr>
            
                <td class="name"><code>icon</code></td>
            

            <td class="type">
            
                
<span class="param-type">string</span>


            
            </td>

            

            

            <td class="description last">The name of a Font Awesome 3.2.1 icon to represent the field type</td>
        </tr>

    

        <tr>
            
                <td class="name"><code>queryTypes</code></td>
            

            <td class="type">
            
                
<span class="param-type">Array.&lt;string></span>


            
            </td>

            

            

            <td class="description last">An array of the possible query field types, as named in the type attribute, that belong in the given category. If a queryType array is provided, the queryFields array will be ignored.</td>
        </tr>

    

        <tr>
            
                <td class="name"><code>queryFields</code></td>
            

            <td class="type">
            
                
<span class="param-type">Array.&lt;string></span>


            
            </td>

            

            

            <td class="description last">As an alternative to grouping fields by type, they may also be grouped by field name. Use this property instead of queryTypes to list fields by their name attribute.</td>
        </tr>

    

        <tr>
            
                <td class="name"><code>default</code></td>
            

            <td class="type">
            
                
<span class="param-type">boolean</span>


            
            </td>

            

            

            <td class="description last">Set to true for one category. Any fields that don't match another category will be placed here.</td>
        </tr>

    
    </tbody>
</table>




<dl class="details">

    

    

    

    

    

    

    

    

    

    

    

    

    
    <dt class="tag-source">Source:</dt>
    <dd class="tag-source"><ul class="dummy"><li>
        <a href="src_js_models_queryFields_QueryField.js.html">src/js/models/queryFields/QueryField.js</a>, <a href="src_js_models_queryFields_QueryField.js.html#line276">line 276</a>
    </li></ul></dd>
    

    

    

    
</dl>






            
                
<h4 class="name" id="OperatorOption">OperatorOption</h4>




<div class="description">
    An operator option is an object that lists the properties of one of the
operators that will be displayed to the user in the Query Rule "operator"
dropdown list. The operator properties are used to pre-select the correct
operator based on attributes in the associated
<a href="Filter.html#defaults">Filter model</a>, as well as to update the Filter model
when a user selects a new operator. Operators can set the exclude and
matchSubstring properties of the model, and sometimes the values as well.
Either the types property OR the fields property must be set, not both.
</div>



    <h5>Type:</h5>
    <ul>
        <li>
            
<span class="param-type">Object</span>


        </li>
    </ul>





    <h5 class="subsection-title">Properties:</h5>

    

<table class="props">
    <thead>
    <tr>
        
        <th>Name</th>
        

        <th>Type</th>

        
        <th>Attributes</th>
        

        

        <th class="last">Description</th>
    </tr>
    </thead>

    <tbody>
    

        <tr>
            
                <td class="name"><code>label</code></td>
            

            <td class="type">
            
                
<span class="param-type">string</span>


            
            </td>

            
                <td class="attributes">
                

                
                </td>
            

            

            <td class="description last">The label to display to the user</td>
        </tr>

    

        <tr>
            
                <td class="name"><code>icon</code></td>
            

            <td class="type">
            
                
<span class="param-type">string</span>


            
            </td>

            
                <td class="attributes">
                

                
                </td>
            

            

            <td class="description last">An icon that represents the operator</td>
        </tr>

    

        <tr>
            
                <td class="name"><code>matchSubstring</code></td>
            

            <td class="type">
            
                
<span class="param-type">boolean</span>


            
            </td>

            
                <td class="attributes">
                

                
                </td>
            

            

            <td class="description last">Whether the matchSubstring attribute is
true or false in the filter model that matches this operator</td>
        </tr>

    

        <tr>
            
                <td class="name"><code>exclude</code></td>
            

            <td class="type">
            
                
<span class="param-type">boolean</span>


            
            </td>

            
                <td class="attributes">
                

                
                </td>
            

            

            <td class="description last">Whether the exclude attribute is true or false in
the filter model that matches this operator</td>
        </tr>

    

        <tr>
            
                <td class="name"><code>hasMax</code></td>
            

            <td class="type">
            
                
<span class="param-type">boolean</span>


            
            </td>

            
                <td class="attributes">
                

                
                </td>
            

            

            <td class="description last">Whether the filter model that matches this
operator must have a max attribute</td>
        </tr>

    

        <tr>
            
                <td class="name"><code>hasMin</code></td>
            

            <td class="type">
            
                
<span class="param-type">boolean</span>


            
            </td>

            
                <td class="attributes">
                

                
                </td>
            

            

            <td class="description last">Whether the filter model that matches this
operator must have a min attribute</td>
        </tr>

    

        <tr>
            
                <td class="name"><code>values</code></td>
            

            <td class="type">
            
                
<span class="param-type">Array.&lt;string></span>


            
            </td>

            
                <td class="attributes">
                

                
                </td>
            

            

            <td class="description last">For this operator to work as desired, the values
that should be set in the filter (e.g. ["true"] for the operator "is true")</td>
        </tr>

    

        <tr>
            
                <td class="name"><code>types</code></td>
            

            <td class="type">
            
                
<span class="param-type">Array.&lt;string></span>


            
            </td>

            
                <td class="attributes">
                
                    &lt;optional><br>
                

                
                </td>
            

            

            <td class="description last">The node names of the filters that this operator
is used for (e.g. "filter", "booleanFilter")</td>
        </tr>

    

        <tr>
            
                <td class="name"><code>fields</code></td>
            

            <td class="type">
            
                
<span class="param-type">Array.&lt;string></span>


            
            </td>

            
                <td class="attributes">
                
                    &lt;optional><br>
                

                
                </td>
            

            

            <td class="description last">The query field names of the filters that this
operator is used for. If this is used for a
<a href="QueryRuleView.html#specialFields">special field</a>, then list the special field
name (id), and not the real query field names. If this fields property is set,
then the types property will be ignored. (i.e. fields is more specific than
types.)</td>
        </tr>

    
    </tbody>
</table>




<dl class="details">

    

    

    

    

    

    

    

    

    

    

    

    

    
    <dt class="tag-source">Source:</dt>
    <dd class="tag-source"><ul class="dummy"><li>
        <a href="src_js_views_queryBuilder_QueryRuleView.js.html">src/js/views/queryBuilder/QueryRuleView.js</a>, <a href="src_js_views_queryBuilder_QueryRuleView.js.html#line149">line 149</a>
    </li></ul></dd>
    

    

    

    
</dl>






            
                
<h4 class="name" id="SpecialField">SpecialField</h4>




<div class="description">
    A special field is one that does not exist in the query service index (i.e.
Solr). It can be a combination of fields that are presented to the user as a
single field, but which are added to the model as multiple fields. It can also be
a duplicate of a field that does exist, but presented with a different label (and
even with different operator options or
value input if needed).
</div>



    <h5>Type:</h5>
    <ul>
        <li>
            
<span class="param-type">Object</span>


        </li>
    </ul>





    <h5 class="subsection-title">Properties:</h5>

    

<table class="props">
    <thead>
    <tr>
        
        <th>Name</th>
        

        <th>Type</th>

        
        <th>Attributes</th>
        

        

        <th class="last">Description</th>
    </tr>
    </thead>

    <tbody>
    

        <tr>
            
                <td class="name"><code>name</code></td>
            

            <td class="type">
            
                
<span class="param-type">string</span>


            
            </td>

            
                <td class="attributes">
                

                
                </td>
            

            

            <td class="description last">A unique ID to represent this field. It must not match
the name of any other query fields.</td>
        </tr>

    

        <tr>
            
                <td class="name"><code>fields</code></td>
            

            <td class="type">
            
                
<span class="param-type">Array.&lt;string></span>


            
            </td>

            
                <td class="attributes">
                

                
                </td>
            

            

            <td class="description last">The list of real query fields that this abstracted
field should represent. The query fields listed must exactly match the names of
the query fields that are retrieved from the query service.</td>
        </tr>

    

        <tr>
            
                <td class="name"><code>label</code></td>
            

            <td class="type">
            
                
<span class="param-type">string</span>


            
            </td>

            
                <td class="attributes">
                

                
                </td>
            

            

            <td class="description last">A user-facing label to display.</td>
        </tr>

    

        <tr>
            
                <td class="name"><code>description</code></td>
            

            <td class="type">
            
                
<span class="param-type">string</span>


            
            </td>

            
                <td class="attributes">
                

                
                </td>
            

            

            <td class="description last">A description for this field.</td>
        </tr>

    

        <tr>
            
                <td class="name"><code>category</code></td>
            

            <td class="type">
            
                
<span class="param-type">string</span>


            
            </td>

            
                <td class="attributes">
                

                
                </td>
            

            

            <td class="description last">The name of the category under which to place this
field. It must match one of the category names for an existing query field set in
<a href="QueryField.html#categoriesMap">QueryField#categoriesMap</a>.</td>
        </tr>

    

        <tr>
            
                <td class="name"><code>values</code></td>
            

            <td class="type">
            
                
<span class="param-type">Array.&lt;string></span>


            
            </td>

            
                <td class="attributes">
                
                    &lt;optional><br>
                

                
                </td>
            

            

            <td class="description last">An optional list of filter values. If set, this
is used to determine whether a pre-existing query rule should be displayed as one
of these special fields, or as a field from the query API. Setting values means
that the values set on the query rule model must exactly match the values set.</td>
        </tr>

    
    </tbody>
</table>




<dl class="details">

    

    
    <dt class="tag-since">Since:</dt>
    <dd class="tag-since"><ul class="dummy"><li>2.15.0</li></ul></dd>
    

    

    

    

    

    

    

    

    

    

    

    
    <dt class="tag-source">Source:</dt>
    <dd class="tag-source"><ul class="dummy"><li>
        <a href="src_js_models_AppModel.js.html">src/js/models/AppModel.js</a>, <a href="src_js_models_AppModel.js.html#line1347">line 1347</a>
    </li></ul></dd>
    

    

    

    
</dl>






            
                
<h4 class="name" id="ValueInputOption">ValueInputOption</h4>




<div class="description">
    The third input in each query rule is where the user enters a value, minimum,
or maximum for the filter model. Different types of values are appropriate for
different solr query fields, and so we display different interfaces depending
on the type and category of the selected query fields. A Value Input Option
object defines a of interface to show for a given type and category.
</div>



    <h5>Type:</h5>
    <ul>
        <li>
            
<span class="param-type">Object</span>


        </li>
    </ul>





    <h5 class="subsection-title">Properties:</h5>

    

<table class="props">
    <thead>
    <tr>
        
        <th>Name</th>
        

        <th>Type</th>

        

        

        <th class="last">Description</th>
    </tr>
    </thead>

    <tbody>
    

        <tr>
            
                <td class="name"><code>filterTypes</code></td>
            

            <td class="type">
            
                
<span class="param-type">Array.&lt;string></span>


            
            </td>

            

            

            <td class="description last">An array of one or more filter types that
are allowed for this interface.  If none are provided then any filter type is
allowed.</td>
        </tr>

    

        <tr>
            
                <td class="name"><code>categories</code></td>
            

            <td class="type">
            
                
<span class="param-type">Array.&lt;string></span>


            
            </td>

            

            

            <td class="description last">An array of one or more categories that are
allowed for this interface. These strings must exactly match the categories
provided in QueryField.categoriesMap(). If none are provided then any category
is allowed.</td>
        </tr>

    

        <tr>
            
                <td class="name"><code>queryFields</code></td>
            

            <td class="type">
            
                
<span class="param-type">Array.&lt;string></span>


            
            </td>

            

            

            <td class="description last">Specific names of fields that are allowed in
this interface. If none are provided, then any query fields are allowed that
match the other properties. If this value select should be used for a
<a href="QueryRuleView.html#specialFields">special field</a>, then use the name (id) of
the special field, not the actual query fields that it represents.</td>
        </tr>

    

        <tr>
            
                <td class="name"><code>label</code></td>
            

            <td class="type">
            
                
<span class="param-type">string</span>


            
            </td>

            

            

            <td class="description last">If the interface does not include a label (e.g.
number filter), include a string to display here.</td>
        </tr>

    

        <tr>
            
                <td class="name"><code>uiFunction</code></td>
            

            <td class="type">
            
                
<span class="param-type">function</span>


            
            </td>

            

            

            <td class="description last">A function that returns the UI view to use
with all appropriate options set. The function will be called with this view as
the context.</td>
        </tr>

    
    </tbody>
</table>




<dl class="details">

    

    

    

    

    

    

    

    

    

    

    

    

    
    <dt class="tag-source">Source:</dt>
    <dd class="tag-source"><ul class="dummy"><li>
<<<<<<< HEAD
=======
        <a href="src_js_models_queryFields_QueryField.js.html">src/js/models/queryFields/QueryField.js</a>, <a href="src_js_models_queryFields_QueryField.js.html#line276">line 276</a>
    </li></ul></dd>
    

    

    

    
</dl>






            
                
<h4 class="name" id="OperatorOption">OperatorOption</h4>




<div class="description">
    An operator option is an object that lists the properties of one of the
operators that will be displayed to the user in the Query Rule "operator"
dropdown list. The operator properties are used to pre-select the correct
operator based on attributes in the associated
<a href="Filter.html#defaults">Filter model</a>, as well as to update the Filter model
when a user selects a new operator. Operators can set the exclude and
matchSubstring properties of the model, and sometimes the values as well.
Either the types property OR the fields property must be set, not both.
</div>



    <h5>Type:</h5>
    <ul>
        <li>
            
<span class="param-type">Object</span>


        </li>
    </ul>





    <h5 class="subsection-title">Properties:</h5>

    

<table class="props">
    <thead>
    <tr>
        
        <th>Name</th>
        

        <th>Type</th>

        
        <th>Attributes</th>
        

        

        <th class="last">Description</th>
    </tr>
    </thead>

    <tbody>
    

        <tr>
            
                <td class="name"><code>label</code></td>
            

            <td class="type">
            
                
<span class="param-type">string</span>


            
            </td>

            
                <td class="attributes">
                

                
                </td>
            

            

            <td class="description last">The label to display to the user</td>
        </tr>

    

        <tr>
            
                <td class="name"><code>icon</code></td>
            

            <td class="type">
            
                
<span class="param-type">string</span>


            
            </td>

            
                <td class="attributes">
                

                
                </td>
            

            

            <td class="description last">An icon that represents the operator</td>
        </tr>

    

        <tr>
            
                <td class="name"><code>matchSubstring</code></td>
            

            <td class="type">
            
                
<span class="param-type">boolean</span>


            
            </td>

            
                <td class="attributes">
                

                
                </td>
            

            

            <td class="description last">Whether the matchSubstring attribute is
true or false in the filter model that matches this operator</td>
        </tr>

    

        <tr>
            
                <td class="name"><code>exclude</code></td>
            

            <td class="type">
            
                
<span class="param-type">boolean</span>


            
            </td>

            
                <td class="attributes">
                

                
                </td>
            

            

            <td class="description last">Whether the exclude attribute is true or false in
the filter model that matches this operator</td>
        </tr>

    

        <tr>
            
                <td class="name"><code>hasMax</code></td>
            

            <td class="type">
            
                
<span class="param-type">boolean</span>


            
            </td>

            
                <td class="attributes">
                

                
                </td>
            

            

            <td class="description last">Whether the filter model that matches this
operator must have a max attribute</td>
        </tr>

    

        <tr>
            
                <td class="name"><code>hasMin</code></td>
            

            <td class="type">
            
                
<span class="param-type">boolean</span>


            
            </td>

            
                <td class="attributes">
                

                
                </td>
            

            

            <td class="description last">Whether the filter model that matches this
operator must have a min attribute</td>
        </tr>

    

        <tr>
            
                <td class="name"><code>values</code></td>
            

            <td class="type">
            
                
<span class="param-type">Array.&lt;string></span>


            
            </td>

            
                <td class="attributes">
                

                
                </td>
            

            

            <td class="description last">For this operator to work as desired, the values
that should be set in the filter (e.g. ["true"] for the operator "is true")</td>
        </tr>

    

        <tr>
            
                <td class="name"><code>types</code></td>
            

            <td class="type">
            
                
<span class="param-type">Array.&lt;string></span>


            
            </td>

            
                <td class="attributes">
                
                    &lt;optional><br>
                

                
                </td>
            

            

            <td class="description last">The node names of the filters that this operator
is used for (e.g. "filter", "booleanFilter")</td>
        </tr>

    

        <tr>
            
                <td class="name"><code>fields</code></td>
            

            <td class="type">
            
                
<span class="param-type">Array.&lt;string></span>


            
            </td>

            
                <td class="attributes">
                
                    &lt;optional><br>
                

                
                </td>
            

            

            <td class="description last">The query field names of the filters that this
operator is used for. If this is used for a
<a href="QueryRuleView.html#specialFields">special field</a>, then list the special field
name (id), and not the real query field names. If this fields property is set,
then the types property will be ignored. (i.e. fields is more specific than
types.)</td>
        </tr>

    
    </tbody>
</table>




<dl class="details">

    

    

    

    

    

    

    

    

    

    

    

    

    
    <dt class="tag-source">Source:</dt>
    <dd class="tag-source"><ul class="dummy"><li>
        <a href="src_js_views_queryBuilder_QueryRuleView.js.html">src/js/views/queryBuilder/QueryRuleView.js</a>, <a href="src_js_views_queryBuilder_QueryRuleView.js.html#line149">line 149</a>
    </li></ul></dd>
    

    

    

    
</dl>






            
                
<h4 class="name" id="SpecialField">SpecialField</h4>




<div class="description">
    A special field is one that does not exist in the query service index (i.e.
Solr). It can be a combination of fields that are presented to the user as a
single field, but which are added to the model as multiple fields. It can also be
a duplicate of a field that does exist, but presented with a different label (and
even with different operator options or
value input if needed).
</div>



    <h5>Type:</h5>
    <ul>
        <li>
            
<span class="param-type">Object</span>


        </li>
    </ul>





    <h5 class="subsection-title">Properties:</h5>

    

<table class="props">
    <thead>
    <tr>
        
        <th>Name</th>
        

        <th>Type</th>

        
        <th>Attributes</th>
        

        

        <th class="last">Description</th>
    </tr>
    </thead>

    <tbody>
    

        <tr>
            
                <td class="name"><code>name</code></td>
            

            <td class="type">
            
                
<span class="param-type">string</span>


            
            </td>

            
                <td class="attributes">
                

                
                </td>
            

            

            <td class="description last">A unique ID to represent this field. It must not match
the name of any other query fields.</td>
        </tr>

    

        <tr>
            
                <td class="name"><code>fields</code></td>
            

            <td class="type">
            
                
<span class="param-type">Array.&lt;string></span>


            
            </td>

            
                <td class="attributes">
                

                
                </td>
            

            

            <td class="description last">The list of real query fields that this abstracted
field should represent. The query fields listed must exactly match the names of
the query fields that are retrieved from the query service.</td>
        </tr>

    

        <tr>
            
                <td class="name"><code>label</code></td>
            

            <td class="type">
            
                
<span class="param-type">string</span>


            
            </td>

            
                <td class="attributes">
                

                
                </td>
            

            

            <td class="description last">A user-facing label to display.</td>
        </tr>

    

        <tr>
            
                <td class="name"><code>description</code></td>
            

            <td class="type">
            
                
<span class="param-type">string</span>


            
            </td>

            
                <td class="attributes">
                

                
                </td>
            

            

            <td class="description last">A description for this field.</td>
        </tr>

    

        <tr>
            
                <td class="name"><code>category</code></td>
            

            <td class="type">
            
                
<span class="param-type">string</span>


            
            </td>

            
                <td class="attributes">
                

                
                </td>
            

            

            <td class="description last">The name of the category under which to place this
field. It must match one of the category names for an existing query field set in
<a href="QueryField.html#categoriesMap">QueryField#categoriesMap</a>.</td>
        </tr>

    

        <tr>
            
                <td class="name"><code>values</code></td>
            

            <td class="type">
            
                
<span class="param-type">Array.&lt;string></span>


            
            </td>

            
                <td class="attributes">
                
                    &lt;optional><br>
                

                
                </td>
            

            

            <td class="description last">An optional list of filter values. If set, this
is used to determine whether a pre-existing query rule should be displayed as one
of these special fields, or as a field from the query API. Setting values means
that the values set on the query rule model must exactly match the values set.</td>
        </tr>

    
    </tbody>
</table>




<dl class="details">

    

    
    <dt class="tag-since">Since:</dt>
    <dd class="tag-since"><ul class="dummy"><li>2.15.0</li></ul></dd>
    

    

    

    

    

    

    

    

    

    

    

    
    <dt class="tag-source">Source:</dt>
    <dd class="tag-source"><ul class="dummy"><li>
        <a href="src_js_models_AppModel.js.html">src/js/models/AppModel.js</a>, <a href="src_js_models_AppModel.js.html#line1347">line 1347</a>
    </li></ul></dd>
    

    

    

    
</dl>






            
                
<h4 class="name" id="ValueInputOption">ValueInputOption</h4>




<div class="description">
    The third input in each query rule is where the user enters a value, minimum,
or maximum for the filter model. Different types of values are appropriate for
different solr query fields, and so we display different interfaces depending
on the type and category of the selected query fields. A Value Input Option
object defines a of interface to show for a given type and category.
</div>



    <h5>Type:</h5>
    <ul>
        <li>
            
<span class="param-type">Object</span>


        </li>
    </ul>





    <h5 class="subsection-title">Properties:</h5>

    

<table class="props">
    <thead>
    <tr>
        
        <th>Name</th>
        

        <th>Type</th>

        

        

        <th class="last">Description</th>
    </tr>
    </thead>

    <tbody>
    

        <tr>
            
                <td class="name"><code>filterTypes</code></td>
            

            <td class="type">
            
                
<span class="param-type">Array.&lt;string></span>


            
            </td>

            

            

            <td class="description last">An array of one or more filter types that
are allowed for this interface.  If none are provided then any filter type is
allowed.</td>
        </tr>

    

        <tr>
            
                <td class="name"><code>categories</code></td>
            

            <td class="type">
            
                
<span class="param-type">Array.&lt;string></span>


            
            </td>

            

            

            <td class="description last">An array of one or more categories that are
allowed for this interface. These strings must exactly match the categories
provided in QueryField.categoriesMap(). If none are provided then any category
is allowed.</td>
        </tr>

    

        <tr>
            
                <td class="name"><code>queryFields</code></td>
            

            <td class="type">
            
                
<span class="param-type">Array.&lt;string></span>


            
            </td>

            

            

            <td class="description last">Specific names of fields that are allowed in
this interface. If none are provided, then any query fields are allowed that
match the other properties. If this value select should be used for a
<a href="QueryRuleView.html#specialFields">special field</a>, then use the name (id) of
the special field, not the actual query fields that it represents.</td>
        </tr>

    

        <tr>
            
                <td class="name"><code>label</code></td>
            

            <td class="type">
            
                
<span class="param-type">string</span>


            
            </td>

            

            

            <td class="description last">If the interface does not include a label (e.g.
number filter), include a string to display here.</td>
        </tr>

    

        <tr>
            
                <td class="name"><code>uiFunction</code></td>
            

            <td class="type">
            
                
<span class="param-type">function</span>


            
            </td>

            

            

            <td class="description last">A function that returns the UI view to use
with all appropriate options set. The function will be called with this view as
the context.</td>
        </tr>

    
    </tbody>
</table>




<dl class="details">

    

    

    

    

    

    

    

    

    

    

    

    

    
    <dt class="tag-source">Source:</dt>
    <dd class="tag-source"><ul class="dummy"><li>
>>>>>>> cf7720c5
        <a href="src_js_views_queryBuilder_QueryRuleView.js.html">src/js/views/queryBuilder/QueryRuleView.js</a>, <a href="src_js_views_queryBuilder_QueryRuleView.js.html#line336">line 336</a>
    </li></ul></dd>
    

    

    

    
</dl>






            
    

    
</article>

</section>




</div>

<nav>
<<<<<<< HEAD
    <h2><a href="index.html">Home</a></h2><h3>Namespaces</h3><ul><li><a href="AppConfig.html">AppConfig</a></li><li><a href="MetacatUI.html">MetacatUI</a></li><li><a href="Utilities.html">Utilities</a></li></ul><h3>Classes</h3><ul><li class='category-heading' data-category='Collections'>Collections</li><li><a href="AccessPolicy.html">AccessPolicy</a></li><li><a href="Citations.html">Citations</a></li><li><a href="DataPackage.html">DataPackage</a></li><li><a href="Filters.html">Filters</a></li><li><a href="ObjectFormats.html">ObjectFormats</a></li><li><a href="QualityReport.html">QualityReport</a></li><li><a href="SolrResults.html">SolrResults</a></li><li><a href="Units.html">Units</a></li><li><a href="UserGroup.html">UserGroup</a></li><li class='category-heading' data-category='Collections/Bookkeeper'>Collections/Bookkeeper</li><li><a href="Quotas.html">Quotas</a></li><li><a href="Usages.html">Usages</a></li><li class='category-heading' data-category='Collections/QueryFields'>Collections/QueryFields</li><li><a href="QueryFields.html">QueryFields</a></li><li class='category-heading' data-category='Models'>Models</li><li><a href="AccessRule.html">AccessRule</a></li><li><a href="AppModel.html">AppModel</a></li><li><a href="Citation.html">Citation</a></li><li><a href="CollectionModel.html">CollectionModel</a></li><li><a href="DataONEObject.html">DataONEObject</a></li><li><a href="LookupModel.html">LookupModel</a></li><li><a href="Map.html">Map</a></li><li><a href="MetricsModel.html">MetricsModel</a></li><li><a href="QualityCheck.html">QualityCheck</a></li><li><a href="Search.html">Search</a></li><li><a href="SolrResult.html">SolrResult</a></li><li><a href="Stats.html">Stats</a></li><li class='category-heading' data-category='Models/Bookkeeper'>Models/Bookkeeper</li><li><a href="Quota.html">Quota</a></li><li><a href="Subscription.html">Subscription</a></li><li><a href="Usage.html">Usage</a></li><li class='category-heading' data-category='Models/Filters'>Models/Filters</li><li><a href="BooleanFilter.html">BooleanFilter</a></li><li><a href="ChoiceFilter.html">ChoiceFilter</a></li><li><a href="DateFilter.html">DateFilter</a></li><li><a href="Filter.html">Filter</a></li><li><a href="FilterGroup.html">FilterGroup</a></li><li><a href="NumericFilter.html">NumericFilter</a></li><li><a href="SpatialFilter.html">SpatialFilter</a></li><li><a href="ToggleFilter.html">ToggleFilter</a></li><li class='category-heading' data-category='Models/Formats'>Models/Formats</li><li><a href="ObjectFormat.html">ObjectFormat</a></li><li class='category-heading' data-category='Models/Metadata'>Models/Metadata</li><li><a href="ScienceMetadata.html">ScienceMetadata</a></li><li class='category-heading' data-category='Models/Metadata/EML211'>Models/Metadata/EML211</li><li><a href="EML211.html">EML211</a></li><li><a href="EMLAttribute.html">EMLAttribute</a></li><li><a href="EMLDataTable.html">EMLDataTable</a></li><li><a href="EMLEntity.html">EMLEntity</a></li><li><a href="EMLGeoCoverage.html">EMLGeoCoverage</a></li><li><a href="EMLMeasurementScale.html">EMLMeasurementScale</a></li><li><a href="EMLNonNumericDomain.html">EMLNonNumericDomain</a></li><li><a href="EMLNumericDomain.html">EMLNumericDomain</a></li><li><a href="EMLOtherEntity.html">EMLOtherEntity</a></li><li><a href="EMLTemporalCoverage.html">EMLTemporalCoverage</a></li><li><a href="EMLUnit.html">EMLUnit</a></li><li class='category-heading' data-category='Models/Metadata/EML220'>Models/Metadata/EML220</li><li><a href="EMLText.html">EMLText</a></li><li class='category-heading' data-category='Models/Portals'>Models/Portals</li><li><a href="PortalImage.html">PortalImage</a></li><li><a href="PortalModel.html">PortalModel</a></li><li><a href="PortalSectionModel.html">PortalSectionModel</a></li><li class='category-heading' data-category='Models/QueryFields'>Models/QueryFields</li><li><a href="QueryField.html">QueryField</a></li><li class='category-heading' data-category='Router'>Router</li><li><a href="UIRouter.html">UIRouter</a></li><li class='category-heading' data-category='Views'>Views</li><li><a href="AccessPolicyView.html">AccessPolicyView</a></li><li><a href="AccessRuleView.html">AccessRuleView</a></li><li><a href="AppView.html">AppView</a></li><li><a href="ColorPaletteView.html">ColorPaletteView</a></li><li><a href="DataCatalogViewWithFilters.html">DataCatalogViewWithFilters</a></li><li><a href="DataItemView.html">DataItemView</a></li><li><a href="DataPackageView.html">DataPackageView</a></li><li><a href="DraftsView.html">DraftsView</a></li><li><a href="EditCollectionView.html">EditCollectionView</a></li><li><a href="EditorView.html">EditorView</a></li><li><a href="GroupListView.html">GroupListView</a></li><li><a href="ImageUploaderView.html">ImageUploaderView</a></li><li><a href="MarkdownEditorView.html">MarkdownEditorView</a></li><li><a href="MarkdownView.html">MarkdownView</a></li><li><a href="MetadataView.html">MetadataView</a></li><li><a href="MetricModalView.html">MetricModalView</a></li><li><a href="MetricsChartView.html">MetricsChartView</a></li><li><a href="MetricView.html">MetricView</a></li><li><a href="NavbarView.html">NavbarView</a></li><li><a href="RegisterCitationView.html">RegisterCitationView</a></li><li><a href="SignInView.html">SignInView</a></li><li><a href="TableEditorView.html">TableEditorView</a></li><li><a href="TOCView.html">TOCView</a></li><li><a href="UserView.html">UserView</a></li><li class='category-heading' data-category='Views/Filters'>Views/Filters</li><li><a href="BooleanFilterView.html">BooleanFilterView</a></li><li><a href="ChoiceFilterView.html">ChoiceFilterView</a></li><li><a href="DateFilterView.html">DateFilterView</a></li><li><a href="FilterGroupsView.html">FilterGroupsView</a></li><li><a href="FilterGroupView.html">FilterGroupView</a></li><li><a href="FilterView.html">FilterView</a></li><li><a href="NumericFilterView.html">NumericFilterView</a></li><li><a href="ToggleFilterView.html">ToggleFilterView</a></li><li class='category-heading' data-category='Views/Metadata'>Views/Metadata</li><li><a href="EML211EditorView.html">EML211EditorView</a></li><li><a href="EMLAttributeView.html">EMLAttributeView</a></li><li><a href="EMLEntityView.html">EMLEntityView</a></li><li><a href="EMlGeoCoverageView.html">EMlGeoCoverageView</a></li><li><a href="EMLMeasurementScaleView.html">EMLMeasurementScaleView</a></li><li><a href="EMLMethodsView.html">EMLMethodsView</a></li><li><a href="EMLOtherEntityView.html">EMLOtherEntityView</a></li><li><a href="EMLPartyView.html">EMLPartyView</a></li><li><a href="EMLTempCoverageView.html">EMLTempCoverageView</a></li><li><a href="EMLView.html">EMLView</a></li><li><a href="ScienceMetadataView.html">ScienceMetadataView</a></li><li class='category-heading' data-category='Views/Portals'>Views/Portals</li><li><a href="PortalDataView.html">PortalDataView</a></li><li><a href="PortalHeaderView.html">PortalHeaderView</a></li><li><a href="PortalListView.html">PortalListView</a></li><li><a href="PortalLogosView.html">PortalLogosView</a></li><li><a href="PortalMembersView.html">PortalMembersView</a></li><li><a href="PortalSectionView.html">PortalSectionView</a></li><li><a href="PortalUsagesView.html">PortalUsagesView</a></li><li><a href="PortalView.html">PortalView</a></li><li><a href="PortalVisualizationsView.html">PortalVisualizationsView</a></li><li class='category-heading' data-category='Views/Portals/Editor'>Views/Portals/Editor</li><li><a href="PortalEditorView.html">PortalEditorView</a></li><li><a href="PortEditorDataView.html">PortEditorDataView</a></li><li><a href="PortEditorImageView.html">PortEditorImageView</a></li><li><a href="PortEditorLogosView.html">PortEditorLogosView</a></li><li><a href="PortEditorMdSectionView.html">PortEditorMdSectionView</a></li><li><a href="PortEditorSectionsView.html">PortEditorSectionsView</a></li><li><a href="PortEditorSectionView.html">PortEditorSectionView</a></li><li><a href="PortEditorSettingsView.html">PortEditorSettingsView</a></li><li class='category-heading' data-category='Views/QueryBuilder'>Views/QueryBuilder</li><li><a href="QueryBuilderView.html">QueryBuilderView</a></li><li><a href="QueryRuleView.html">QueryRuleView</a></li><li class='category-heading' data-category='Views/SearchSelect'>Views/SearchSelect</li><li><a href="AccountSelectView.html">AccountSelectView</a></li><li><a href="AnnotationFilter.html">AnnotationFilter</a></li><li><a href="NodeSelect.html">NodeSelect</a></li><li><a href="ObjectFormatSelect.html">ObjectFormatSelect</a></li><li><a href="QueryFieldSelectView.html">QueryFieldSelectView</a></li><li><a href="SearchableSelectView.html">SearchableSelectView</a></li><li class='category-heading' data-category='Deprecated'>Deprecated</li><li><a href="ExternalView.html">ExternalView</a></li><li><a href="LogsSearch.html">LogsSearch</a></li></ul><h3>Global</h3><ul><li><a href="global.html#appConfigPath">appConfigPath</a></li><li><a href="global.html#getName">getName</a></li></ul>
=======
    <h2><a href="index.html">Home</a></h2><h3>Namespaces</h3><ul><li><a href="AppConfig.html">AppConfig</a></li><li><a href="MetacatUI.html">MetacatUI</a></li><li><a href="Utilities.html">Utilities</a></li></ul><h3>Classes</h3><ul><li class='category-heading' data-category='Collections'>Collections</li><li><a href="AccessPolicy.html">AccessPolicy</a></li><li><a href="Citations.html">Citations</a></li><li><a href="DataPackage.html">DataPackage</a></li><li><a href="Filters.html">Filters</a></li><li><a href="ObjectFormats.html">ObjectFormats</a></li><li><a href="QualityReport.html">QualityReport</a></li><li><a href="SolrResults.html">SolrResults</a></li><li><a href="Units.html">Units</a></li><li><a href="UserGroup.html">UserGroup</a></li><li class='category-heading' data-category='Collections/Bookkeeper'>Collections/Bookkeeper</li><li><a href="Quotas.html">Quotas</a></li><li><a href="Usages.html">Usages</a></li><li class='category-heading' data-category='Collections/QueryFields'>Collections/QueryFields</li><li><a href="QueryFields.html">QueryFields</a></li><li class='category-heading' data-category='Models'>Models</li><li><a href="AccessRule.html">AccessRule</a></li><li><a href="AppModel.html">AppModel</a></li><li><a href="Citation.html">Citation</a></li><li><a href="CollectionModel.html">CollectionModel</a></li><li><a href="DataONEObject.html">DataONEObject</a></li><li><a href="LookupModel.html">LookupModel</a></li><li><a href="Map.html">Map</a></li><li><a href="Metrics.html">Metrics</a></li><li><a href="QualityCheck.html">QualityCheck</a></li><li><a href="Search.html">Search</a></li><li><a href="SolrResult.html">SolrResult</a></li><li><a href="Stats.html">Stats</a></li><li class='category-heading' data-category='Models/Bookkeeper'>Models/Bookkeeper</li><li><a href="Quota.html">Quota</a></li><li><a href="Subscription.html">Subscription</a></li><li><a href="Usage.html">Usage</a></li><li class='category-heading' data-category='Models/Filters'>Models/Filters</li><li><a href="BooleanFilter.html">BooleanFilter</a></li><li><a href="ChoiceFilter.html">ChoiceFilter</a></li><li><a href="DateFilter.html">DateFilter</a></li><li><a href="Filter.html">Filter</a></li><li><a href="FilterGroup.html">FilterGroup</a></li><li><a href="NumericFilter.html">NumericFilter</a></li><li><a href="SpatialFilter.html">SpatialFilter</a></li><li><a href="ToggleFilter.html">ToggleFilter</a></li><li class='category-heading' data-category='Models/Formats'>Models/Formats</li><li><a href="ObjectFormat.html">ObjectFormat</a></li><li class='category-heading' data-category='Models/Metadata'>Models/Metadata</li><li><a href="ScienceMetadata.html">ScienceMetadata</a></li><li class='category-heading' data-category='Models/Metadata/EML211'>Models/Metadata/EML211</li><li><a href="EML211.html">EML211</a></li><li><a href="EMLAttribute.html">EMLAttribute</a></li><li><a href="EMLDataTable.html">EMLDataTable</a></li><li><a href="EMLEntity.html">EMLEntity</a></li><li><a href="EMLGeoCoverage.html">EMLGeoCoverage</a></li><li><a href="EMLMeasurementScale.html">EMLMeasurementScale</a></li><li><a href="EMLNonNumericDomain.html">EMLNonNumericDomain</a></li><li><a href="EMLNumericDomain.html">EMLNumericDomain</a></li><li><a href="EMLOtherEntity.html">EMLOtherEntity</a></li><li><a href="EMLParty.html">EMLParty</a></li><li><a href="EMLTemporalCoverage.html">EMLTemporalCoverage</a></li><li><a href="EMLUnit.html">EMLUnit</a></li><li class='category-heading' data-category='Models/Metadata/EML220'>Models/Metadata/EML220</li><li><a href="EMLText.html">EMLText</a></li><li class='category-heading' data-category='Models/Portals'>Models/Portals</li><li><a href="PortalImage.html">PortalImage</a></li><li><a href="PortalModel.html">PortalModel</a></li><li><a href="PortalSectionModel.html">PortalSectionModel</a></li><li class='category-heading' data-category='Models/QueryFields'>Models/QueryFields</li><li><a href="QueryField.html">QueryField</a></li><li class='category-heading' data-category='Router'>Router</li><li><a href="UIRouter.html">UIRouter</a></li><li class='category-heading' data-category='Views'>Views</li><li><a href="AccessPolicyView.html">AccessPolicyView</a></li><li><a href="AccessRuleView.html">AccessRuleView</a></li><li><a href="AppView.html">AppView</a></li><li><a href="CitationListView.html">CitationListView</a></li><li><a href="ColorPaletteView.html">ColorPaletteView</a></li><li><a href="DataCatalogViewWithFilters.html">DataCatalogViewWithFilters</a></li><li><a href="DataItemView.html">DataItemView</a></li><li><a href="DataPackageView.html">DataPackageView</a></li><li><a href="DraftsView.html">DraftsView</a></li><li><a href="EditCollectionView.html">EditCollectionView</a></li><li><a href="EditorView.html">EditorView</a></li><li><a href="GroupListView.html">GroupListView</a></li><li><a href="ImageUploaderView.html">ImageUploaderView</a></li><li><a href="MarkdownEditorView.html">MarkdownEditorView</a></li><li><a href="MarkdownView.html">MarkdownView</a></li><li><a href="MetadataView.html">MetadataView</a></li><li><a href="MetricModalView.html">MetricModalView</a></li><li><a href="MetricsChartView.html">MetricsChartView</a></li><li><a href="MetricView.html">MetricView</a></li><li><a href="NavbarView.html">NavbarView</a></li><li><a href="RegisterCitationView.html">RegisterCitationView</a></li><li><a href="SignInView.html">SignInView</a></li><li><a href="TableEditorView.html">TableEditorView</a></li><li><a href="TOCView.html">TOCView</a></li><li><a href="UserView.html">UserView</a></li><li class='category-heading' data-category='Views/Filters'>Views/Filters</li><li><a href="BooleanFilterView.html">BooleanFilterView</a></li><li><a href="ChoiceFilterView.html">ChoiceFilterView</a></li><li><a href="DateFilterView.html">DateFilterView</a></li><li><a href="FilterGroupsView.html">FilterGroupsView</a></li><li><a href="FilterGroupView.html">FilterGroupView</a></li><li><a href="FilterView.html">FilterView</a></li><li><a href="NumericFilterView.html">NumericFilterView</a></li><li><a href="ToggleFilterView.html">ToggleFilterView</a></li><li class='category-heading' data-category='Views/Metadata'>Views/Metadata</li><li><a href="EML211EditorView.html">EML211EditorView</a></li><li><a href="EMLAttributeView.html">EMLAttributeView</a></li><li><a href="EMLEntityView.html">EMLEntityView</a></li><li><a href="EMlGeoCoverageView.html">EMlGeoCoverageView</a></li><li><a href="EMLMeasurementScaleView.html">EMLMeasurementScaleView</a></li><li><a href="EMLMethodsView.html">EMLMethodsView</a></li><li><a href="EMLOtherEntityView.html">EMLOtherEntityView</a></li><li><a href="EMLPartyView.html">EMLPartyView</a></li><li><a href="EMLTempCoverageView.html">EMLTempCoverageView</a></li><li><a href="EMLView.html">EMLView</a></li><li><a href="ScienceMetadataView.html">ScienceMetadataView</a></li><li class='category-heading' data-category='Views/Portals'>Views/Portals</li><li><a href="PortalDataView.html">PortalDataView</a></li><li><a href="PortalHeaderView.html">PortalHeaderView</a></li><li><a href="PortalListView.html">PortalListView</a></li><li><a href="PortalLogosView.html">PortalLogosView</a></li><li><a href="PortalMembersView.html">PortalMembersView</a></li><li><a href="PortalSectionView.html">PortalSectionView</a></li><li><a href="PortalUsagesView.html">PortalUsagesView</a></li><li><a href="PortalView.html">PortalView</a></li><li><a href="PortalVisualizationsView.html">PortalVisualizationsView</a></li><li class='category-heading' data-category='Views/Portals/Editor'>Views/Portals/Editor</li><li><a href="PortalEditorView.html">PortalEditorView</a></li><li><a href="PortEditorDataView.html">PortEditorDataView</a></li><li><a href="PortEditorImageView.html">PortEditorImageView</a></li><li><a href="PortEditorLogosView.html">PortEditorLogosView</a></li><li><a href="PortEditorMdSectionView.html">PortEditorMdSectionView</a></li><li><a href="PortEditorSectionsView.html">PortEditorSectionsView</a></li><li><a href="PortEditorSectionView.html">PortEditorSectionView</a></li><li><a href="PortEditorSettingsView.html">PortEditorSettingsView</a></li><li class='category-heading' data-category='Views/QueryBuilder'>Views/QueryBuilder</li><li><a href="QueryBuilderView.html">QueryBuilderView</a></li><li><a href="QueryRuleView.html">QueryRuleView</a></li><li class='category-heading' data-category='Views/SearchSelect'>Views/SearchSelect</li><li><a href="AccountSelectView.html">AccountSelectView</a></li><li><a href="AnnotationFilter.html">AnnotationFilter</a></li><li><a href="NodeSelect.html">NodeSelect</a></li><li><a href="ObjectFormatSelect.html">ObjectFormatSelect</a></li><li><a href="QueryFieldSelectView.html">QueryFieldSelectView</a></li><li><a href="SearchableSelectView.html">SearchableSelectView</a></li><li class='category-heading' data-category='Deprecated'>Deprecated</li><li><a href="ExternalView.html">ExternalView</a></li><li><a href="LogsSearch.html">LogsSearch</a></li></ul><h3>Global</h3><ul><li><a href="global.html#appConfigPath">appConfigPath</a></li></ul>
>>>>>>> cf7720c5
</nav>

<br class="clear">

<footer>
<<<<<<< HEAD
    Documentation generated by <a href="https://github.com/jsdoc/jsdoc">JSDoc 3.6.3</a> on Wed Feb 24 2021 14:27:47 GMT-0600 (Central Standard Time)
=======
    Documentation generated by <a href="https://github.com/jsdoc/jsdoc">JSDoc 3.6.3</a> on Wed Feb 24 2021 15:33:24 GMT-0600 (Central Standard Time)
>>>>>>> cf7720c5
</footer>

<script> prettyPrint(); </script>
<script src="scripts/linenumber.js"> </script>
</body>
</html><|MERGE_RESOLUTION|>--- conflicted
+++ resolved
@@ -180,124 +180,6 @@
     
 
     
-        <h3 class="subsection-title">Methods</h3>
-
-        
-            
-
-    
-
-    
-    <h4 class="name" id="getName"><span class="type-signature"></span>getName<span class="signature">()</span><span class="type-signature"> &rarr; {string}</span></h4>
-    
-
-    
-
-
-
-<div class="description">
-    getName - For an individual, returns the first and last name as a string. Otherwise,
-returns the organization or position name.
-</div>
-
-
-
-
-
-
-
-
-
-
-
-
-
-<dl class="details">
-
-    
-
-    
-    <dt class="tag-since">Since:</dt>
-    <dd class="tag-since"><ul class="dummy"><li>2.15.0</li></ul></dd>
-    
-
-    
-
-    
-
-    
-
-    
-
-    
-
-    
-
-    
-
-    
-
-    
-
-    
-
-    
-    <dt class="tag-source">Source:</dt>
-    <dd class="tag-source"><ul class="dummy"><li>
-        <a href="src_js_models_metadata_eml211_EMLParty.js.html">src/js/models/metadata/eml211/EMLParty.js</a>, <a href="src_js_models_metadata_eml211_EMLParty.js.html#line851">line 851</a>
-    </li></ul></dd>
-    
-
-    
-
-    
-
-    
-</dl>
-
-
-
-
-
-
-
-
-
-
-
-
-
-
-
-<h5>Returns:</h5>
-
-        
-<div class="param-desc">
-    Returns the name of the party or an empty string if one cannot be found
-</div>
-
-
-
-<dl>
-    <dt>
-        Type
-    </dt>
-    <dd>
-        
-<span class="param-type">string</span>
-
-
-    </dd>
-</dl>
-
-    
-
-
-
-
-
-        
-    
 
     
         <h3 class="subsection-title">Type Definitions</h3>
@@ -305,235 +187,6 @@
         
                 
 <h4 class="name" id="AdditionalField">AdditionalField</h4>
-<<<<<<< HEAD
-=======
-
-
-
-
-<div class="description">
-    An additional field object contains the properties an additional query field to
-add that are required to render it correctly. An additional query field is one
-that does not actually exist in the query service index.
-</div>
-
-
-
-    <h5>Type:</h5>
-    <ul>
-        <li>
-            
-<span class="param-type">Object</span>
-
-
-        </li>
-    </ul>
-
-
-
-
-
-    <h5 class="subsection-title">Properties:</h5>
-
-    
-
-<table class="props">
-    <thead>
-    <tr>
-        
-        <th>Name</th>
-        
-
-        <th>Type</th>
-
-        
-
-        
-
-        <th class="last">Description</th>
-    </tr>
-    </thead>
-
-    <tbody>
-    
-
-        <tr>
-            
-                <td class="name"><code>name</code></td>
-            
-
-            <td class="type">
-            
-                
-<span class="param-type">string</span>
-
-
-            
-            </td>
-
-            
-
-            
-
-            <td class="description last">A unique ID to represent this field. It must not
-match the name of any other query fields.</td>
-        </tr>
-
-    
-
-        <tr>
-            
-                <td class="name"><code>fields</code></td>
-            
-
-            <td class="type">
-            
-                
-<span class="param-type">Array.&lt;string></span>
-
-
-            
-            </td>
-
-            
-
-            
-
-            <td class="description last">The list of real query fields that this
-abstracted field will represent. It must exactly match the names of the query
-fields that actually exist.</td>
-        </tr>
-
-    
-
-        <tr>
-            
-                <td class="name"><code>label</code></td>
-            
-
-            <td class="type">
-            
-                
-<span class="param-type">string</span>
-
-
-            
-            </td>
-
-            
-
-            
-
-            <td class="description last">A user-facing label to display.</td>
-        </tr>
-
-    
-
-        <tr>
-            
-                <td class="name"><code>description</code></td>
-            
-
-            <td class="type">
-            
-                
-<span class="param-type">string</span>
-
-
-            
-            </td>
-
-            
-
-            
-
-            <td class="description last">A description for this field.</td>
-        </tr>
-
-    
-
-        <tr>
-            
-                <td class="name"><code>category</code></td>
-            
-
-            <td class="type">
-            
-                
-<span class="param-type">string</span>
-
-
-            
-            </td>
-
-            
-
-            
-
-            <td class="description last">The name of the category under which to place
-this field. It must match one of the category names for an existing query
-field.</td>
-        </tr>
-
-    
-    </tbody>
-</table>
-
-
-
-
-<dl class="details">
-
-    
-
-    
-    <dt class="tag-since">Since:</dt>
-    <dd class="tag-since"><ul class="dummy"><li>2.15.0</li></ul></dd>
-    
-
-    
-
-    
-
-    
-
-    
-
-    
-
-    
-
-    
-
-    
-
-    
-
-    
-
-    
-    <dt class="tag-source">Source:</dt>
-    <dd class="tag-source"><ul class="dummy"><li>
-        <a href="src_js_views_searchSelect_QueryFieldSelectView.js.html">src/js/views/searchSelect/QueryFieldSelectView.js</a>, <a href="src_js_views_searchSelect_QueryFieldSelectView.js.html#line60">line 60</a>
-    </li></ul></dd>
-    
-
-    
-
-    
-
-    
-</dl>
-
-
-
-
-
-
-            
-                
-<h4 class="name" id="CategoryMap">CategoryMap</h4>
->>>>>>> cf7720c5
 
 
 
@@ -1872,922 +1525,6 @@
     
     <dt class="tag-source">Source:</dt>
     <dd class="tag-source"><ul class="dummy"><li>
-<<<<<<< HEAD
-=======
-        <a href="src_js_models_queryFields_QueryField.js.html">src/js/models/queryFields/QueryField.js</a>, <a href="src_js_models_queryFields_QueryField.js.html#line276">line 276</a>
-    </li></ul></dd>
-    
-
-    
-
-    
-
-    
-</dl>
-
-
-
-
-
-
-            
-                
-<h4 class="name" id="OperatorOption">OperatorOption</h4>
-
-
-
-
-<div class="description">
-    An operator option is an object that lists the properties of one of the
-operators that will be displayed to the user in the Query Rule "operator"
-dropdown list. The operator properties are used to pre-select the correct
-operator based on attributes in the associated
-<a href="Filter.html#defaults">Filter model</a>, as well as to update the Filter model
-when a user selects a new operator. Operators can set the exclude and
-matchSubstring properties of the model, and sometimes the values as well.
-Either the types property OR the fields property must be set, not both.
-</div>
-
-
-
-    <h5>Type:</h5>
-    <ul>
-        <li>
-            
-<span class="param-type">Object</span>
-
-
-        </li>
-    </ul>
-
-
-
-
-
-    <h5 class="subsection-title">Properties:</h5>
-
-    
-
-<table class="props">
-    <thead>
-    <tr>
-        
-        <th>Name</th>
-        
-
-        <th>Type</th>
-
-        
-        <th>Attributes</th>
-        
-
-        
-
-        <th class="last">Description</th>
-    </tr>
-    </thead>
-
-    <tbody>
-    
-
-        <tr>
-            
-                <td class="name"><code>label</code></td>
-            
-
-            <td class="type">
-            
-                
-<span class="param-type">string</span>
-
-
-            
-            </td>
-
-            
-                <td class="attributes">
-                
-
-                
-                </td>
-            
-
-            
-
-            <td class="description last">The label to display to the user</td>
-        </tr>
-
-    
-
-        <tr>
-            
-                <td class="name"><code>icon</code></td>
-            
-
-            <td class="type">
-            
-                
-<span class="param-type">string</span>
-
-
-            
-            </td>
-
-            
-                <td class="attributes">
-                
-
-                
-                </td>
-            
-
-            
-
-            <td class="description last">An icon that represents the operator</td>
-        </tr>
-
-    
-
-        <tr>
-            
-                <td class="name"><code>matchSubstring</code></td>
-            
-
-            <td class="type">
-            
-                
-<span class="param-type">boolean</span>
-
-
-            
-            </td>
-
-            
-                <td class="attributes">
-                
-
-                
-                </td>
-            
-
-            
-
-            <td class="description last">Whether the matchSubstring attribute is
-true or false in the filter model that matches this operator</td>
-        </tr>
-
-    
-
-        <tr>
-            
-                <td class="name"><code>exclude</code></td>
-            
-
-            <td class="type">
-            
-                
-<span class="param-type">boolean</span>
-
-
-            
-            </td>
-
-            
-                <td class="attributes">
-                
-
-                
-                </td>
-            
-
-            
-
-            <td class="description last">Whether the exclude attribute is true or false in
-the filter model that matches this operator</td>
-        </tr>
-
-    
-
-        <tr>
-            
-                <td class="name"><code>hasMax</code></td>
-            
-
-            <td class="type">
-            
-                
-<span class="param-type">boolean</span>
-
-
-            
-            </td>
-
-            
-                <td class="attributes">
-                
-
-                
-                </td>
-            
-
-            
-
-            <td class="description last">Whether the filter model that matches this
-operator must have a max attribute</td>
-        </tr>
-
-    
-
-        <tr>
-            
-                <td class="name"><code>hasMin</code></td>
-            
-
-            <td class="type">
-            
-                
-<span class="param-type">boolean</span>
-
-
-            
-            </td>
-
-            
-                <td class="attributes">
-                
-
-                
-                </td>
-            
-
-            
-
-            <td class="description last">Whether the filter model that matches this
-operator must have a min attribute</td>
-        </tr>
-
-    
-
-        <tr>
-            
-                <td class="name"><code>values</code></td>
-            
-
-            <td class="type">
-            
-                
-<span class="param-type">Array.&lt;string></span>
-
-
-            
-            </td>
-
-            
-                <td class="attributes">
-                
-
-                
-                </td>
-            
-
-            
-
-            <td class="description last">For this operator to work as desired, the values
-that should be set in the filter (e.g. ["true"] for the operator "is true")</td>
-        </tr>
-
-    
-
-        <tr>
-            
-                <td class="name"><code>types</code></td>
-            
-
-            <td class="type">
-            
-                
-<span class="param-type">Array.&lt;string></span>
-
-
-            
-            </td>
-
-            
-                <td class="attributes">
-                
-                    &lt;optional><br>
-                
-
-                
-                </td>
-            
-
-            
-
-            <td class="description last">The node names of the filters that this operator
-is used for (e.g. "filter", "booleanFilter")</td>
-        </tr>
-
-    
-
-        <tr>
-            
-                <td class="name"><code>fields</code></td>
-            
-
-            <td class="type">
-            
-                
-<span class="param-type">Array.&lt;string></span>
-
-
-            
-            </td>
-
-            
-                <td class="attributes">
-                
-                    &lt;optional><br>
-                
-
-                
-                </td>
-            
-
-            
-
-            <td class="description last">The query field names of the filters that this
-operator is used for. If this is used for a
-<a href="QueryRuleView.html#specialFields">special field</a>, then list the special field
-name (id), and not the real query field names. If this fields property is set,
-then the types property will be ignored. (i.e. fields is more specific than
-types.)</td>
-        </tr>
-
-    
-    </tbody>
-</table>
-
-
-
-
-<dl class="details">
-
-    
-
-    
-
-    
-
-    
-
-    
-
-    
-
-    
-
-    
-
-    
-
-    
-
-    
-
-    
-
-    
-    <dt class="tag-source">Source:</dt>
-    <dd class="tag-source"><ul class="dummy"><li>
-        <a href="src_js_views_queryBuilder_QueryRuleView.js.html">src/js/views/queryBuilder/QueryRuleView.js</a>, <a href="src_js_views_queryBuilder_QueryRuleView.js.html#line149">line 149</a>
-    </li></ul></dd>
-    
-
-    
-
-    
-
-    
-</dl>
-
-
-
-
-
-
-            
-                
-<h4 class="name" id="SpecialField">SpecialField</h4>
-
-
-
-
-<div class="description">
-    A special field is one that does not exist in the query service index (i.e.
-Solr). It can be a combination of fields that are presented to the user as a
-single field, but which are added to the model as multiple fields. It can also be
-a duplicate of a field that does exist, but presented with a different label (and
-even with different operator options or
-value input if needed).
-</div>
-
-
-
-    <h5>Type:</h5>
-    <ul>
-        <li>
-            
-<span class="param-type">Object</span>
-
-
-        </li>
-    </ul>
-
-
-
-
-
-    <h5 class="subsection-title">Properties:</h5>
-
-    
-
-<table class="props">
-    <thead>
-    <tr>
-        
-        <th>Name</th>
-        
-
-        <th>Type</th>
-
-        
-        <th>Attributes</th>
-        
-
-        
-
-        <th class="last">Description</th>
-    </tr>
-    </thead>
-
-    <tbody>
-    
-
-        <tr>
-            
-                <td class="name"><code>name</code></td>
-            
-
-            <td class="type">
-            
-                
-<span class="param-type">string</span>
-
-
-            
-            </td>
-
-            
-                <td class="attributes">
-                
-
-                
-                </td>
-            
-
-            
-
-            <td class="description last">A unique ID to represent this field. It must not match
-the name of any other query fields.</td>
-        </tr>
-
-    
-
-        <tr>
-            
-                <td class="name"><code>fields</code></td>
-            
-
-            <td class="type">
-            
-                
-<span class="param-type">Array.&lt;string></span>
-
-
-            
-            </td>
-
-            
-                <td class="attributes">
-                
-
-                
-                </td>
-            
-
-            
-
-            <td class="description last">The list of real query fields that this abstracted
-field should represent. The query fields listed must exactly match the names of
-the query fields that are retrieved from the query service.</td>
-        </tr>
-
-    
-
-        <tr>
-            
-                <td class="name"><code>label</code></td>
-            
-
-            <td class="type">
-            
-                
-<span class="param-type">string</span>
-
-
-            
-            </td>
-
-            
-                <td class="attributes">
-                
-
-                
-                </td>
-            
-
-            
-
-            <td class="description last">A user-facing label to display.</td>
-        </tr>
-
-    
-
-        <tr>
-            
-                <td class="name"><code>description</code></td>
-            
-
-            <td class="type">
-            
-                
-<span class="param-type">string</span>
-
-
-            
-            </td>
-
-            
-                <td class="attributes">
-                
-
-                
-                </td>
-            
-
-            
-
-            <td class="description last">A description for this field.</td>
-        </tr>
-
-    
-
-        <tr>
-            
-                <td class="name"><code>category</code></td>
-            
-
-            <td class="type">
-            
-                
-<span class="param-type">string</span>
-
-
-            
-            </td>
-
-            
-                <td class="attributes">
-                
-
-                
-                </td>
-            
-
-            
-
-            <td class="description last">The name of the category under which to place this
-field. It must match one of the category names for an existing query field set in
-<a href="QueryField.html#categoriesMap">QueryField#categoriesMap</a>.</td>
-        </tr>
-
-    
-
-        <tr>
-            
-                <td class="name"><code>values</code></td>
-            
-
-            <td class="type">
-            
-                
-<span class="param-type">Array.&lt;string></span>
-
-
-            
-            </td>
-
-            
-                <td class="attributes">
-                
-                    &lt;optional><br>
-                
-
-                
-                </td>
-            
-
-            
-
-            <td class="description last">An optional list of filter values. If set, this
-is used to determine whether a pre-existing query rule should be displayed as one
-of these special fields, or as a field from the query API. Setting values means
-that the values set on the query rule model must exactly match the values set.</td>
-        </tr>
-
-    
-    </tbody>
-</table>
-
-
-
-
-<dl class="details">
-
-    
-
-    
-    <dt class="tag-since">Since:</dt>
-    <dd class="tag-since"><ul class="dummy"><li>2.15.0</li></ul></dd>
-    
-
-    
-
-    
-
-    
-
-    
-
-    
-
-    
-
-    
-
-    
-
-    
-
-    
-
-    
-    <dt class="tag-source">Source:</dt>
-    <dd class="tag-source"><ul class="dummy"><li>
-        <a href="src_js_models_AppModel.js.html">src/js/models/AppModel.js</a>, <a href="src_js_models_AppModel.js.html#line1347">line 1347</a>
-    </li></ul></dd>
-    
-
-    
-
-    
-
-    
-</dl>
-
-
-
-
-
-
-            
-                
-<h4 class="name" id="ValueInputOption">ValueInputOption</h4>
-
-
-
-
-<div class="description">
-    The third input in each query rule is where the user enters a value, minimum,
-or maximum for the filter model. Different types of values are appropriate for
-different solr query fields, and so we display different interfaces depending
-on the type and category of the selected query fields. A Value Input Option
-object defines a of interface to show for a given type and category.
-</div>
-
-
-
-    <h5>Type:</h5>
-    <ul>
-        <li>
-            
-<span class="param-type">Object</span>
-
-
-        </li>
-    </ul>
-
-
-
-
-
-    <h5 class="subsection-title">Properties:</h5>
-
-    
-
-<table class="props">
-    <thead>
-    <tr>
-        
-        <th>Name</th>
-        
-
-        <th>Type</th>
-
-        
-
-        
-
-        <th class="last">Description</th>
-    </tr>
-    </thead>
-
-    <tbody>
-    
-
-        <tr>
-            
-                <td class="name"><code>filterTypes</code></td>
-            
-
-            <td class="type">
-            
-                
-<span class="param-type">Array.&lt;string></span>
-
-
-            
-            </td>
-
-            
-
-            
-
-            <td class="description last">An array of one or more filter types that
-are allowed for this interface.  If none are provided then any filter type is
-allowed.</td>
-        </tr>
-
-    
-
-        <tr>
-            
-                <td class="name"><code>categories</code></td>
-            
-
-            <td class="type">
-            
-                
-<span class="param-type">Array.&lt;string></span>
-
-
-            
-            </td>
-
-            
-
-            
-
-            <td class="description last">An array of one or more categories that are
-allowed for this interface. These strings must exactly match the categories
-provided in QueryField.categoriesMap(). If none are provided then any category
-is allowed.</td>
-        </tr>
-
-    
-
-        <tr>
-            
-                <td class="name"><code>queryFields</code></td>
-            
-
-            <td class="type">
-            
-                
-<span class="param-type">Array.&lt;string></span>
-
-
-            
-            </td>
-
-            
-
-            
-
-            <td class="description last">Specific names of fields that are allowed in
-this interface. If none are provided, then any query fields are allowed that
-match the other properties. If this value select should be used for a
-<a href="QueryRuleView.html#specialFields">special field</a>, then use the name (id) of
-the special field, not the actual query fields that it represents.</td>
-        </tr>
-
-    
-
-        <tr>
-            
-                <td class="name"><code>label</code></td>
-            
-
-            <td class="type">
-            
-                
-<span class="param-type">string</span>
-
-
-            
-            </td>
-
-            
-
-            
-
-            <td class="description last">If the interface does not include a label (e.g.
-number filter), include a string to display here.</td>
-        </tr>
-
-    
-
-        <tr>
-            
-                <td class="name"><code>uiFunction</code></td>
-            
-
-            <td class="type">
-            
-                
-<span class="param-type">function</span>
-
-
-            
-            </td>
-
-            
-
-            
-
-            <td class="description last">A function that returns the UI view to use
-with all appropriate options set. The function will be called with this view as
-the context.</td>
-        </tr>
-
-    
-    </tbody>
-</table>
-
-
-
-
-<dl class="details">
-
-    
-
-    
-
-    
-
-    
-
-    
-
-    
-
-    
-
-    
-
-    
-
-    
-
-    
-
-    
-
-    
-    <dt class="tag-source">Source:</dt>
-    <dd class="tag-source"><ul class="dummy"><li>
->>>>>>> cf7720c5
         <a href="src_js_views_queryBuilder_QueryRuleView.js.html">src/js/views/queryBuilder/QueryRuleView.js</a>, <a href="src_js_views_queryBuilder_QueryRuleView.js.html#line336">line 336</a>
     </li></ul></dd>
     
@@ -2818,21 +1555,13 @@
 </div>
 
 <nav>
-<<<<<<< HEAD
-    <h2><a href="index.html">Home</a></h2><h3>Namespaces</h3><ul><li><a href="AppConfig.html">AppConfig</a></li><li><a href="MetacatUI.html">MetacatUI</a></li><li><a href="Utilities.html">Utilities</a></li></ul><h3>Classes</h3><ul><li class='category-heading' data-category='Collections'>Collections</li><li><a href="AccessPolicy.html">AccessPolicy</a></li><li><a href="Citations.html">Citations</a></li><li><a href="DataPackage.html">DataPackage</a></li><li><a href="Filters.html">Filters</a></li><li><a href="ObjectFormats.html">ObjectFormats</a></li><li><a href="QualityReport.html">QualityReport</a></li><li><a href="SolrResults.html">SolrResults</a></li><li><a href="Units.html">Units</a></li><li><a href="UserGroup.html">UserGroup</a></li><li class='category-heading' data-category='Collections/Bookkeeper'>Collections/Bookkeeper</li><li><a href="Quotas.html">Quotas</a></li><li><a href="Usages.html">Usages</a></li><li class='category-heading' data-category='Collections/QueryFields'>Collections/QueryFields</li><li><a href="QueryFields.html">QueryFields</a></li><li class='category-heading' data-category='Models'>Models</li><li><a href="AccessRule.html">AccessRule</a></li><li><a href="AppModel.html">AppModel</a></li><li><a href="Citation.html">Citation</a></li><li><a href="CollectionModel.html">CollectionModel</a></li><li><a href="DataONEObject.html">DataONEObject</a></li><li><a href="LookupModel.html">LookupModel</a></li><li><a href="Map.html">Map</a></li><li><a href="MetricsModel.html">MetricsModel</a></li><li><a href="QualityCheck.html">QualityCheck</a></li><li><a href="Search.html">Search</a></li><li><a href="SolrResult.html">SolrResult</a></li><li><a href="Stats.html">Stats</a></li><li class='category-heading' data-category='Models/Bookkeeper'>Models/Bookkeeper</li><li><a href="Quota.html">Quota</a></li><li><a href="Subscription.html">Subscription</a></li><li><a href="Usage.html">Usage</a></li><li class='category-heading' data-category='Models/Filters'>Models/Filters</li><li><a href="BooleanFilter.html">BooleanFilter</a></li><li><a href="ChoiceFilter.html">ChoiceFilter</a></li><li><a href="DateFilter.html">DateFilter</a></li><li><a href="Filter.html">Filter</a></li><li><a href="FilterGroup.html">FilterGroup</a></li><li><a href="NumericFilter.html">NumericFilter</a></li><li><a href="SpatialFilter.html">SpatialFilter</a></li><li><a href="ToggleFilter.html">ToggleFilter</a></li><li class='category-heading' data-category='Models/Formats'>Models/Formats</li><li><a href="ObjectFormat.html">ObjectFormat</a></li><li class='category-heading' data-category='Models/Metadata'>Models/Metadata</li><li><a href="ScienceMetadata.html">ScienceMetadata</a></li><li class='category-heading' data-category='Models/Metadata/EML211'>Models/Metadata/EML211</li><li><a href="EML211.html">EML211</a></li><li><a href="EMLAttribute.html">EMLAttribute</a></li><li><a href="EMLDataTable.html">EMLDataTable</a></li><li><a href="EMLEntity.html">EMLEntity</a></li><li><a href="EMLGeoCoverage.html">EMLGeoCoverage</a></li><li><a href="EMLMeasurementScale.html">EMLMeasurementScale</a></li><li><a href="EMLNonNumericDomain.html">EMLNonNumericDomain</a></li><li><a href="EMLNumericDomain.html">EMLNumericDomain</a></li><li><a href="EMLOtherEntity.html">EMLOtherEntity</a></li><li><a href="EMLTemporalCoverage.html">EMLTemporalCoverage</a></li><li><a href="EMLUnit.html">EMLUnit</a></li><li class='category-heading' data-category='Models/Metadata/EML220'>Models/Metadata/EML220</li><li><a href="EMLText.html">EMLText</a></li><li class='category-heading' data-category='Models/Portals'>Models/Portals</li><li><a href="PortalImage.html">PortalImage</a></li><li><a href="PortalModel.html">PortalModel</a></li><li><a href="PortalSectionModel.html">PortalSectionModel</a></li><li class='category-heading' data-category='Models/QueryFields'>Models/QueryFields</li><li><a href="QueryField.html">QueryField</a></li><li class='category-heading' data-category='Router'>Router</li><li><a href="UIRouter.html">UIRouter</a></li><li class='category-heading' data-category='Views'>Views</li><li><a href="AccessPolicyView.html">AccessPolicyView</a></li><li><a href="AccessRuleView.html">AccessRuleView</a></li><li><a href="AppView.html">AppView</a></li><li><a href="ColorPaletteView.html">ColorPaletteView</a></li><li><a href="DataCatalogViewWithFilters.html">DataCatalogViewWithFilters</a></li><li><a href="DataItemView.html">DataItemView</a></li><li><a href="DataPackageView.html">DataPackageView</a></li><li><a href="DraftsView.html">DraftsView</a></li><li><a href="EditCollectionView.html">EditCollectionView</a></li><li><a href="EditorView.html">EditorView</a></li><li><a href="GroupListView.html">GroupListView</a></li><li><a href="ImageUploaderView.html">ImageUploaderView</a></li><li><a href="MarkdownEditorView.html">MarkdownEditorView</a></li><li><a href="MarkdownView.html">MarkdownView</a></li><li><a href="MetadataView.html">MetadataView</a></li><li><a href="MetricModalView.html">MetricModalView</a></li><li><a href="MetricsChartView.html">MetricsChartView</a></li><li><a href="MetricView.html">MetricView</a></li><li><a href="NavbarView.html">NavbarView</a></li><li><a href="RegisterCitationView.html">RegisterCitationView</a></li><li><a href="SignInView.html">SignInView</a></li><li><a href="TableEditorView.html">TableEditorView</a></li><li><a href="TOCView.html">TOCView</a></li><li><a href="UserView.html">UserView</a></li><li class='category-heading' data-category='Views/Filters'>Views/Filters</li><li><a href="BooleanFilterView.html">BooleanFilterView</a></li><li><a href="ChoiceFilterView.html">ChoiceFilterView</a></li><li><a href="DateFilterView.html">DateFilterView</a></li><li><a href="FilterGroupsView.html">FilterGroupsView</a></li><li><a href="FilterGroupView.html">FilterGroupView</a></li><li><a href="FilterView.html">FilterView</a></li><li><a href="NumericFilterView.html">NumericFilterView</a></li><li><a href="ToggleFilterView.html">ToggleFilterView</a></li><li class='category-heading' data-category='Views/Metadata'>Views/Metadata</li><li><a href="EML211EditorView.html">EML211EditorView</a></li><li><a href="EMLAttributeView.html">EMLAttributeView</a></li><li><a href="EMLEntityView.html">EMLEntityView</a></li><li><a href="EMlGeoCoverageView.html">EMlGeoCoverageView</a></li><li><a href="EMLMeasurementScaleView.html">EMLMeasurementScaleView</a></li><li><a href="EMLMethodsView.html">EMLMethodsView</a></li><li><a href="EMLOtherEntityView.html">EMLOtherEntityView</a></li><li><a href="EMLPartyView.html">EMLPartyView</a></li><li><a href="EMLTempCoverageView.html">EMLTempCoverageView</a></li><li><a href="EMLView.html">EMLView</a></li><li><a href="ScienceMetadataView.html">ScienceMetadataView</a></li><li class='category-heading' data-category='Views/Portals'>Views/Portals</li><li><a href="PortalDataView.html">PortalDataView</a></li><li><a href="PortalHeaderView.html">PortalHeaderView</a></li><li><a href="PortalListView.html">PortalListView</a></li><li><a href="PortalLogosView.html">PortalLogosView</a></li><li><a href="PortalMembersView.html">PortalMembersView</a></li><li><a href="PortalSectionView.html">PortalSectionView</a></li><li><a href="PortalUsagesView.html">PortalUsagesView</a></li><li><a href="PortalView.html">PortalView</a></li><li><a href="PortalVisualizationsView.html">PortalVisualizationsView</a></li><li class='category-heading' data-category='Views/Portals/Editor'>Views/Portals/Editor</li><li><a href="PortalEditorView.html">PortalEditorView</a></li><li><a href="PortEditorDataView.html">PortEditorDataView</a></li><li><a href="PortEditorImageView.html">PortEditorImageView</a></li><li><a href="PortEditorLogosView.html">PortEditorLogosView</a></li><li><a href="PortEditorMdSectionView.html">PortEditorMdSectionView</a></li><li><a href="PortEditorSectionsView.html">PortEditorSectionsView</a></li><li><a href="PortEditorSectionView.html">PortEditorSectionView</a></li><li><a href="PortEditorSettingsView.html">PortEditorSettingsView</a></li><li class='category-heading' data-category='Views/QueryBuilder'>Views/QueryBuilder</li><li><a href="QueryBuilderView.html">QueryBuilderView</a></li><li><a href="QueryRuleView.html">QueryRuleView</a></li><li class='category-heading' data-category='Views/SearchSelect'>Views/SearchSelect</li><li><a href="AccountSelectView.html">AccountSelectView</a></li><li><a href="AnnotationFilter.html">AnnotationFilter</a></li><li><a href="NodeSelect.html">NodeSelect</a></li><li><a href="ObjectFormatSelect.html">ObjectFormatSelect</a></li><li><a href="QueryFieldSelectView.html">QueryFieldSelectView</a></li><li><a href="SearchableSelectView.html">SearchableSelectView</a></li><li class='category-heading' data-category='Deprecated'>Deprecated</li><li><a href="ExternalView.html">ExternalView</a></li><li><a href="LogsSearch.html">LogsSearch</a></li></ul><h3>Global</h3><ul><li><a href="global.html#appConfigPath">appConfigPath</a></li><li><a href="global.html#getName">getName</a></li></ul>
-=======
     <h2><a href="index.html">Home</a></h2><h3>Namespaces</h3><ul><li><a href="AppConfig.html">AppConfig</a></li><li><a href="MetacatUI.html">MetacatUI</a></li><li><a href="Utilities.html">Utilities</a></li></ul><h3>Classes</h3><ul><li class='category-heading' data-category='Collections'>Collections</li><li><a href="AccessPolicy.html">AccessPolicy</a></li><li><a href="Citations.html">Citations</a></li><li><a href="DataPackage.html">DataPackage</a></li><li><a href="Filters.html">Filters</a></li><li><a href="ObjectFormats.html">ObjectFormats</a></li><li><a href="QualityReport.html">QualityReport</a></li><li><a href="SolrResults.html">SolrResults</a></li><li><a href="Units.html">Units</a></li><li><a href="UserGroup.html">UserGroup</a></li><li class='category-heading' data-category='Collections/Bookkeeper'>Collections/Bookkeeper</li><li><a href="Quotas.html">Quotas</a></li><li><a href="Usages.html">Usages</a></li><li class='category-heading' data-category='Collections/QueryFields'>Collections/QueryFields</li><li><a href="QueryFields.html">QueryFields</a></li><li class='category-heading' data-category='Models'>Models</li><li><a href="AccessRule.html">AccessRule</a></li><li><a href="AppModel.html">AppModel</a></li><li><a href="Citation.html">Citation</a></li><li><a href="CollectionModel.html">CollectionModel</a></li><li><a href="DataONEObject.html">DataONEObject</a></li><li><a href="LookupModel.html">LookupModel</a></li><li><a href="Map.html">Map</a></li><li><a href="Metrics.html">Metrics</a></li><li><a href="QualityCheck.html">QualityCheck</a></li><li><a href="Search.html">Search</a></li><li><a href="SolrResult.html">SolrResult</a></li><li><a href="Stats.html">Stats</a></li><li class='category-heading' data-category='Models/Bookkeeper'>Models/Bookkeeper</li><li><a href="Quota.html">Quota</a></li><li><a href="Subscription.html">Subscription</a></li><li><a href="Usage.html">Usage</a></li><li class='category-heading' data-category='Models/Filters'>Models/Filters</li><li><a href="BooleanFilter.html">BooleanFilter</a></li><li><a href="ChoiceFilter.html">ChoiceFilter</a></li><li><a href="DateFilter.html">DateFilter</a></li><li><a href="Filter.html">Filter</a></li><li><a href="FilterGroup.html">FilterGroup</a></li><li><a href="NumericFilter.html">NumericFilter</a></li><li><a href="SpatialFilter.html">SpatialFilter</a></li><li><a href="ToggleFilter.html">ToggleFilter</a></li><li class='category-heading' data-category='Models/Formats'>Models/Formats</li><li><a href="ObjectFormat.html">ObjectFormat</a></li><li class='category-heading' data-category='Models/Metadata'>Models/Metadata</li><li><a href="ScienceMetadata.html">ScienceMetadata</a></li><li class='category-heading' data-category='Models/Metadata/EML211'>Models/Metadata/EML211</li><li><a href="EML211.html">EML211</a></li><li><a href="EMLAttribute.html">EMLAttribute</a></li><li><a href="EMLDataTable.html">EMLDataTable</a></li><li><a href="EMLEntity.html">EMLEntity</a></li><li><a href="EMLGeoCoverage.html">EMLGeoCoverage</a></li><li><a href="EMLMeasurementScale.html">EMLMeasurementScale</a></li><li><a href="EMLNonNumericDomain.html">EMLNonNumericDomain</a></li><li><a href="EMLNumericDomain.html">EMLNumericDomain</a></li><li><a href="EMLOtherEntity.html">EMLOtherEntity</a></li><li><a href="EMLParty.html">EMLParty</a></li><li><a href="EMLTemporalCoverage.html">EMLTemporalCoverage</a></li><li><a href="EMLUnit.html">EMLUnit</a></li><li class='category-heading' data-category='Models/Metadata/EML220'>Models/Metadata/EML220</li><li><a href="EMLText.html">EMLText</a></li><li class='category-heading' data-category='Models/Portals'>Models/Portals</li><li><a href="PortalImage.html">PortalImage</a></li><li><a href="PortalModel.html">PortalModel</a></li><li><a href="PortalSectionModel.html">PortalSectionModel</a></li><li class='category-heading' data-category='Models/QueryFields'>Models/QueryFields</li><li><a href="QueryField.html">QueryField</a></li><li class='category-heading' data-category='Router'>Router</li><li><a href="UIRouter.html">UIRouter</a></li><li class='category-heading' data-category='Views'>Views</li><li><a href="AccessPolicyView.html">AccessPolicyView</a></li><li><a href="AccessRuleView.html">AccessRuleView</a></li><li><a href="AppView.html">AppView</a></li><li><a href="CitationListView.html">CitationListView</a></li><li><a href="ColorPaletteView.html">ColorPaletteView</a></li><li><a href="DataCatalogViewWithFilters.html">DataCatalogViewWithFilters</a></li><li><a href="DataItemView.html">DataItemView</a></li><li><a href="DataPackageView.html">DataPackageView</a></li><li><a href="DraftsView.html">DraftsView</a></li><li><a href="EditCollectionView.html">EditCollectionView</a></li><li><a href="EditorView.html">EditorView</a></li><li><a href="GroupListView.html">GroupListView</a></li><li><a href="ImageUploaderView.html">ImageUploaderView</a></li><li><a href="MarkdownEditorView.html">MarkdownEditorView</a></li><li><a href="MarkdownView.html">MarkdownView</a></li><li><a href="MetadataView.html">MetadataView</a></li><li><a href="MetricModalView.html">MetricModalView</a></li><li><a href="MetricsChartView.html">MetricsChartView</a></li><li><a href="MetricView.html">MetricView</a></li><li><a href="NavbarView.html">NavbarView</a></li><li><a href="RegisterCitationView.html">RegisterCitationView</a></li><li><a href="SignInView.html">SignInView</a></li><li><a href="TableEditorView.html">TableEditorView</a></li><li><a href="TOCView.html">TOCView</a></li><li><a href="UserView.html">UserView</a></li><li class='category-heading' data-category='Views/Filters'>Views/Filters</li><li><a href="BooleanFilterView.html">BooleanFilterView</a></li><li><a href="ChoiceFilterView.html">ChoiceFilterView</a></li><li><a href="DateFilterView.html">DateFilterView</a></li><li><a href="FilterGroupsView.html">FilterGroupsView</a></li><li><a href="FilterGroupView.html">FilterGroupView</a></li><li><a href="FilterView.html">FilterView</a></li><li><a href="NumericFilterView.html">NumericFilterView</a></li><li><a href="ToggleFilterView.html">ToggleFilterView</a></li><li class='category-heading' data-category='Views/Metadata'>Views/Metadata</li><li><a href="EML211EditorView.html">EML211EditorView</a></li><li><a href="EMLAttributeView.html">EMLAttributeView</a></li><li><a href="EMLEntityView.html">EMLEntityView</a></li><li><a href="EMlGeoCoverageView.html">EMlGeoCoverageView</a></li><li><a href="EMLMeasurementScaleView.html">EMLMeasurementScaleView</a></li><li><a href="EMLMethodsView.html">EMLMethodsView</a></li><li><a href="EMLOtherEntityView.html">EMLOtherEntityView</a></li><li><a href="EMLPartyView.html">EMLPartyView</a></li><li><a href="EMLTempCoverageView.html">EMLTempCoverageView</a></li><li><a href="EMLView.html">EMLView</a></li><li><a href="ScienceMetadataView.html">ScienceMetadataView</a></li><li class='category-heading' data-category='Views/Portals'>Views/Portals</li><li><a href="PortalDataView.html">PortalDataView</a></li><li><a href="PortalHeaderView.html">PortalHeaderView</a></li><li><a href="PortalListView.html">PortalListView</a></li><li><a href="PortalLogosView.html">PortalLogosView</a></li><li><a href="PortalMembersView.html">PortalMembersView</a></li><li><a href="PortalSectionView.html">PortalSectionView</a></li><li><a href="PortalUsagesView.html">PortalUsagesView</a></li><li><a href="PortalView.html">PortalView</a></li><li><a href="PortalVisualizationsView.html">PortalVisualizationsView</a></li><li class='category-heading' data-category='Views/Portals/Editor'>Views/Portals/Editor</li><li><a href="PortalEditorView.html">PortalEditorView</a></li><li><a href="PortEditorDataView.html">PortEditorDataView</a></li><li><a href="PortEditorImageView.html">PortEditorImageView</a></li><li><a href="PortEditorLogosView.html">PortEditorLogosView</a></li><li><a href="PortEditorMdSectionView.html">PortEditorMdSectionView</a></li><li><a href="PortEditorSectionsView.html">PortEditorSectionsView</a></li><li><a href="PortEditorSectionView.html">PortEditorSectionView</a></li><li><a href="PortEditorSettingsView.html">PortEditorSettingsView</a></li><li class='category-heading' data-category='Views/QueryBuilder'>Views/QueryBuilder</li><li><a href="QueryBuilderView.html">QueryBuilderView</a></li><li><a href="QueryRuleView.html">QueryRuleView</a></li><li class='category-heading' data-category='Views/SearchSelect'>Views/SearchSelect</li><li><a href="AccountSelectView.html">AccountSelectView</a></li><li><a href="AnnotationFilter.html">AnnotationFilter</a></li><li><a href="NodeSelect.html">NodeSelect</a></li><li><a href="ObjectFormatSelect.html">ObjectFormatSelect</a></li><li><a href="QueryFieldSelectView.html">QueryFieldSelectView</a></li><li><a href="SearchableSelectView.html">SearchableSelectView</a></li><li class='category-heading' data-category='Deprecated'>Deprecated</li><li><a href="ExternalView.html">ExternalView</a></li><li><a href="LogsSearch.html">LogsSearch</a></li></ul><h3>Global</h3><ul><li><a href="global.html#appConfigPath">appConfigPath</a></li></ul>
->>>>>>> cf7720c5
 </nav>
 
 <br class="clear">
 
 <footer>
-<<<<<<< HEAD
-    Documentation generated by <a href="https://github.com/jsdoc/jsdoc">JSDoc 3.6.3</a> on Wed Feb 24 2021 14:27:47 GMT-0600 (Central Standard Time)
-=======
     Documentation generated by <a href="https://github.com/jsdoc/jsdoc">JSDoc 3.6.3</a> on Wed Feb 24 2021 15:33:24 GMT-0600 (Central Standard Time)
->>>>>>> cf7720c5
 </footer>
 
 <script> prettyPrint(); </script>
