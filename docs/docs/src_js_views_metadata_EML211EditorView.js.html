<!DOCTYPE html>
<html lang="en">
<head>
    <meta charset="utf-8">
    <title>MetacatUI Dev Docs: Source: src/js/views/metadata/EML211EditorView.js</title>

    <script src="scripts/prettify/prettify.js"> </script>
    <script src="scripts/prettify/lang-css.js"> </script>
    <!--[if lt IE 9]>
      <script src="//html5shiv.googlecode.com/svn/trunk/html5.js"></script>
    <![endif]-->
    <link type="text/css" rel="stylesheet" href="styles/prettify-tomorrow.css">
    <link type="text/css" rel="stylesheet" href="styles/jsdoc-default.css">
    <link type="text/css" rel="stylesheet" href="styles/style.css">
</head>

<body>

<div id="main">

    <h1 class="page-title">Source: src/js/views/metadata/EML211EditorView.js</h1>

    



    
    <section>
        <article>
            <pre class="prettyprint source linenums"><code>/* global define */
define(['underscore',
  'jquery',
  'backbone',
  'localforage',
  'collections/DataPackage',
  'models/metadata/eml211/EML211',
  'models/metadata/eml211/EMLOtherEntity',
  'models/metadata/ScienceMetadata',
  'views/EditorView',
  'views/CitationView',
  'views/DataPackageView',
  'views/metadata/EML211View',
  'views/metadata/EMLEntityView',
  'views/SignInView',
  'text!templates/editor.html',
  'collections/ObjectFormats',
  'text!templates/editorSubmitMessage.html'],
  function (_, $, Backbone, LocalForage,
    DataPackage, EML, EMLOtherEntity, ScienceMetadata,
    EditorView, CitationView, DataPackageView, EMLView, EMLEntityView, SignInView,
    EditorTemplate, ObjectFormats, EditorSubmitMessageTemplate) {

    /**
    * @class EML211EditorView
    * @classdesc A view of a form for creating and editing EML 2.1.1 documents
    * @classcategory Views/Metadata
    * @name EML211EditorView
    * @extends EditorView
    * @constructs
    */
    var EML211EditorView = EditorView.extend(
      /** @lends EML211EditorView.prototype */{

        type: "EML211Editor",

        /* The initial editor layout */
        template: _.template(EditorTemplate),
        editorSubmitMessageTemplate: _.template(EditorSubmitMessageTemplate),

        /**
        * The text to use in the editor submit button
        * @type {string}
        */
        submitButtonText: MetacatUI.appModel.get("editorSaveButtonText"),

        /**
        * The events this view will listen to and the associated function to call.
        * This view will inherit events from the parent class, EditorView.
        * @type {Object}
        */
        events: _.extend(EditorView.prototype.events, {
          "change": "saveDraft",
          "click .data-package-item .edit": "showEntity"
        }),

        /**
        The identifier of the root package EML being rendered
        * @type {string}
        */
        pid: null,

        /**
        * A list of the subviews of the editor
        * @type {Backbone.Views[]}
        */
        subviews: [],

        /**
        * The data package view
        * @type {DataPackageView}
        */
        dataPackageView: null,

        /**
        * Initialize a new EML211EditorView - called post constructor
        */
        initialize: function (options) {

          // Ensure the object formats are cached for the editor's use
          if (typeof MetacatUI.objectFormats === "undefined") {
            MetacatUI.objectFormats = new ObjectFormats();
            MetacatUI.objectFormats.fetch();

          }
          return this;
        },

        /**
        * Create a new EML model for this view
        */
        createModel: function () {

          //If no pid is given, create a new EML model
          if (!this.pid)
            var model = new EML({ 'synced': true });
          //Otherwise create a generic metadata model until we find out the formatId
          else
            var model = new ScienceMetadata({ id: this.pid });

          // Once the ScienceMetadata is populated, populate the associated package
          this.model = model;

          //Listen for the replace event on this model
          var view = this;
          this.listenTo(this.model, "replace", function (newModel) {
            if (view.model.get("id") == newModel.get("id")) {
              view.model = newModel;
              view.setListeners();
            }
          });

          this.setListeners();
        },

        /**
        * Render the view
        */
        render: function () {

          var view = this;

          //Execute the superclass render() function, which will add some basic Editor functionality
          EditorView.prototype.render.call(this);

          MetacatUI.appModel.set('headerType', 'default');

          //Empty the view element first
          this.$el.empty();

          //Inert the basic template on the page
          this.$el.html(this.template({
            loading: MetacatUI.appView.loadingTemplate({ msg: "Starting the editor..." }),
            submitButtonText: this.submitButtonText
          }));

          //If we don't have a model at this point, create one
          if (!this.model) this.createModel();

          // Before rendering the editor, we must:
          // 1. Make sure the user is signed in
          // 2. Fetch the metadata
          // 3. Use the metadata to identify and then fetch the resource map
          // 4. Make sure the user has write permission on the metadata
          // 5. Make sure the user has write permission on the resource map

          // As soon as we have all of the metadata information (STEP 2 complete)...
          this.listenToOnce(this.model, "sync", function () {

            // Skip the remaining steps the metadata doesn't exist.
            if (this.model.get("notFound") == true) {
              this.showNotFound();
              return
            }

            // STEP 3
            // Listen for a trigger from the getDataPackage function that indicates
            // The data package (resource map) has been retrieved.
            this.listenToOnce(this, "dataPackageFound", function () {

              var resourceMap = MetacatUI.rootDataPackage.packageModel;

              // STEP 5
              // Once we have the resource map, then check that the user is authorized to edit this package.
              this.listenToOnce(resourceMap, "change:isAuthorized_write", function (model, authorization) {
                // Render if authorized (will show not authorized if not)
                this.renderEditorComponents();
              });
              // No need to check authorization for a new resource map
              if (resourceMap.isNew()) {
                resourceMap.set("isAuthorized_write", true);
              } else {
                resourceMap.checkAuthority("write");
                this.updateLoadingText("Loading metadata...");
              }
<<<<<<< HEAD

            });

            this.getDataPackage();

            // STEP 4
            // Check the authority of this user to edit the metadata
            this.listenToOnce(this.model, "change:isAuthorized_write", function (model, authorization) {
              // Render if authorized (will show not authorized if not)
              this.renderEditorComponents();
            });
            // If the model is new, no need to check for authorization.
            if (this.model.isNew()) {
              this.model.set("isAuthorized_write", true);
            } else {
              this.model.checkAuthority("write");
              this.updateLoadingText("Checking authorization...");
            }
          });

=======

            });

            this.getDataPackage();

            // STEP 4
            // Check the authority of this user to edit the metadata
            this.listenToOnce(this.model, "change:isAuthorized_write", function (model, authorization) {
              // Render if authorized (will show not authorized if not)
              this.renderEditorComponents();
            });
            // If the model is new, no need to check for authorization.
            if (this.model.isNew()) {
              this.model.set("isAuthorized_write", true);
            } else {
              this.model.checkAuthority("write");
              this.updateLoadingText("Checking authorization...");
            }
          });

>>>>>>> cf7720c5
          // STEP 1
          // Check that the user is signed in
          var afterAccountChecked = function () {
            if (MetacatUI.appUserModel.get("loggedIn") == false) {
              // If they are not signed in, then show the sign-in view
              view.showSignIn();
            } else {
              // STEP 2
              // If signed in, then fetch model
              view.fetchModel();
            }
          }
          // If we've already checked the user account
          if (MetacatUI.appUserModel.get("checked")) {
            afterAccountChecked();
          }
          // If we haven't checked for authentication yet,
          // wait until the user info is loaded before we request the Metadata
          else {
            this.listenToOnce(MetacatUI.appUserModel, "change:checked", function () {
              afterAccountChecked();
            });
          }

          // When the user mistakenly drops a file into an area in the window
          // that isn't a proper drop-target, prevent navigating away from the
          // page. Without this, the user will lose their progress in the
          // editor.
          window.addEventListener("dragover", function (e) {
            e = e || event;
            e.preventDefault();
          }, false);

          window.addEventListener("drop", function (e) {
            e = e || event;
            e.preventDefault();
          }, false);

          return this;
        },

        /**
         * Render the editor components (data package view and metadata view),
         * or, if not authorized, render the not authorized message.
         */
        renderEditorComponents: function () {

          if (!MetacatUI.rootDataPackage.packageModel) {
            return
          }
          var resMapPermission = MetacatUI.rootDataPackage.packageModel.get("isAuthorized_write"),
            metadataPermission = this.model.get("isAuthorized_write");

          if (resMapPermission === true &amp;&amp; metadataPermission === true) {
            var view = this;
            // Render the Data Package table.
            // This function will also render metadata.
            view.renderDataPackage();
          } else if (resMapPermission === false || metadataPermission === false) {
            this.notAuthorized();
          }

        },

        /**
        * Fetch the metadata model
        */
        fetchModel: function () {

          //If the user hasn't provided an id, then don't check the authority and mark as synced already
          if (!this.pid) {
            this.model.trigger("sync");
          }
          else {
            //Fetch the model
            this.model.fetch();
          }
        },

        /**
         * Update the text that is shown below the spinner while the editor is loading
<<<<<<< HEAD
         *
=======
         * 
>>>>>>> cf7720c5
         * @param {string} message - The message to display
         */
        updateLoadingText: function (message) {
          try {
            if (!message || typeof message != "string") {
              console.log("Was not able to update the loading message, left it as-is. A message must be provided to the updateLoadingText function");
              return
            }
            var loadingPara = this.$el.find(".loading > p");
            if (loadingPara) {
              loadingPara.text(message)
            }
          } catch (error) {
            console.log("Was not able to update the loading message, left it as-is. Error details: " + error);
          }
        },

        /**
        * Get the data package (resource map) associated with the EML. Save it to MetacatUI.rootDataPackage.
        * The metadata model must already be synced, and the user must be authorized to edit the EML before this function
        * can run.
        * @param {Model} scimetaModel - The science metadata model for which to find the associated data package
        */
        getDataPackage: function (scimetaModel) {

          if (!scimetaModel)
            var scimetaModel = this.model;

          // Check if this package is obsoleted
          if (this.model.get("obsoletedBy")) {
            this.showLatestVersion();
            return;
          }

          var resourceMapIds = scimetaModel.get("resourceMap");

          // Case 1: No resource map PID found in the metadata
          if (typeof resourceMapIds === "undefined" || resourceMapIds === null || resourceMapIds.length &lt;= 0) {

            // 1A: Check if the rootDataPackage contains the metadata document the user is trying to edit.
            // Ensure the resource map is not new. If it's a previously unsaved map, then getLatestVersion
            // will result in a 404.
            if (
              MetacatUI.rootDataPackage &amp;&amp;
              MetacatUI.rootDataPackage.pluck &amp;&amp;
              !MetacatUI.rootDataPackage.packageModel.isNew() &amp;&amp;
              _.contains(MetacatUI.rootDataPackage.pluck("id"), this.model.get("id"))
            ) {

              // Remove the cached system metadata XML so we retrieve it again
              MetacatUI.rootDataPackage.packageModel.set("sysMetaXML", null);
              this.getLatestResourceMap();

            }

            // 1B. If the root data package does not contain the metadata the user is trying to edit,
            // then create a new data package.
            else {

              console.log("Resource map ids could not be found for " + scimetaModel.id + ", creating a new resource map.");

              // Create a new DataPackage collection for this view
              this.createDataPackage();
              this.trigger("dataPackageFound");
              // Set the listeners
              this.setListeners();
            }

            // Case 2: A resource map PID was found in the metadata
          } else {

            // Create a new data package with this id
            MetacatUI.rootDataPackage = new DataPackage([this.model], { id: resourceMapIds[0] });

            //Handle the add of the metadata model
            MetacatUI.rootDataPackage.saveReference(this.model);

            // 2A. If there is more than one resource map, we need to make sure we fetch the most recent one
            if (resourceMapIds.length > 1) {
              this.getLatestResourceMap();

              // 2B. Just one resource map found
            } else {

              this.listenToOnce(MetacatUI.rootDataPackage, "sync", function () {
                this.trigger("dataPackageFound");
              })
              // Fetch the data package
              MetacatUI.rootDataPackage.fetch();
            }

          }

        },


        /**
         * Get the latest version of the resource map model stored in MetacatUI.rootDataPackage.packageModel.
         * When the newest resource map is synced, the "dataPackageFound" event will be triggered.
         */
        getLatestResourceMap: function () {

          try {

            if (!MetacatUI.rootDataPackage || !MetacatUI.rootDataPackage.packageModel) {
              console.log("Could not get the latest verion of the resource map because no resource map is saved.");
              return
            }
            // Make sure we have the latest version of the resource map before we allow editing
            this.listenToOnce(MetacatUI.rootDataPackage.packageModel, "latestVersionFound", function (model) {
              //Create a new data package for the latest version package
              MetacatUI.rootDataPackage = new DataPackage([this.model], { id: model.get("latestVersion") });
              //Handle the add of the metadata model
              MetacatUI.rootDataPackage.saveReference(this.model);
              this.listenToOnce(MetacatUI.rootDataPackage, "sync", function () {
                this.trigger("dataPackageFound");
              })
              // Fetch the data package
              MetacatUI.rootDataPackage.fetch();
            });

            //Find the latest version of the resource map
            MetacatUI.rootDataPackage.packageModel.findLatestVersion();
          } catch (error) {
            console.log("Error attempting to find the latest version of the resource map. Error details: " + error);
          }
        },

        /*
        * Creates a DataPackage collection for this EML211EditorView and sets it on the MetacatUI
        * global object (as `rootDataPackage`)
        */
        createDataPackage: function () {
          // Create a new Data packages
          MetacatUI.rootDataPackage = new DataPackage([this.model]);
          MetacatUI.rootDataPackage.packageModel.set("synced", true);

          //Handle the add of the metadata model
          MetacatUI.rootDataPackage.handleAdd(this.model);

          // Associate the science metadata with the resource map
          if (this.model.get &amp;&amp; Array.isArray(this.model.get("resourceMap"))) {
            this.model.get("resourceMap").push(MetacatUI.rootDataPackage.packageModel.id);

          } else {
            this.model.set("resourceMap", MetacatUI.rootDataPackage.packageModel.id);

          }

          // Set the sysMetaXML for the packageModel
          MetacatUI.rootDataPackage.packageModel.set("sysMetaXML",
            MetacatUI.rootDataPackage.packageModel.serializeSysMeta());
        },

        renderChildren: function (model, options) {


        },

        /**
         * Render the Data Package View and insert it into this view
         */
        renderDataPackage: function () {

          var view = this;

          if(MetacatUI.rootDataPackage.packageModel.isNew()){
            view.renderMember(this.model);
          };

          // As the root collection is updated with models, render the UI
          this.listenTo(MetacatUI.rootDataPackage, "add", function (model) {

            if (!model.get("synced") &amp;&amp; model.get('id'))
              this.listenTo(model, "sync", view.renderMember);
            else if (model.get("synced"))
              view.renderMember(model);

            //Listen for changes on this member
            model.on("change:fileName", model.addToUploadQueue);
          });

          //Render the Data Package view
          this.dataPackageView = new DataPackageView({
            edit: true,
            dataPackage: MetacatUI.rootDataPackage
          });

          //Render the view
          var $packageTableContainer = this.$("#data-package-container");
          $packageTableContainer.html(this.dataPackageView.render().el);

          //Make the view resizable on the bottom
          var handle = $(document.createElement("div"))
            .addClass("ui-resizable-handle ui-resizable-s")
            .attr("title", "Drag to resize")
            .append($(document.createElement("i")).addClass("icon icon-caret-down"));
          $packageTableContainer.after(handle);
          $packageTableContainer.resizable({
            handles: { "s": handle },
            minHeight: 100,
            maxHeight: 900,
            resize: function () {
              view.emlView.resizeTOC();
            }
          });

          var tableHeight = ($(window).height() - $("#Navbar").height()) * .40;
          $packageTableContainer.css("height", tableHeight + "px");

          var table = this.dataPackageView.$el;
          this.listenTo(this.dataPackageView, "addOne", function () {
            if (table.outerHeight() > $packageTableContainer.outerHeight() &amp;&amp; table.outerHeight() &lt; 220) {
              $packageTableContainer.css("height", table.outerHeight() + handle.outerHeight());
              if (this.emlView)
                this.emlView.resizeTOC();
            }
          });

          if (this.emlView)
            this.emlView.resizeTOC();

          //Save the view as a subview
          this.subviews.push(this.dataPackageView);

          this.listenTo(MetacatUI.rootDataPackage.packageModel, "change:childPackages", this.renderChildren);
        },


        /**
         * Calls the appropriate render method depending on the model type
         */
        renderMember: function (model, collection, options) {

          // Render metadata or package information, based on the type
          if (typeof model.attributes === "undefined") {
            return;

          } else {
            switch (model.get("type")) {
              case "DataPackage":
                // Do recursive rendering here for sub packages
                break;

              case "Metadata":

                // this.renderDataPackageItem(model, collection, options);
                this.renderMetadata(model, collection, options);
                break;

              case "Data":
                //this.renderDataPackageItem(model, collection, options);
                break;

              default:
                console.log("model.type is not set correctly");

            }
          }
        },


        /**
         * Renders the metadata section of the EML211EditorView
         */
        renderMetadata: function (model, collection, options) {

          if (!model &amp;&amp; this.model) var model = this.model;
          if (!model) return;

          var emlView, dataPackageView;

          // render metadata as the collection is updated, but only EML passed from the event
          if (typeof model.get === "undefined" ||
            !(
              model.get("formatId") === "eml://ecoinformatics.org/eml-2.1.1" ||
              model.get("formatId") === "https://eml.ecoinformatics.org/eml-2.2.0"
            )) {
            console.log("Not EML. TODO: Render generic ScienceMetadata.");
            return;

          } else {

            //Create an EML model
            if (model.type != "EML") {
              //Create a new EML model from the ScienceMetadata model
              var EMLmodel = new EML(model.toJSON());
              //Replace the old ScienceMetadata model in the collection
              MetacatUI.rootDataPackage.remove(model);
              MetacatUI.rootDataPackage.add(EMLmodel, { silent: true });
              MetacatUI.rootDataPackage.handleAdd(EMLmodel);
              model.trigger("replace", EMLmodel);

              //Fetch the EML and render it
              this.listenToOnce(EMLmodel, "sync", this.renderMetadata);
              EMLmodel.fetch();

              return;
            }

            //Create an EML211 View and render it
            emlView = new EMLView({
              model: model,
              edit: true
            });
            this.subviews.push(emlView);
            this.emlView = emlView;
            emlView.render();

            //Show the required fields for this editor
            this.renderRequiredIcons(MetacatUI.appModel.get("emlEditorRequiredFields"));

            // Create a citation view and render it
            var citationView = new CitationView({
              model: model,
              title: "Untitled dataset"
            });

            if (model.isNew()) {
              citationView.createLink = false;
              citationView.createTitleLink = false;
            }
            else {
              citationView.createLink = false;
              citationView.createTitleLink = true;
            }

            this.subviews.push(citationView);
            $("#citation-container").html(citationView.render().$el);

            //Remove the rendering class from the body element
            $("body").removeClass("rendering");
          }

          // Focus the folder name field once loaded but only if this is a new
          // document
          if (!this.pid) {
            $("#data-package-table-body td.name").focus();
          }

        },


        /**
         * Renders the data package section of the EML211EditorView
         */
        renderDataPackageItem: function (model, collection, options) {

          var hasPackageSubView =
            _.find(this.subviews, function (subview) {
              return subview.id === "data-package-table";
            }, model);

          // Only create the package table if it hasn't been created
          if (!hasPackageSubView) {
            this.dataPackageView = new DataPackageView({
              dataPackage: MetacatUI.rootDataPackage,
              edit: true
            });
            this.subviews.push(this.dataPackageView);
            dataPackageView.render();

          }
        },

        /*
         * Set listeners on the view's model for various reasons.
         * This function centralizes all the listeners so that when/if the view's model is replaced, the listeners would be reset.
         */
        setListeners: function () {

          this.listenTo(this.model, "change:uploadStatus", this.showControls);

          // Register a listener for any attribute change
          this.model.on("change", this.model.handleChange, this.model);

          // Register a listener to save drafts on change
          this.model.on("change", this.model.saveDraft, this.model);

          // If any attributes have changed (including nested objects), show the controls
          if (typeof MetacatUI.rootDataPackage.packageModel !== "undefined") {
            this.stopListening(MetacatUI.rootDataPackage.packageModel, "change:changed");
            this.listenTo(MetacatUI.rootDataPackage.packageModel, "change:changed", this.toggleControls);
            this.listenTo(MetacatUI.rootDataPackage.packageModel, "change:changed", function (event) {
              if (MetacatUI.rootDataPackage.packageModel.get("changed")) {
                // Put this metadata model in the queue when the package has been changed
                // Don't put it in the queue if it's in the process of saving already
                if (this.model.get("uploadStatus") != "p")
                  this.model.set("uploadStatus", "q");
              }
            });

          }

          if (MetacatUI.rootDataPackage &amp;&amp; DataPackage.prototype.isPrototypeOf(MetacatUI.rootDataPackage)) {
            // If the Data Package failed saving, display an error message
            this.listenTo(MetacatUI.rootDataPackage, "errorSaving", this.saveError);

            // Listen for when the package has been successfully saved
            this.listenTo(MetacatUI.rootDataPackage, "successSaving", this.saveSuccess);

            //When the Data Package cancels saving, hide the saving styling
            this.listenTo(MetacatUI.rootDataPackage, "cancelSave", this.hideSaving);
            this.listenTo(MetacatUI.rootDataPackage, "cancelSave", this.handleSaveCancel);
          }

          //When the model is invalid, show the required fields
          this.listenTo(this.model, "invalid", this.showValidation);
          this.listenTo(this.model, "valid", this.showValidation);

          // When a data package member fails to load, remove it and warn the user
          this.listenTo(MetacatUI.eventDispatcher, "fileLoadError", this.handleFileLoadError);

          // When a data package member fails to be read, remove it and warn the user
          this.listenTo(MetacatUI.eventDispatcher, "fileReadError", this.handleFileReadError);

          //Set a beforeunload event only if there isn't one already
          if (!this.beforeunloadCallback) {
            var view = this;
            //When the Window is about to be closed, show a confirmation message
            this.beforeunloadCallback = function (e) {
              if (!view.canClose()) {
                //Browsers don't support custom confirmation messages anymore,
                // so preventDefault() needs to be called or the return value has to be set
                e.preventDefault();
                e.returnValue = "";
              }
              return;
            }
            window.addEventListener("beforeunload", this.beforeunloadCallback);
          }

        },

        /**
         * Saves all edits in the collection
         */
        save: function (e) {
          var btn = (e &amp;&amp; e.target) ? $(e.target) : this.$("#save-editor");

          //If the save button is disabled, then we don't want to save right now
          if (btn.is(".btn-disabled")) return;

          this.showSaving();

          //Save the package!
          MetacatUI.rootDataPackage.save();
        },

        /*
         * When the data package collection saves successfully, tell the user
         */
        saveSuccess: function (savedObject) {

          //We only want to perform these actions after the package saves
          if (savedObject.type != "DataPackage") return;

          //Change the URL to the new id
          MetacatUI.uiRouter.navigate("submit/" + encodeURIComponent(this.model.get("id")), { trigger: false, replace: true });

          this.toggleControls();

          // Construct the save message
          var message = this.editorSubmitMessageTemplate({
            messageText: "Your changes have been submitted.",
            viewURL: MetacatUI.root + "/view/" + encodeURIComponent(this.model.get("id")),
            buttonText: "View your dataset"
          });

          MetacatUI.appView.showAlert(message, "alert-success", this.$el, null, { remove: true });

          //Rerender the CitationView
          var citationView = _.where(this.subviews, { type: "Citation" });
          if (citationView.length) {
            citationView[0].createTitleLink = true;
            citationView[0].render();
          }

          // Reset the state to clean
          MetacatUI.rootDataPackage.packageModel.set("changed", false);
          this.model.set("hasContentChanges", false);

          this.setListeners();
        },

        /*
         * When the data package collection fails to save, tell the user
         */
        saveError: function (errorMsg) {

          var errorId = "error" + Math.round(Math.random() * 100),
            messageContainer = $(document.createElement("div")).append(document.createElement("p")),
            messageParagraph = messageContainer.find("p"),
            messageClasses = "alert-error";

          //Get all the models that have an error
          var failedModels = MetacatUI.rootDataPackage.where({ uploadStatus: "e" });

          //If every failed model is a DataONEObject data file that failed
          // because of a slow network, construct a specific error message that
          // is more informative than the usual message
          if (failedModels.length &amp;&amp;
            _.every(failedModels, function (m) {
              return m.get("type") == "Data" &amp;&amp;
                m.get("errorMessage").indexOf("network issue") > -1
            })) {

            //Create a list of file names for the files that failed to upload
            var failedFileList = $(document.createElement("ul"));

            _.each(failedModels, function (failedModel) {

              failedFileList.append($(document.createElement("li")).text(failedModel.get("fileName")));

            }, this);

            //Make the error message
            messageParagraph.text("The following files could not be uploaded due to a network issue. Make sure you are connected to a reliable internet connection. ");
            messageParagraph.after(failedFileList);
          }
          //If one of the failed models is this package's metadata model or the
          // resource map model and it failed to upload due to a network issue,
          // show a more specific error message
          else if (_.find(failedModels, function (m) {
            var errorMsg = m.get("errorMessage") || "";
            return (m == this.model &amp;&amp; errorMsg.indexOf("network issue") > -1)
          }, this) ||
            (MetacatUI.rootDataPackage.packageModel.get("uploadStatus") == "e" &amp;&amp;
              MetacatUI.rootDataPackage.packageModel.get("errorMessage").indexOf("network issue") > -1)) {

            messageParagraph.text("Your changes could not be submitted due to a network issue. Make sure you are connected to a reliable internet connection. ");

          }
          else {

            if (this.model.get("draftSaved") &amp;&amp; MetacatUI.appModel.get("editorSaveErrorMsgWithDraft")) {
              messageParagraph.text(MetacatUI.appModel.get("editorSaveErrorMsgWithDraft"));
              messageClasses = "alert-warning"
            }
            else if (MetacatUI.appModel.get("editorSaveErrorMsg")) {
              messageParagraph.text(MetacatUI.appModel.get("editorSaveErrorMsg"));
              messageClasses = "alert-error";
            }
            else {
              messageParagraph.text("Not all of your changes could be submitted.");
              messageClasses = "alert-error";
            }

            messageParagraph.after($(document.createElement("p")).append($(document.createElement("a"))
              .text("See technical details")
              .attr("data-toggle", "collapse")
              .attr("data-target", "#" + errorId)
              .addClass("pointer")),
              $(document.createElement("div"))
                .addClass("collapse")
                .attr("id", errorId)
                .append($(document.createElement("pre")).text(errorMsg)));
          }

          MetacatUI.appView.showAlert(messageContainer, messageClasses, this.$el, null, {
            emailBody: "Error message: Data Package save error: " + errorMsg,
            remove: true
          });

          //Reset the Saving styling
          this.hideSaving();
        },


        /**
         * Find the most recently updated version of the metadata
         */
        showLatestVersion: function () {
          var view = this;

          //When the latest version is found,
          this.listenToOnce(this.model, "change:latestVersion", function () {
            //Make sure it has a newer version, and if so,
            if (view.model.get("latestVersion") != view.model.get("id")) {
              //Get the obsoleted id
              var oldID = view.model.get("id");

              //Reset the current model
              view.pid = view.model.get("latestVersion");
              view.model = null;

              //Update the URL
              MetacatUI.uiRouter.navigate("submit/" + encodeURIComponent(view.pid), { trigger: false, replace: true });

              //Render the new model
              view.render();

              //Show a warning that the user was trying to edit old content
              MetacatUI.appView.showAlert("You've been forwarded to the newest version of your dataset for editing.",
                "alert-warning", this.$el, 12000, { remove: true });
            }
            else {
              view.getDataPackage();
            }

          });

          //Find the latest version of this metadata object
          this.model.findLatestVersion();
        },

        /*
         * Show the entity editor
         */
        showEntity: function (e) {
          if (!e || !e.target)
            return;

          //For EML metadata docs
          if (this.model.type == "EML") {
            //Get the Entity View
            var row = $(e.target).parents(".data-package-item"),
              entityView = row.data("entityView"),
              dataONEObject = row.data("model");

            if (dataONEObject.get("uploadStatus") == "p" || dataONEObject.get("uploadStatus") == "l" || dataONEObject.get("uploadStatus") == "e")
              return;

            //If there isn't a view yet, create one
            if (!entityView) {

              //Get the entity model for this data package item
              var entityModel = this.model.getEntity(row.data("model"));
<<<<<<< HEAD

              //Create a new EMLOtherEntity if it doesn't exist
              if (!entityModel) {
                entityModel = new EMLOtherEntity({
                  entityName: dataONEObject.get("fileName"),
                  entityType: dataONEObject.get("formatId") || dataONEObject.get("mediaType"),
                  parentModel: this.model,
                  xmlID: dataONEObject.getXMLSafeID()
                });

                if (!dataONEObject.get("fileName")) {
                  //Listen to changes to required fields on the otherEntity models
                  this.listenTo(entityModel, "change:entityName", function () {
                    if (!entityModel.isValid()) return;

                    //Get the position this entity will be in
                    var position = $(".data-package-item.data").index(row);

                    this.model.addEntity(entityModel, position);
                  });
                }
                else {
                  //Get the position this entity will be in
                  var position = $(".data-package-item.data").index(row);

                  this.model.addEntity(entityModel, position);
                }
              }

              //Create a new view for the entity based on the model type
              if (entityModel.type == "EMLOtherEntity") {
                entityView = new EMLEntityView({
                  model: entityModel,
                  DataONEObject: dataONEObject,
                  edit: true
                });
              }
              else {
                entityView = new EMLEntityView({
                  model: entityModel,
                  DataONEObject: dataONEObject,
                  edit: true
                });
              }

=======

              //Create a new EMLOtherEntity if it doesn't exist
              if (!entityModel) {
                entityModel = new EMLOtherEntity({
                  entityName: dataONEObject.get("fileName"),
                  entityType: dataONEObject.get("formatId") || dataONEObject.get("mediaType"),
                  parentModel: this.model,
                  xmlID: dataONEObject.getXMLSafeID()
                });

                if (!dataONEObject.get("fileName")) {
                  //Listen to changes to required fields on the otherEntity models
                  this.listenTo(entityModel, "change:entityName", function () {
                    if (!entityModel.isValid()) return;

                    //Get the position this entity will be in
                    var position = $(".data-package-item.data").index(row);

                    this.model.addEntity(entityModel, position);
                  });
                }
                else {
                  //Get the position this entity will be in
                  var position = $(".data-package-item.data").index(row);

                  this.model.addEntity(entityModel, position);
                }
              }

              //Create a new view for the entity based on the model type
              if (entityModel.type == "EMLOtherEntity") {
                entityView = new EMLEntityView({
                  model: entityModel,
                  DataONEObject: dataONEObject,
                  edit: true
                });
              }
              else {
                entityView = new EMLEntityView({
                  model: entityModel,
                  DataONEObject: dataONEObject,
                  edit: true
                });
              }

>>>>>>> cf7720c5
              //Attach the view to the edit button so we can access it again
              row.data("entityView", entityView);

              //Render the view
              entityView.render();
            }

            //Show the modal window editor for this entity
            if (entityView)
              entityView.show();
          }

        },

        /*
         * Shows a message if the user is not authorized to edit this package
         */
        notAuthorized: function () {

          // Don't show the not authorized message if the user is authorized to edit the EML and the resource map
          if (MetacatUI.rootDataPackage &amp;&amp; MetacatUI.rootDataPackage.packageModel) {
            if (
              MetacatUI.rootDataPackage.packageModel.get("isAuthorized_changePermission") &amp;&amp;
              this.model.get("isAuthorized")
            ) {
              return
            }
          } else {
            if (this.model.get("isAuthorized")) {
              return
            }
          }

          this.$("#editor-body").empty();
          MetacatUI.appView.showAlert("You are not authorized to edit this data set.",
            "alert-error", "#editor-body");

          //Stop listening to any further events
          this.stopListening();
          this.model.off();
        },


        /**
         * Toggle the editor footer controls (Save bar)
         */
        toggleControls: function () {
          if (MetacatUI.rootDataPackage &amp;&amp;
            MetacatUI.rootDataPackage.packageModel &amp;&amp;
            MetacatUI.rootDataPackage.packageModel.get("changed")) {
            this.showControls();

          } else {
            this.hideControls();

          }
        },

        /**
         * Show any errors that occured when trying to save changes
         */
        showValidation: function () {

          //First clear all the error messaging
          this.$(".notification.error").empty();
          this.$(".side-nav-item .icon").hide();
          this.$("#metadata-container .error").removeClass("error");
          $(".alert-container:not(:has(.temporary-message))").remove();


          var errors = this.model.validationError;

          _.each(errors, function (errorMsg, category) {

            var categoryEls = this.$("[data-category='" + category + "']"),
              dataItemRow = categoryEls.parents(".data-package-item");

            //If this field is in a DataItemView, then delegate to that view
            if (dataItemRow.length &amp;&amp; dataItemRow.data("view")) {
              dataItemRow.data("view").showValidation(category, errorMsg);
              return;
            }
            else {
              var elsWithViews = _.filter(categoryEls, function (el) {
                return ($(el).data("view") &amp;&amp;
                  $(el).data("view").showValidation &amp;&amp;
                  !$(el).data("view").isNew);
              });

              if (elsWithViews.length) {
                _.each(elsWithViews, function (el) {
                  $(el).data("view").showValidation();
                });
              }
              else {
                //Show the error message
                categoryEls.filter(".notification").addClass("error").text(errorMsg);

                //Add the error message to inputs
                categoryEls.filter("textarea, input").addClass("error");
              }
            }

            //Get the link in the table of contents navigation
            var navigationLink = this.$(".side-nav-item[data-category='" + category + "']");

            if (!navigationLink.length) {
              var section = categoryEls.parents("[data-section]");
              navigationLink = this.$(".side-nav-item." + $(section).attr("data-section"));
            }

            //Show the error icon in the table of contents
            navigationLink.addClass("error")
              .find(".icon")
              .addClass("error")
              .show();

            this.model.off("change:" + category, this.model.checkValidity);
            this.model.once("change:" + category, this.model.checkValidity);

          }, this);

          if (errors) {
            MetacatUI.appView.showAlert("Fix the errors flagged below before submitting.",
              "alert-error",
              this.$el,
              null,
              {
                remove: true
              });
          }

        },

        /**
        * @inheritdoc
        */
        hasUnsavedChanges: function () {
          //If the form hasn't been edited, we can close this view without confirmation
          if (typeof MetacatUI.rootDataPackage.getQueue != "function" || MetacatUI.rootDataPackage.getQueue().length)
            return true;
          else
            return false;
        },

        /**
        *  @inheritdoc
        */
        onClose: function () {

          //Execute the parent class onClose() function
          //EditorView.prototype.onClose.call(this);

          //Remove the listener on the Window
          if (this.beforeunloadCallback) {
            window.removeEventListener("beforeunload", this.beforeunloadCallback);
            delete this.beforeunloadCallback;
          }

          //Stop listening to the "add" event so that new package members aren't rendered.
          //Check first if the DataPackage has been intialized. An easy check is to see is
          // the 'models' attribute is undefined. If the DataPackage collection has been intialized,
          // then it would be an empty array.
          if (typeof MetacatUI.rootDataPackage.models !== "undefined") {
            this.stopListening(MetacatUI.rootDataPackage, "add");
          }

          //Remove all the other events
          this.off();    // remove callbacks, prevent zombies
          this.model.off();

          $(".Editor").removeClass("Editor");
          this.$el.empty();

          this.model = null;

          // Close each subview
          _.each(this.subviews, function (subview) {
            if (subview.onClose)
              subview.onClose();
          });

          this.subviews = [];

          this.undelegateEvents();

        },

        /**
         *  Handle "fileLoadError" events by alerting the user
         * and removing the row from the data package table.
         * @param  {DataONEObject} item The model item passed by the fileLoadError event
         */
        handleFileLoadError: function (item) {
          var message;
          var fileName;
          /* Remove the data package table row */
          this.dataPackageView.removeOne(item);
          /* Then inform the user */
          if (item &amp;&amp; item.get &amp;&amp;
            (item.get("fileName") !== "undefined" || item.get("fileName") !== null)) {
            fileName = item.get("fileName");
            message = "The file " + fileName +
              " is already included in this dataset. The duplicate file has not been added.";
          } else {
            message = "The chosen file is already included in this dataset. " +
              "The duplicate file has not been added.";
          }
          MetacatUI.appView.showAlert(message, "alert-info", this.el, 10000, { remove: true });
        },

        /**
         * Handle "fileReadError" events by alerting the user
         * and removing the row from the data package table.
         * @param  {DataONEObject} item The model item passed by the fileReadError event
         */
        handleFileReadError: function (item) {
          var message;
          var fileName;
          /* Remove the data package table row */
          this.dataPackageView.removeOne(item);
          /* Then inform the user */
          if (item &amp;&amp; item.get &amp;&amp;
            (item.get("fileName") !== "undefined" || item.get("fileName") !== null)) {
            fileName = item.get("fileName");
            message = "The file " + fileName +
              " could not be read. You may not have permission to read the file," +
              " or the file was too large for your browser to upload. " +
              "The file has not been added.";
          } else {
            message = "The chosen file " +
              " could not be read. You may not have permission to read the file," +
              " or the file was too large for your browser to upload. " +
              "The file has not been added.";
          }
          MetacatUI.appView.showAlert(message, "alert-info", this.el, 10000, { remove: true });
        },

        /**
         * Save a draft of the parent EML model
         */
        saveDraft: function () {
          var view = this;

          try {
            var title = this.model.get("title") || "No title";
            // Create a clone of the model that we will use for serialization.
            // Don't serialize the model that is currently being edited,
            // since serialize may make changes to the model that should not
            // happen until the user is ready to save
            // (e.g. - create a contact if there is not one)
            var draftModel = this.model.clone();

            LocalForage.setItem(this.model.get("id"), {
              id: this.model.get("id"),
              datetime: (new Date()).toISOString(),
              title: Array.isArray(title) ? title[0] : title,
              draft: draftModel.serialize()
            }).then(function () {
              view.clearOldDrafts();
            });
          } catch (ex) {
            console.log("Error saving draft:", ex);
          }
        },

        /**
         * Clear older drafts by iterating over the sorted list of drafts
         * stored by LocalForage and removing any beyond a hardcoded limit.
         */
        clearOldDrafts: function () {
          var drafts = [];

          try {
            LocalForage.iterate(function (value, key, iterationNumber) {
              // Extract each draft
              drafts.push({
                key: key,
                value: value
              });
            }).then(function () {
              // Sort by datetime
              drafts = _.sortBy(drafts, function (draft) {
                return draft.value.datetime.toString();
              }).reverse();
            }).then(function () {
              _.each(drafts, function (draft, i) {
                var age = (new Date()) - new Date(draft.value.datetime);
                var isOld = (age / 2678400000) > 1; // ~31days

                // Delete this draft is not in the most recent 100 or
                // if older than 31 days
                var shouldDelete = i > 100 || isOld;

                if (!shouldDelete) {
                  return;
                }

                LocalForage.removeItem(draft.key).then(function () {
                  // Item should be removed
                });
<<<<<<< HEAD
              });
=======
              })
>>>>>>> cf7720c5
            });
          }
          catch (ex) {
            console.log("Failed to clear old drafts: ", ex);
<<<<<<< HEAD
          }
        },

        /**
         * Show the AccessPolicy view in a modal dialog
         *
         * This method calls the superclass method, feeding it the identifier
         * associated with the row in the package table that was clicked. The
         * reason for this is so the AccessPolicyView can be used for single
         * objects (like in the Portal editor) or an entire Collection of
         * objects, like in the EML editor: The superclass impelements the
         * generic behavior and the subclass tweaks it.
         *
         * @param {EventHandler} e: The click event
         */
        showAccessPolicyModal: function(e) {
          var id = null;

          try {
            id = $(e.target).parents("tr").data("id");
          } catch (e) {
            console.log("Error determining the identifier to show an AccessPolicyView for:", e);
          }

          var model = MetacatUI.rootDataPackage.find(function(model) {
            return model.get("id") === id;
          });

          EditorView.prototype.showAccessPolicyModal.call(this, e, model);
=======
          }
>>>>>>> cf7720c5
        }
      });
    return EML211EditorView;
  });
</code></pre>
        </article>
    </section>




</div>

<nav>
<<<<<<< HEAD
    <h2><a href="index.html">Home</a></h2><h3>Namespaces</h3><ul><li><a href="AppConfig.html">AppConfig</a></li><li><a href="MetacatUI.html">MetacatUI</a></li><li><a href="Utilities.html">Utilities</a></li></ul><h3>Classes</h3><ul><li class='category-heading' data-category='Collections'>Collections</li><li><a href="AccessPolicy.html">AccessPolicy</a></li><li><a href="Citations.html">Citations</a></li><li><a href="DataPackage.html">DataPackage</a></li><li><a href="Filters.html">Filters</a></li><li><a href="ObjectFormats.html">ObjectFormats</a></li><li><a href="QualityReport.html">QualityReport</a></li><li><a href="SolrResults.html">SolrResults</a></li><li><a href="Units.html">Units</a></li><li><a href="UserGroup.html">UserGroup</a></li><li class='category-heading' data-category='Collections/Bookkeeper'>Collections/Bookkeeper</li><li><a href="Quotas.html">Quotas</a></li><li><a href="Usages.html">Usages</a></li><li class='category-heading' data-category='Collections/QueryFields'>Collections/QueryFields</li><li><a href="QueryFields.html">QueryFields</a></li><li class='category-heading' data-category='Models'>Models</li><li><a href="AccessRule.html">AccessRule</a></li><li><a href="AppModel.html">AppModel</a></li><li><a href="Citation.html">Citation</a></li><li><a href="CollectionModel.html">CollectionModel</a></li><li><a href="DataONEObject.html">DataONEObject</a></li><li><a href="LookupModel.html">LookupModel</a></li><li><a href="Map.html">Map</a></li><li><a href="MetricsModel.html">MetricsModel</a></li><li><a href="QualityCheck.html">QualityCheck</a></li><li><a href="Search.html">Search</a></li><li><a href="SolrResult.html">SolrResult</a></li><li><a href="Stats.html">Stats</a></li><li class='category-heading' data-category='Models/Bookkeeper'>Models/Bookkeeper</li><li><a href="Quota.html">Quota</a></li><li><a href="Subscription.html">Subscription</a></li><li><a href="Usage.html">Usage</a></li><li class='category-heading' data-category='Models/Filters'>Models/Filters</li><li><a href="BooleanFilter.html">BooleanFilter</a></li><li><a href="ChoiceFilter.html">ChoiceFilter</a></li><li><a href="DateFilter.html">DateFilter</a></li><li><a href="Filter.html">Filter</a></li><li><a href="FilterGroup.html">FilterGroup</a></li><li><a href="NumericFilter.html">NumericFilter</a></li><li><a href="SpatialFilter.html">SpatialFilter</a></li><li><a href="ToggleFilter.html">ToggleFilter</a></li><li class='category-heading' data-category='Models/Formats'>Models/Formats</li><li><a href="ObjectFormat.html">ObjectFormat</a></li><li class='category-heading' data-category='Models/Metadata'>Models/Metadata</li><li><a href="ScienceMetadata.html">ScienceMetadata</a></li><li class='category-heading' data-category='Models/Metadata/EML211'>Models/Metadata/EML211</li><li><a href="EML211.html">EML211</a></li><li><a href="EMLAttribute.html">EMLAttribute</a></li><li><a href="EMLDataTable.html">EMLDataTable</a></li><li><a href="EMLEntity.html">EMLEntity</a></li><li><a href="EMLGeoCoverage.html">EMLGeoCoverage</a></li><li><a href="EMLMeasurementScale.html">EMLMeasurementScale</a></li><li><a href="EMLNonNumericDomain.html">EMLNonNumericDomain</a></li><li><a href="EMLNumericDomain.html">EMLNumericDomain</a></li><li><a href="EMLOtherEntity.html">EMLOtherEntity</a></li><li><a href="EMLTemporalCoverage.html">EMLTemporalCoverage</a></li><li><a href="EMLUnit.html">EMLUnit</a></li><li class='category-heading' data-category='Models/Metadata/EML220'>Models/Metadata/EML220</li><li><a href="EMLText.html">EMLText</a></li><li class='category-heading' data-category='Models/Portals'>Models/Portals</li><li><a href="PortalImage.html">PortalImage</a></li><li><a href="PortalModel.html">PortalModel</a></li><li><a href="PortalSectionModel.html">PortalSectionModel</a></li><li class='category-heading' data-category='Models/QueryFields'>Models/QueryFields</li><li><a href="QueryField.html">QueryField</a></li><li class='category-heading' data-category='Router'>Router</li><li><a href="UIRouter.html">UIRouter</a></li><li class='category-heading' data-category='Views'>Views</li><li><a href="AccessPolicyView.html">AccessPolicyView</a></li><li><a href="AccessRuleView.html">AccessRuleView</a></li><li><a href="AppView.html">AppView</a></li><li><a href="ColorPaletteView.html">ColorPaletteView</a></li><li><a href="DataCatalogViewWithFilters.html">DataCatalogViewWithFilters</a></li><li><a href="DataItemView.html">DataItemView</a></li><li><a href="DataPackageView.html">DataPackageView</a></li><li><a href="DraftsView.html">DraftsView</a></li><li><a href="EditCollectionView.html">EditCollectionView</a></li><li><a href="EditorView.html">EditorView</a></li><li><a href="GroupListView.html">GroupListView</a></li><li><a href="ImageUploaderView.html">ImageUploaderView</a></li><li><a href="MarkdownEditorView.html">MarkdownEditorView</a></li><li><a href="MarkdownView.html">MarkdownView</a></li><li><a href="MetadataView.html">MetadataView</a></li><li><a href="MetricModalView.html">MetricModalView</a></li><li><a href="MetricsChartView.html">MetricsChartView</a></li><li><a href="MetricView.html">MetricView</a></li><li><a href="NavbarView.html">NavbarView</a></li><li><a href="RegisterCitationView.html">RegisterCitationView</a></li><li><a href="SignInView.html">SignInView</a></li><li><a href="TableEditorView.html">TableEditorView</a></li><li><a href="TOCView.html">TOCView</a></li><li><a href="UserView.html">UserView</a></li><li class='category-heading' data-category='Views/Filters'>Views/Filters</li><li><a href="BooleanFilterView.html">BooleanFilterView</a></li><li><a href="ChoiceFilterView.html">ChoiceFilterView</a></li><li><a href="DateFilterView.html">DateFilterView</a></li><li><a href="FilterGroupsView.html">FilterGroupsView</a></li><li><a href="FilterGroupView.html">FilterGroupView</a></li><li><a href="FilterView.html">FilterView</a></li><li><a href="NumericFilterView.html">NumericFilterView</a></li><li><a href="ToggleFilterView.html">ToggleFilterView</a></li><li class='category-heading' data-category='Views/Metadata'>Views/Metadata</li><li><a href="EML211EditorView.html">EML211EditorView</a></li><li><a href="EMLAttributeView.html">EMLAttributeView</a></li><li><a href="EMLEntityView.html">EMLEntityView</a></li><li><a href="EMlGeoCoverageView.html">EMlGeoCoverageView</a></li><li><a href="EMLMeasurementScaleView.html">EMLMeasurementScaleView</a></li><li><a href="EMLMethodsView.html">EMLMethodsView</a></li><li><a href="EMLOtherEntityView.html">EMLOtherEntityView</a></li><li><a href="EMLPartyView.html">EMLPartyView</a></li><li><a href="EMLTempCoverageView.html">EMLTempCoverageView</a></li><li><a href="EMLView.html">EMLView</a></li><li><a href="ScienceMetadataView.html">ScienceMetadataView</a></li><li class='category-heading' data-category='Views/Portals'>Views/Portals</li><li><a href="PortalDataView.html">PortalDataView</a></li><li><a href="PortalHeaderView.html">PortalHeaderView</a></li><li><a href="PortalListView.html">PortalListView</a></li><li><a href="PortalLogosView.html">PortalLogosView</a></li><li><a href="PortalMembersView.html">PortalMembersView</a></li><li><a href="PortalSectionView.html">PortalSectionView</a></li><li><a href="PortalUsagesView.html">PortalUsagesView</a></li><li><a href="PortalView.html">PortalView</a></li><li><a href="PortalVisualizationsView.html">PortalVisualizationsView</a></li><li class='category-heading' data-category='Views/Portals/Editor'>Views/Portals/Editor</li><li><a href="PortalEditorView.html">PortalEditorView</a></li><li><a href="PortEditorDataView.html">PortEditorDataView</a></li><li><a href="PortEditorImageView.html">PortEditorImageView</a></li><li><a href="PortEditorLogosView.html">PortEditorLogosView</a></li><li><a href="PortEditorMdSectionView.html">PortEditorMdSectionView</a></li><li><a href="PortEditorSectionsView.html">PortEditorSectionsView</a></li><li><a href="PortEditorSectionView.html">PortEditorSectionView</a></li><li><a href="PortEditorSettingsView.html">PortEditorSettingsView</a></li><li class='category-heading' data-category='Views/QueryBuilder'>Views/QueryBuilder</li><li><a href="QueryBuilderView.html">QueryBuilderView</a></li><li><a href="QueryRuleView.html">QueryRuleView</a></li><li class='category-heading' data-category='Views/SearchSelect'>Views/SearchSelect</li><li><a href="AccountSelectView.html">AccountSelectView</a></li><li><a href="AnnotationFilter.html">AnnotationFilter</a></li><li><a href="NodeSelect.html">NodeSelect</a></li><li><a href="ObjectFormatSelect.html">ObjectFormatSelect</a></li><li><a href="QueryFieldSelectView.html">QueryFieldSelectView</a></li><li><a href="SearchableSelectView.html">SearchableSelectView</a></li><li class='category-heading' data-category='Deprecated'>Deprecated</li><li><a href="ExternalView.html">ExternalView</a></li><li><a href="LogsSearch.html">LogsSearch</a></li></ul><h3>Global</h3><ul><li><a href="global.html#appConfigPath">appConfigPath</a></li><li><a href="global.html#getName">getName</a></li></ul>
=======
    <h2><a href="index.html">Home</a></h2><h3>Namespaces</h3><ul><li><a href="AppConfig.html">AppConfig</a></li><li><a href="MetacatUI.html">MetacatUI</a></li><li><a href="Utilities.html">Utilities</a></li></ul><h3>Classes</h3><ul><li class='category-heading' data-category='Collections'>Collections</li><li><a href="AccessPolicy.html">AccessPolicy</a></li><li><a href="Citations.html">Citations</a></li><li><a href="DataPackage.html">DataPackage</a></li><li><a href="Filters.html">Filters</a></li><li><a href="ObjectFormats.html">ObjectFormats</a></li><li><a href="QualityReport.html">QualityReport</a></li><li><a href="SolrResults.html">SolrResults</a></li><li><a href="Units.html">Units</a></li><li><a href="UserGroup.html">UserGroup</a></li><li class='category-heading' data-category='Collections/Bookkeeper'>Collections/Bookkeeper</li><li><a href="Quotas.html">Quotas</a></li><li><a href="Usages.html">Usages</a></li><li class='category-heading' data-category='Collections/QueryFields'>Collections/QueryFields</li><li><a href="QueryFields.html">QueryFields</a></li><li class='category-heading' data-category='Models'>Models</li><li><a href="AccessRule.html">AccessRule</a></li><li><a href="AppModel.html">AppModel</a></li><li><a href="Citation.html">Citation</a></li><li><a href="CollectionModel.html">CollectionModel</a></li><li><a href="DataONEObject.html">DataONEObject</a></li><li><a href="LookupModel.html">LookupModel</a></li><li><a href="Map.html">Map</a></li><li><a href="Metrics.html">Metrics</a></li><li><a href="QualityCheck.html">QualityCheck</a></li><li><a href="Search.html">Search</a></li><li><a href="SolrResult.html">SolrResult</a></li><li><a href="Stats.html">Stats</a></li><li class='category-heading' data-category='Models/Bookkeeper'>Models/Bookkeeper</li><li><a href="Quota.html">Quota</a></li><li><a href="Subscription.html">Subscription</a></li><li><a href="Usage.html">Usage</a></li><li class='category-heading' data-category='Models/Filters'>Models/Filters</li><li><a href="BooleanFilter.html">BooleanFilter</a></li><li><a href="ChoiceFilter.html">ChoiceFilter</a></li><li><a href="DateFilter.html">DateFilter</a></li><li><a href="Filter.html">Filter</a></li><li><a href="FilterGroup.html">FilterGroup</a></li><li><a href="NumericFilter.html">NumericFilter</a></li><li><a href="SpatialFilter.html">SpatialFilter</a></li><li><a href="ToggleFilter.html">ToggleFilter</a></li><li class='category-heading' data-category='Models/Formats'>Models/Formats</li><li><a href="ObjectFormat.html">ObjectFormat</a></li><li class='category-heading' data-category='Models/Metadata'>Models/Metadata</li><li><a href="ScienceMetadata.html">ScienceMetadata</a></li><li class='category-heading' data-category='Models/Metadata/EML211'>Models/Metadata/EML211</li><li><a href="EML211.html">EML211</a></li><li><a href="EMLAttribute.html">EMLAttribute</a></li><li><a href="EMLDataTable.html">EMLDataTable</a></li><li><a href="EMLEntity.html">EMLEntity</a></li><li><a href="EMLGeoCoverage.html">EMLGeoCoverage</a></li><li><a href="EMLMeasurementScale.html">EMLMeasurementScale</a></li><li><a href="EMLNonNumericDomain.html">EMLNonNumericDomain</a></li><li><a href="EMLNumericDomain.html">EMLNumericDomain</a></li><li><a href="EMLOtherEntity.html">EMLOtherEntity</a></li><li><a href="EMLParty.html">EMLParty</a></li><li><a href="EMLTemporalCoverage.html">EMLTemporalCoverage</a></li><li><a href="EMLUnit.html">EMLUnit</a></li><li class='category-heading' data-category='Models/Metadata/EML220'>Models/Metadata/EML220</li><li><a href="EMLText.html">EMLText</a></li><li class='category-heading' data-category='Models/Portals'>Models/Portals</li><li><a href="PortalImage.html">PortalImage</a></li><li><a href="PortalModel.html">PortalModel</a></li><li><a href="PortalSectionModel.html">PortalSectionModel</a></li><li class='category-heading' data-category='Models/QueryFields'>Models/QueryFields</li><li><a href="QueryField.html">QueryField</a></li><li class='category-heading' data-category='Router'>Router</li><li><a href="UIRouter.html">UIRouter</a></li><li class='category-heading' data-category='Views'>Views</li><li><a href="AccessPolicyView.html">AccessPolicyView</a></li><li><a href="AccessRuleView.html">AccessRuleView</a></li><li><a href="AppView.html">AppView</a></li><li><a href="CitationListView.html">CitationListView</a></li><li><a href="ColorPaletteView.html">ColorPaletteView</a></li><li><a href="DataCatalogViewWithFilters.html">DataCatalogViewWithFilters</a></li><li><a href="DataItemView.html">DataItemView</a></li><li><a href="DataPackageView.html">DataPackageView</a></li><li><a href="DraftsView.html">DraftsView</a></li><li><a href="EditCollectionView.html">EditCollectionView</a></li><li><a href="EditorView.html">EditorView</a></li><li><a href="GroupListView.html">GroupListView</a></li><li><a href="ImageUploaderView.html">ImageUploaderView</a></li><li><a href="MarkdownEditorView.html">MarkdownEditorView</a></li><li><a href="MarkdownView.html">MarkdownView</a></li><li><a href="MetadataView.html">MetadataView</a></li><li><a href="MetricModalView.html">MetricModalView</a></li><li><a href="MetricsChartView.html">MetricsChartView</a></li><li><a href="MetricView.html">MetricView</a></li><li><a href="NavbarView.html">NavbarView</a></li><li><a href="RegisterCitationView.html">RegisterCitationView</a></li><li><a href="SignInView.html">SignInView</a></li><li><a href="TableEditorView.html">TableEditorView</a></li><li><a href="TOCView.html">TOCView</a></li><li><a href="UserView.html">UserView</a></li><li class='category-heading' data-category='Views/Filters'>Views/Filters</li><li><a href="BooleanFilterView.html">BooleanFilterView</a></li><li><a href="ChoiceFilterView.html">ChoiceFilterView</a></li><li><a href="DateFilterView.html">DateFilterView</a></li><li><a href="FilterGroupsView.html">FilterGroupsView</a></li><li><a href="FilterGroupView.html">FilterGroupView</a></li><li><a href="FilterView.html">FilterView</a></li><li><a href="NumericFilterView.html">NumericFilterView</a></li><li><a href="ToggleFilterView.html">ToggleFilterView</a></li><li class='category-heading' data-category='Views/Metadata'>Views/Metadata</li><li><a href="EML211EditorView.html">EML211EditorView</a></li><li><a href="EMLAttributeView.html">EMLAttributeView</a></li><li><a href="EMLEntityView.html">EMLEntityView</a></li><li><a href="EMlGeoCoverageView.html">EMlGeoCoverageView</a></li><li><a href="EMLMeasurementScaleView.html">EMLMeasurementScaleView</a></li><li><a href="EMLMethodsView.html">EMLMethodsView</a></li><li><a href="EMLOtherEntityView.html">EMLOtherEntityView</a></li><li><a href="EMLPartyView.html">EMLPartyView</a></li><li><a href="EMLTempCoverageView.html">EMLTempCoverageView</a></li><li><a href="EMLView.html">EMLView</a></li><li><a href="ScienceMetadataView.html">ScienceMetadataView</a></li><li class='category-heading' data-category='Views/Portals'>Views/Portals</li><li><a href="PortalDataView.html">PortalDataView</a></li><li><a href="PortalHeaderView.html">PortalHeaderView</a></li><li><a href="PortalListView.html">PortalListView</a></li><li><a href="PortalLogosView.html">PortalLogosView</a></li><li><a href="PortalMembersView.html">PortalMembersView</a></li><li><a href="PortalSectionView.html">PortalSectionView</a></li><li><a href="PortalUsagesView.html">PortalUsagesView</a></li><li><a href="PortalView.html">PortalView</a></li><li><a href="PortalVisualizationsView.html">PortalVisualizationsView</a></li><li class='category-heading' data-category='Views/Portals/Editor'>Views/Portals/Editor</li><li><a href="PortalEditorView.html">PortalEditorView</a></li><li><a href="PortEditorDataView.html">PortEditorDataView</a></li><li><a href="PortEditorImageView.html">PortEditorImageView</a></li><li><a href="PortEditorLogosView.html">PortEditorLogosView</a></li><li><a href="PortEditorMdSectionView.html">PortEditorMdSectionView</a></li><li><a href="PortEditorSectionsView.html">PortEditorSectionsView</a></li><li><a href="PortEditorSectionView.html">PortEditorSectionView</a></li><li><a href="PortEditorSettingsView.html">PortEditorSettingsView</a></li><li class='category-heading' data-category='Views/QueryBuilder'>Views/QueryBuilder</li><li><a href="QueryBuilderView.html">QueryBuilderView</a></li><li><a href="QueryRuleView.html">QueryRuleView</a></li><li class='category-heading' data-category='Views/SearchSelect'>Views/SearchSelect</li><li><a href="AccountSelectView.html">AccountSelectView</a></li><li><a href="AnnotationFilter.html">AnnotationFilter</a></li><li><a href="NodeSelect.html">NodeSelect</a></li><li><a href="ObjectFormatSelect.html">ObjectFormatSelect</a></li><li><a href="QueryFieldSelectView.html">QueryFieldSelectView</a></li><li><a href="SearchableSelectView.html">SearchableSelectView</a></li><li class='category-heading' data-category='Deprecated'>Deprecated</li><li><a href="ExternalView.html">ExternalView</a></li><li><a href="LogsSearch.html">LogsSearch</a></li></ul><h3>Global</h3><ul><li><a href="global.html#appConfigPath">appConfigPath</a></li></ul>
>>>>>>> cf7720c5
</nav>

<br class="clear">

<footer>
<<<<<<< HEAD
    Documentation generated by <a href="https://github.com/jsdoc/jsdoc">JSDoc 3.6.3</a> on Wed Feb 24 2021 14:27:47 GMT-0600 (Central Standard Time)
=======
    Documentation generated by <a href="https://github.com/jsdoc/jsdoc">JSDoc 3.6.3</a> on Wed Feb 24 2021 15:33:24 GMT-0600 (Central Standard Time)
>>>>>>> cf7720c5
</footer>

<script> prettyPrint(); </script>
<script src="scripts/linenumber.js"> </script>
</body>
</html><|MERGE_RESOLUTION|>--- conflicted
+++ resolved
@@ -202,7 +202,6 @@
                 resourceMap.checkAuthority("write");
                 this.updateLoadingText("Loading metadata...");
               }
-<<<<<<< HEAD
 
             });
 
@@ -223,28 +222,6 @@
             }
           });
 
-=======
-
-            });
-
-            this.getDataPackage();
-
-            // STEP 4
-            // Check the authority of this user to edit the metadata
-            this.listenToOnce(this.model, "change:isAuthorized_write", function (model, authorization) {
-              // Render if authorized (will show not authorized if not)
-              this.renderEditorComponents();
-            });
-            // If the model is new, no need to check for authorization.
-            if (this.model.isNew()) {
-              this.model.set("isAuthorized_write", true);
-            } else {
-              this.model.checkAuthority("write");
-              this.updateLoadingText("Checking authorization...");
-            }
-          });
-
->>>>>>> cf7720c5
           // STEP 1
           // Check that the user is signed in
           var afterAccountChecked = function () {
@@ -326,11 +303,7 @@
 
         /**
          * Update the text that is shown below the spinner while the editor is loading
-<<<<<<< HEAD
-         *
-=======
          * 
->>>>>>> cf7720c5
          * @param {string} message - The message to display
          */
         updateLoadingText: function (message) {
@@ -959,7 +932,6 @@
 
               //Get the entity model for this data package item
               var entityModel = this.model.getEntity(row.data("model"));
-<<<<<<< HEAD
 
               //Create a new EMLOtherEntity if it doesn't exist
               if (!entityModel) {
@@ -1005,53 +977,6 @@
                 });
               }
 
-=======
-
-              //Create a new EMLOtherEntity if it doesn't exist
-              if (!entityModel) {
-                entityModel = new EMLOtherEntity({
-                  entityName: dataONEObject.get("fileName"),
-                  entityType: dataONEObject.get("formatId") || dataONEObject.get("mediaType"),
-                  parentModel: this.model,
-                  xmlID: dataONEObject.getXMLSafeID()
-                });
-
-                if (!dataONEObject.get("fileName")) {
-                  //Listen to changes to required fields on the otherEntity models
-                  this.listenTo(entityModel, "change:entityName", function () {
-                    if (!entityModel.isValid()) return;
-
-                    //Get the position this entity will be in
-                    var position = $(".data-package-item.data").index(row);
-
-                    this.model.addEntity(entityModel, position);
-                  });
-                }
-                else {
-                  //Get the position this entity will be in
-                  var position = $(".data-package-item.data").index(row);
-
-                  this.model.addEntity(entityModel, position);
-                }
-              }
-
-              //Create a new view for the entity based on the model type
-              if (entityModel.type == "EMLOtherEntity") {
-                entityView = new EMLEntityView({
-                  model: entityModel,
-                  DataONEObject: dataONEObject,
-                  edit: true
-                });
-              }
-              else {
-                entityView = new EMLEntityView({
-                  model: entityModel,
-                  DataONEObject: dataONEObject,
-                  edit: true
-                });
-              }
-
->>>>>>> cf7720c5
               //Attach the view to the edit button so we can access it again
               row.data("entityView", entityView);
 
@@ -1353,48 +1278,12 @@
                 LocalForage.removeItem(draft.key).then(function () {
                   // Item should be removed
                 });
-<<<<<<< HEAD
-              });
-=======
               })
->>>>>>> cf7720c5
             });
           }
           catch (ex) {
             console.log("Failed to clear old drafts: ", ex);
-<<<<<<< HEAD
-          }
-        },
-
-        /**
-         * Show the AccessPolicy view in a modal dialog
-         *
-         * This method calls the superclass method, feeding it the identifier
-         * associated with the row in the package table that was clicked. The
-         * reason for this is so the AccessPolicyView can be used for single
-         * objects (like in the Portal editor) or an entire Collection of
-         * objects, like in the EML editor: The superclass impelements the
-         * generic behavior and the subclass tweaks it.
-         *
-         * @param {EventHandler} e: The click event
-         */
-        showAccessPolicyModal: function(e) {
-          var id = null;
-
-          try {
-            id = $(e.target).parents("tr").data("id");
-          } catch (e) {
-            console.log("Error determining the identifier to show an AccessPolicyView for:", e);
-          }
-
-          var model = MetacatUI.rootDataPackage.find(function(model) {
-            return model.get("id") === id;
-          });
-
-          EditorView.prototype.showAccessPolicyModal.call(this, e, model);
-=======
-          }
->>>>>>> cf7720c5
+          }
         }
       });
     return EML211EditorView;
@@ -1409,21 +1298,13 @@
 </div>
 
 <nav>
-<<<<<<< HEAD
-    <h2><a href="index.html">Home</a></h2><h3>Namespaces</h3><ul><li><a href="AppConfig.html">AppConfig</a></li><li><a href="MetacatUI.html">MetacatUI</a></li><li><a href="Utilities.html">Utilities</a></li></ul><h3>Classes</h3><ul><li class='category-heading' data-category='Collections'>Collections</li><li><a href="AccessPolicy.html">AccessPolicy</a></li><li><a href="Citations.html">Citations</a></li><li><a href="DataPackage.html">DataPackage</a></li><li><a href="Filters.html">Filters</a></li><li><a href="ObjectFormats.html">ObjectFormats</a></li><li><a href="QualityReport.html">QualityReport</a></li><li><a href="SolrResults.html">SolrResults</a></li><li><a href="Units.html">Units</a></li><li><a href="UserGroup.html">UserGroup</a></li><li class='category-heading' data-category='Collections/Bookkeeper'>Collections/Bookkeeper</li><li><a href="Quotas.html">Quotas</a></li><li><a href="Usages.html">Usages</a></li><li class='category-heading' data-category='Collections/QueryFields'>Collections/QueryFields</li><li><a href="QueryFields.html">QueryFields</a></li><li class='category-heading' data-category='Models'>Models</li><li><a href="AccessRule.html">AccessRule</a></li><li><a href="AppModel.html">AppModel</a></li><li><a href="Citation.html">Citation</a></li><li><a href="CollectionModel.html">CollectionModel</a></li><li><a href="DataONEObject.html">DataONEObject</a></li><li><a href="LookupModel.html">LookupModel</a></li><li><a href="Map.html">Map</a></li><li><a href="MetricsModel.html">MetricsModel</a></li><li><a href="QualityCheck.html">QualityCheck</a></li><li><a href="Search.html">Search</a></li><li><a href="SolrResult.html">SolrResult</a></li><li><a href="Stats.html">Stats</a></li><li class='category-heading' data-category='Models/Bookkeeper'>Models/Bookkeeper</li><li><a href="Quota.html">Quota</a></li><li><a href="Subscription.html">Subscription</a></li><li><a href="Usage.html">Usage</a></li><li class='category-heading' data-category='Models/Filters'>Models/Filters</li><li><a href="BooleanFilter.html">BooleanFilter</a></li><li><a href="ChoiceFilter.html">ChoiceFilter</a></li><li><a href="DateFilter.html">DateFilter</a></li><li><a href="Filter.html">Filter</a></li><li><a href="FilterGroup.html">FilterGroup</a></li><li><a href="NumericFilter.html">NumericFilter</a></li><li><a href="SpatialFilter.html">SpatialFilter</a></li><li><a href="ToggleFilter.html">ToggleFilter</a></li><li class='category-heading' data-category='Models/Formats'>Models/Formats</li><li><a href="ObjectFormat.html">ObjectFormat</a></li><li class='category-heading' data-category='Models/Metadata'>Models/Metadata</li><li><a href="ScienceMetadata.html">ScienceMetadata</a></li><li class='category-heading' data-category='Models/Metadata/EML211'>Models/Metadata/EML211</li><li><a href="EML211.html">EML211</a></li><li><a href="EMLAttribute.html">EMLAttribute</a></li><li><a href="EMLDataTable.html">EMLDataTable</a></li><li><a href="EMLEntity.html">EMLEntity</a></li><li><a href="EMLGeoCoverage.html">EMLGeoCoverage</a></li><li><a href="EMLMeasurementScale.html">EMLMeasurementScale</a></li><li><a href="EMLNonNumericDomain.html">EMLNonNumericDomain</a></li><li><a href="EMLNumericDomain.html">EMLNumericDomain</a></li><li><a href="EMLOtherEntity.html">EMLOtherEntity</a></li><li><a href="EMLTemporalCoverage.html">EMLTemporalCoverage</a></li><li><a href="EMLUnit.html">EMLUnit</a></li><li class='category-heading' data-category='Models/Metadata/EML220'>Models/Metadata/EML220</li><li><a href="EMLText.html">EMLText</a></li><li class='category-heading' data-category='Models/Portals'>Models/Portals</li><li><a href="PortalImage.html">PortalImage</a></li><li><a href="PortalModel.html">PortalModel</a></li><li><a href="PortalSectionModel.html">PortalSectionModel</a></li><li class='category-heading' data-category='Models/QueryFields'>Models/QueryFields</li><li><a href="QueryField.html">QueryField</a></li><li class='category-heading' data-category='Router'>Router</li><li><a href="UIRouter.html">UIRouter</a></li><li class='category-heading' data-category='Views'>Views</li><li><a href="AccessPolicyView.html">AccessPolicyView</a></li><li><a href="AccessRuleView.html">AccessRuleView</a></li><li><a href="AppView.html">AppView</a></li><li><a href="ColorPaletteView.html">ColorPaletteView</a></li><li><a href="DataCatalogViewWithFilters.html">DataCatalogViewWithFilters</a></li><li><a href="DataItemView.html">DataItemView</a></li><li><a href="DataPackageView.html">DataPackageView</a></li><li><a href="DraftsView.html">DraftsView</a></li><li><a href="EditCollectionView.html">EditCollectionView</a></li><li><a href="EditorView.html">EditorView</a></li><li><a href="GroupListView.html">GroupListView</a></li><li><a href="ImageUploaderView.html">ImageUploaderView</a></li><li><a href="MarkdownEditorView.html">MarkdownEditorView</a></li><li><a href="MarkdownView.html">MarkdownView</a></li><li><a href="MetadataView.html">MetadataView</a></li><li><a href="MetricModalView.html">MetricModalView</a></li><li><a href="MetricsChartView.html">MetricsChartView</a></li><li><a href="MetricView.html">MetricView</a></li><li><a href="NavbarView.html">NavbarView</a></li><li><a href="RegisterCitationView.html">RegisterCitationView</a></li><li><a href="SignInView.html">SignInView</a></li><li><a href="TableEditorView.html">TableEditorView</a></li><li><a href="TOCView.html">TOCView</a></li><li><a href="UserView.html">UserView</a></li><li class='category-heading' data-category='Views/Filters'>Views/Filters</li><li><a href="BooleanFilterView.html">BooleanFilterView</a></li><li><a href="ChoiceFilterView.html">ChoiceFilterView</a></li><li><a href="DateFilterView.html">DateFilterView</a></li><li><a href="FilterGroupsView.html">FilterGroupsView</a></li><li><a href="FilterGroupView.html">FilterGroupView</a></li><li><a href="FilterView.html">FilterView</a></li><li><a href="NumericFilterView.html">NumericFilterView</a></li><li><a href="ToggleFilterView.html">ToggleFilterView</a></li><li class='category-heading' data-category='Views/Metadata'>Views/Metadata</li><li><a href="EML211EditorView.html">EML211EditorView</a></li><li><a href="EMLAttributeView.html">EMLAttributeView</a></li><li><a href="EMLEntityView.html">EMLEntityView</a></li><li><a href="EMlGeoCoverageView.html">EMlGeoCoverageView</a></li><li><a href="EMLMeasurementScaleView.html">EMLMeasurementScaleView</a></li><li><a href="EMLMethodsView.html">EMLMethodsView</a></li><li><a href="EMLOtherEntityView.html">EMLOtherEntityView</a></li><li><a href="EMLPartyView.html">EMLPartyView</a></li><li><a href="EMLTempCoverageView.html">EMLTempCoverageView</a></li><li><a href="EMLView.html">EMLView</a></li><li><a href="ScienceMetadataView.html">ScienceMetadataView</a></li><li class='category-heading' data-category='Views/Portals'>Views/Portals</li><li><a href="PortalDataView.html">PortalDataView</a></li><li><a href="PortalHeaderView.html">PortalHeaderView</a></li><li><a href="PortalListView.html">PortalListView</a></li><li><a href="PortalLogosView.html">PortalLogosView</a></li><li><a href="PortalMembersView.html">PortalMembersView</a></li><li><a href="PortalSectionView.html">PortalSectionView</a></li><li><a href="PortalUsagesView.html">PortalUsagesView</a></li><li><a href="PortalView.html">PortalView</a></li><li><a href="PortalVisualizationsView.html">PortalVisualizationsView</a></li><li class='category-heading' data-category='Views/Portals/Editor'>Views/Portals/Editor</li><li><a href="PortalEditorView.html">PortalEditorView</a></li><li><a href="PortEditorDataView.html">PortEditorDataView</a></li><li><a href="PortEditorImageView.html">PortEditorImageView</a></li><li><a href="PortEditorLogosView.html">PortEditorLogosView</a></li><li><a href="PortEditorMdSectionView.html">PortEditorMdSectionView</a></li><li><a href="PortEditorSectionsView.html">PortEditorSectionsView</a></li><li><a href="PortEditorSectionView.html">PortEditorSectionView</a></li><li><a href="PortEditorSettingsView.html">PortEditorSettingsView</a></li><li class='category-heading' data-category='Views/QueryBuilder'>Views/QueryBuilder</li><li><a href="QueryBuilderView.html">QueryBuilderView</a></li><li><a href="QueryRuleView.html">QueryRuleView</a></li><li class='category-heading' data-category='Views/SearchSelect'>Views/SearchSelect</li><li><a href="AccountSelectView.html">AccountSelectView</a></li><li><a href="AnnotationFilter.html">AnnotationFilter</a></li><li><a href="NodeSelect.html">NodeSelect</a></li><li><a href="ObjectFormatSelect.html">ObjectFormatSelect</a></li><li><a href="QueryFieldSelectView.html">QueryFieldSelectView</a></li><li><a href="SearchableSelectView.html">SearchableSelectView</a></li><li class='category-heading' data-category='Deprecated'>Deprecated</li><li><a href="ExternalView.html">ExternalView</a></li><li><a href="LogsSearch.html">LogsSearch</a></li></ul><h3>Global</h3><ul><li><a href="global.html#appConfigPath">appConfigPath</a></li><li><a href="global.html#getName">getName</a></li></ul>
-=======
     <h2><a href="index.html">Home</a></h2><h3>Namespaces</h3><ul><li><a href="AppConfig.html">AppConfig</a></li><li><a href="MetacatUI.html">MetacatUI</a></li><li><a href="Utilities.html">Utilities</a></li></ul><h3>Classes</h3><ul><li class='category-heading' data-category='Collections'>Collections</li><li><a href="AccessPolicy.html">AccessPolicy</a></li><li><a href="Citations.html">Citations</a></li><li><a href="DataPackage.html">DataPackage</a></li><li><a href="Filters.html">Filters</a></li><li><a href="ObjectFormats.html">ObjectFormats</a></li><li><a href="QualityReport.html">QualityReport</a></li><li><a href="SolrResults.html">SolrResults</a></li><li><a href="Units.html">Units</a></li><li><a href="UserGroup.html">UserGroup</a></li><li class='category-heading' data-category='Collections/Bookkeeper'>Collections/Bookkeeper</li><li><a href="Quotas.html">Quotas</a></li><li><a href="Usages.html">Usages</a></li><li class='category-heading' data-category='Collections/QueryFields'>Collections/QueryFields</li><li><a href="QueryFields.html">QueryFields</a></li><li class='category-heading' data-category='Models'>Models</li><li><a href="AccessRule.html">AccessRule</a></li><li><a href="AppModel.html">AppModel</a></li><li><a href="Citation.html">Citation</a></li><li><a href="CollectionModel.html">CollectionModel</a></li><li><a href="DataONEObject.html">DataONEObject</a></li><li><a href="LookupModel.html">LookupModel</a></li><li><a href="Map.html">Map</a></li><li><a href="Metrics.html">Metrics</a></li><li><a href="QualityCheck.html">QualityCheck</a></li><li><a href="Search.html">Search</a></li><li><a href="SolrResult.html">SolrResult</a></li><li><a href="Stats.html">Stats</a></li><li class='category-heading' data-category='Models/Bookkeeper'>Models/Bookkeeper</li><li><a href="Quota.html">Quota</a></li><li><a href="Subscription.html">Subscription</a></li><li><a href="Usage.html">Usage</a></li><li class='category-heading' data-category='Models/Filters'>Models/Filters</li><li><a href="BooleanFilter.html">BooleanFilter</a></li><li><a href="ChoiceFilter.html">ChoiceFilter</a></li><li><a href="DateFilter.html">DateFilter</a></li><li><a href="Filter.html">Filter</a></li><li><a href="FilterGroup.html">FilterGroup</a></li><li><a href="NumericFilter.html">NumericFilter</a></li><li><a href="SpatialFilter.html">SpatialFilter</a></li><li><a href="ToggleFilter.html">ToggleFilter</a></li><li class='category-heading' data-category='Models/Formats'>Models/Formats</li><li><a href="ObjectFormat.html">ObjectFormat</a></li><li class='category-heading' data-category='Models/Metadata'>Models/Metadata</li><li><a href="ScienceMetadata.html">ScienceMetadata</a></li><li class='category-heading' data-category='Models/Metadata/EML211'>Models/Metadata/EML211</li><li><a href="EML211.html">EML211</a></li><li><a href="EMLAttribute.html">EMLAttribute</a></li><li><a href="EMLDataTable.html">EMLDataTable</a></li><li><a href="EMLEntity.html">EMLEntity</a></li><li><a href="EMLGeoCoverage.html">EMLGeoCoverage</a></li><li><a href="EMLMeasurementScale.html">EMLMeasurementScale</a></li><li><a href="EMLNonNumericDomain.html">EMLNonNumericDomain</a></li><li><a href="EMLNumericDomain.html">EMLNumericDomain</a></li><li><a href="EMLOtherEntity.html">EMLOtherEntity</a></li><li><a href="EMLParty.html">EMLParty</a></li><li><a href="EMLTemporalCoverage.html">EMLTemporalCoverage</a></li><li><a href="EMLUnit.html">EMLUnit</a></li><li class='category-heading' data-category='Models/Metadata/EML220'>Models/Metadata/EML220</li><li><a href="EMLText.html">EMLText</a></li><li class='category-heading' data-category='Models/Portals'>Models/Portals</li><li><a href="PortalImage.html">PortalImage</a></li><li><a href="PortalModel.html">PortalModel</a></li><li><a href="PortalSectionModel.html">PortalSectionModel</a></li><li class='category-heading' data-category='Models/QueryFields'>Models/QueryFields</li><li><a href="QueryField.html">QueryField</a></li><li class='category-heading' data-category='Router'>Router</li><li><a href="UIRouter.html">UIRouter</a></li><li class='category-heading' data-category='Views'>Views</li><li><a href="AccessPolicyView.html">AccessPolicyView</a></li><li><a href="AccessRuleView.html">AccessRuleView</a></li><li><a href="AppView.html">AppView</a></li><li><a href="CitationListView.html">CitationListView</a></li><li><a href="ColorPaletteView.html">ColorPaletteView</a></li><li><a href="DataCatalogViewWithFilters.html">DataCatalogViewWithFilters</a></li><li><a href="DataItemView.html">DataItemView</a></li><li><a href="DataPackageView.html">DataPackageView</a></li><li><a href="DraftsView.html">DraftsView</a></li><li><a href="EditCollectionView.html">EditCollectionView</a></li><li><a href="EditorView.html">EditorView</a></li><li><a href="GroupListView.html">GroupListView</a></li><li><a href="ImageUploaderView.html">ImageUploaderView</a></li><li><a href="MarkdownEditorView.html">MarkdownEditorView</a></li><li><a href="MarkdownView.html">MarkdownView</a></li><li><a href="MetadataView.html">MetadataView</a></li><li><a href="MetricModalView.html">MetricModalView</a></li><li><a href="MetricsChartView.html">MetricsChartView</a></li><li><a href="MetricView.html">MetricView</a></li><li><a href="NavbarView.html">NavbarView</a></li><li><a href="RegisterCitationView.html">RegisterCitationView</a></li><li><a href="SignInView.html">SignInView</a></li><li><a href="TableEditorView.html">TableEditorView</a></li><li><a href="TOCView.html">TOCView</a></li><li><a href="UserView.html">UserView</a></li><li class='category-heading' data-category='Views/Filters'>Views/Filters</li><li><a href="BooleanFilterView.html">BooleanFilterView</a></li><li><a href="ChoiceFilterView.html">ChoiceFilterView</a></li><li><a href="DateFilterView.html">DateFilterView</a></li><li><a href="FilterGroupsView.html">FilterGroupsView</a></li><li><a href="FilterGroupView.html">FilterGroupView</a></li><li><a href="FilterView.html">FilterView</a></li><li><a href="NumericFilterView.html">NumericFilterView</a></li><li><a href="ToggleFilterView.html">ToggleFilterView</a></li><li class='category-heading' data-category='Views/Metadata'>Views/Metadata</li><li><a href="EML211EditorView.html">EML211EditorView</a></li><li><a href="EMLAttributeView.html">EMLAttributeView</a></li><li><a href="EMLEntityView.html">EMLEntityView</a></li><li><a href="EMlGeoCoverageView.html">EMlGeoCoverageView</a></li><li><a href="EMLMeasurementScaleView.html">EMLMeasurementScaleView</a></li><li><a href="EMLMethodsView.html">EMLMethodsView</a></li><li><a href="EMLOtherEntityView.html">EMLOtherEntityView</a></li><li><a href="EMLPartyView.html">EMLPartyView</a></li><li><a href="EMLTempCoverageView.html">EMLTempCoverageView</a></li><li><a href="EMLView.html">EMLView</a></li><li><a href="ScienceMetadataView.html">ScienceMetadataView</a></li><li class='category-heading' data-category='Views/Portals'>Views/Portals</li><li><a href="PortalDataView.html">PortalDataView</a></li><li><a href="PortalHeaderView.html">PortalHeaderView</a></li><li><a href="PortalListView.html">PortalListView</a></li><li><a href="PortalLogosView.html">PortalLogosView</a></li><li><a href="PortalMembersView.html">PortalMembersView</a></li><li><a href="PortalSectionView.html">PortalSectionView</a></li><li><a href="PortalUsagesView.html">PortalUsagesView</a></li><li><a href="PortalView.html">PortalView</a></li><li><a href="PortalVisualizationsView.html">PortalVisualizationsView</a></li><li class='category-heading' data-category='Views/Portals/Editor'>Views/Portals/Editor</li><li><a href="PortalEditorView.html">PortalEditorView</a></li><li><a href="PortEditorDataView.html">PortEditorDataView</a></li><li><a href="PortEditorImageView.html">PortEditorImageView</a></li><li><a href="PortEditorLogosView.html">PortEditorLogosView</a></li><li><a href="PortEditorMdSectionView.html">PortEditorMdSectionView</a></li><li><a href="PortEditorSectionsView.html">PortEditorSectionsView</a></li><li><a href="PortEditorSectionView.html">PortEditorSectionView</a></li><li><a href="PortEditorSettingsView.html">PortEditorSettingsView</a></li><li class='category-heading' data-category='Views/QueryBuilder'>Views/QueryBuilder</li><li><a href="QueryBuilderView.html">QueryBuilderView</a></li><li><a href="QueryRuleView.html">QueryRuleView</a></li><li class='category-heading' data-category='Views/SearchSelect'>Views/SearchSelect</li><li><a href="AccountSelectView.html">AccountSelectView</a></li><li><a href="AnnotationFilter.html">AnnotationFilter</a></li><li><a href="NodeSelect.html">NodeSelect</a></li><li><a href="ObjectFormatSelect.html">ObjectFormatSelect</a></li><li><a href="QueryFieldSelectView.html">QueryFieldSelectView</a></li><li><a href="SearchableSelectView.html">SearchableSelectView</a></li><li class='category-heading' data-category='Deprecated'>Deprecated</li><li><a href="ExternalView.html">ExternalView</a></li><li><a href="LogsSearch.html">LogsSearch</a></li></ul><h3>Global</h3><ul><li><a href="global.html#appConfigPath">appConfigPath</a></li></ul>
->>>>>>> cf7720c5
 </nav>
 
 <br class="clear">
 
 <footer>
-<<<<<<< HEAD
-    Documentation generated by <a href="https://github.com/jsdoc/jsdoc">JSDoc 3.6.3</a> on Wed Feb 24 2021 14:27:47 GMT-0600 (Central Standard Time)
-=======
     Documentation generated by <a href="https://github.com/jsdoc/jsdoc">JSDoc 3.6.3</a> on Wed Feb 24 2021 15:33:24 GMT-0600 (Central Standard Time)
->>>>>>> cf7720c5
 </footer>
 
 <script> prettyPrint(); </script>
