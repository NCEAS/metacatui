--- conflicted
+++ resolved
@@ -7,12 +7,8 @@
     "@actions/core": "^1.9.1",
     "cheerio": "^1.0.0-rc.11",
     "express": "^4.17.1",
-<<<<<<< HEAD
-    "puppeteer": "^14.4.1"
-=======
     "puppeteer": "^14.1.1",
     "sinon": "^17.0.1"
->>>>>>> 5e05f0b9
   },
   "devDependencies": {
     "@jsdoc/salty": "^0.2.3",
