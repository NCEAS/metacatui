--- conflicted
+++ resolved
@@ -6,14 +6,9 @@
   "dependencies": {
     "@actions/core": "^1.9.1",
     "cheerio": "^1.0.0-rc.11",
-<<<<<<< HEAD
     "express": "^4.19.2",
-    "puppeteer": "^14.1.1"
-=======
-    "express": "^4.17.1",
     "puppeteer": "^14.1.1",
     "sinon": "^17.0.1"
->>>>>>> da390acf
   },
   "devDependencies": {
     "@jsdoc/salty": "^0.2.3",
